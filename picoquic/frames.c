/*
* Author: Christian Huitema
* Copyright (c) 2017, Private Octopus, Inc.
* All rights reserved.
*
* Permission to use, copy, modify, and distribute this software for any
* purpose with or without fee is hereby granted, provided that the above
* copyright notice and this permission notice appear in all copies.
*
* THIS SOFTWARE IS PROVIDED BY THE COPYRIGHT HOLDERS AND CONTRIBUTORS "AS IS" AND
* ANY EXPRESS OR IMPLIED WARRANTIES, INCLUDING, BUT NOT LIMITED TO, THE IMPLIED
* WARRANTIES OF MERCHANTABILITY AND FITNESS FOR A PARTICULAR PURPOSE ARE
* DISCLAIMED. IN NO EVENT SHALL Private Octopus, Inc. BE LIABLE FOR ANY
* DIRECT, INDIRECT, INCIDENTAL, SPECIAL, EXEMPLARY, OR CONSEQUENTIAL DAMAGES
* (INCLUDING, BUT NOT LIMITED TO, PROCUREMENT OF SUBSTITUTE GOODS OR SERVICES;
* LOSS OF USE, DATA, OR PROFITS; OR BUSINESS INTERRUPTION) HOWEVER CAUSED AND
* ON ANY THEORY OF LIABILITY, WHETHER IN CONTRACT, STRICT LIABILITY, OR TORT
* (INCLUDING NEGLIGENCE OR OTHERWISE) ARISING IN ANY WAY OUT OF THE USE OF THIS
* SOFTWARE, EVEN IF ADVISED OF THE POSSIBILITY OF SUCH DAMAGE.
*/

/* Decoding of the various frames, and application to context */
#include "picoquic_internal.h"
#include <stdlib.h>
#include <string.h>
#include "plugin.h"
#include "memory.h"
#include <endian.h>

/* ****************************************************
 * Frames private declarations
 * ****************************************************/


/**
 * Frame decoder function
 * Inputs:
 *   cnx       - [in/out] picoquic Context
 *   bytes     - [in]     pointer to the beginning of the frame (frame type)
 *   bytes_max - [in]     pointer to the end of the packet (one past the last byte)
 * Returns:
 *   Pointer to the data following the end of this frame, if the frame has been decoded successfully;
 *   or NULL if, decoding failed (in which case, picoquic_connection_error has been called).
 */
typedef uint8_t* (*decode_frame_fn)(picoquic_cnx_t* cnx, uint8_t* bytes, const uint8_t* bytes_max);

/**
 * Frame skip function
 * Inputs:
 *   bytes     - [in]     pointer to the beginning of the frame (frame type)
 *   bytes_max - [in]     pointer to the end of the packet (one past the last byte)
 * Returns:
 *   Pointer to the data following the end of this frame, if the frame has been skipped successfully;
 *   or NULL if, skipping failed.
 */
typedef uint8_t* (*skip_frame_fn)(uint8_t* bytes, const uint8_t* bytes_max);


/* ****************************************************
 * Helper utilities
 * ****************************************************/

/* Skip and decode function.
 * These functions return NULL in case of a failure (insufficient buffer).
 */

#define VARINT_LEN(bytes) (1U << (((bytes)[0] & 0xC0) >> 6))


static uint8_t* picoquic_frames_fixed_skip(uint8_t* bytes, const uint8_t* bytes_max, size_t size)
{
    return (bytes += size) <= bytes_max ? bytes : NULL;
}


static uint8_t* picoquic_frames_varint_skip(uint8_t* bytes, const uint8_t* bytes_max)
{
    return bytes < bytes_max ? picoquic_frames_fixed_skip(bytes, bytes_max, (uint64_t)VARINT_LEN(bytes)) : NULL;
}


/* Parse a varint. In case of an error, *n64 is unchanged, and NULL is returned */
uint8_t* picoquic_frames_varint_decode(uint8_t* bytes, const uint8_t* bytes_max, uint64_t* n64)
{
    uint8_t length;

    if (bytes < bytes_max && bytes + (length=VARINT_LEN(bytes)) <= bytes_max) {
        uint64_t v = *bytes++ & 0x3F;

        while (--length > 0) {
            v <<= 8;
            v += *bytes++;
        }

        *n64 = v;
    } else {
        bytes = NULL;
    }

    return bytes;
}


static uint8_t* picoquic_frames_uint8_decode(uint8_t* bytes, const uint8_t* bytes_max, uint8_t* n)
{
    if (bytes < bytes_max) {
        *n = *bytes++;
    } else {
        bytes = NULL;
    }
    return bytes;
}


static uint8_t* picoquic_frames_uint16_decode(uint8_t* bytes, const uint8_t* bytes_max, uint16_t* n)
{
    if (bytes + sizeof(*n) <= bytes_max) {
        *n = PICOPARSE_16(bytes);
        bytes += sizeof(*n);
    } else {
        bytes = NULL;
    }
    return bytes;
}


static uint8_t* picoquic_frames_uint64_decode(uint8_t* bytes, const uint8_t* bytes_max, uint64_t* n)
{
    if (bytes + sizeof(*n) <= bytes_max) {
        *n = PICOPARSE_64(bytes);
        bytes += sizeof(*n);
    } else {
        bytes = NULL;
    }
    return bytes;
}


static uint8_t* picoquic_frames_length_data_skip(uint8_t* bytes, const uint8_t* bytes_max)
{
    uint64_t length;
    if ((bytes = picoquic_frames_varint_decode(bytes, bytes_max, &length)) != NULL) {
        bytes = picoquic_frames_fixed_skip(bytes, bytes_max, (size_t)length);
    }
    return bytes;
}


/* ****************************************************** */

picoquic_stream_head* picoquic_create_stream(picoquic_cnx_t* cnx, uint64_t stream_id)
{
    picoquic_stream_head* stream = (picoquic_stream_head*)malloc(sizeof(picoquic_stream_head));
    if (stream != NULL) {
        picoquic_stream_head* previous_stream = NULL;
        picoquic_stream_head* next_stream = cnx->first_stream;

        memset(stream, 0, sizeof(picoquic_stream_head));
        stream->stream_id = stream_id;

        if (IS_LOCAL_STREAM_ID(stream_id, cnx->client_mode)) {
            if (IS_BIDIR_STREAM_ID(stream_id)) {
                stream->maxdata_local = cnx->local_parameters.initial_max_stream_data_bidi_local;
                stream->maxdata_remote = cnx->remote_parameters.initial_max_stream_data_bidi_remote;
            }
            else {
                stream->maxdata_local = 0;
                stream->maxdata_remote = cnx->remote_parameters.initial_max_stream_data_uni;
            }
        }
        else {
            if (IS_BIDIR_STREAM_ID(stream_id)) {
                stream->maxdata_local = cnx->local_parameters.initial_max_stream_data_bidi_remote;
                stream->maxdata_remote = cnx->remote_parameters.initial_max_stream_data_bidi_local;
            }
            else {
                stream->maxdata_local = cnx->local_parameters.initial_max_stream_data_uni;
                stream->maxdata_remote = 0;
            }
        }

        /*
         * Make sure that the streams are open in order.
         */

        while (next_stream != NULL && next_stream->stream_id < stream_id) {
            previous_stream = next_stream;
            next_stream = next_stream->next_stream;
        }

        stream->next_stream = next_stream;

        if (previous_stream == NULL) {
            cnx->first_stream = stream;
        } else {
            previous_stream->next_stream = stream;
        }

        protoop_prepare_and_run_noparam(cnx, &PROTOOP_NOPARAM_STREAM_OPENED, NULL, stream, stream_id);
    }

    return stream;
}

/* if the initial remote has changed, update the existing streams.
 * By definition, this is only needed for streams locally created for 0-RTT traffic.
 */

void picoquic_update_stream_initial_remote(picoquic_cnx_t* cnx)
{
    picoquic_stream_head* stream = cnx->first_stream;

    while (stream) {
        if (IS_LOCAL_STREAM_ID(stream->stream_id, cnx->client_mode)) {
            if (IS_BIDIR_STREAM_ID(stream->stream_id)) {
                if (stream->maxdata_remote < cnx->remote_parameters.initial_max_stream_data_bidi_remote) {
                    stream->maxdata_remote = cnx->remote_parameters.initial_max_stream_data_bidi_remote;
                }
            }
            else {
                if (stream->maxdata_remote < cnx->remote_parameters.initial_max_stream_data_uni) {
                    stream->maxdata_remote = cnx->remote_parameters.initial_max_stream_data_uni;
                }
            }
        }
        stream = stream->next_stream;
    };
}

picoquic_stream_head* picoquic_find_stream(picoquic_cnx_t* cnx, uint64_t stream_id, int create)
{
    picoquic_stream_head* stream = cnx->first_stream;

    while (stream) {
        if (stream->stream_id == stream_id) {
            break;
        } else {
            stream = stream->next_stream;
        }
    };

    if (create != 0 && stream == NULL) {
        stream = picoquic_create_stream(cnx, stream_id);
    }

    return stream;
}

picoquic_stream_head* picoquic_find_or_create_stream(picoquic_cnx_t* cnx, uint64_t stream_id, int is_remote)
{
    picoquic_stream_head* stream = picoquic_find_stream(cnx, stream_id, 0);

    if (stream == NULL) {
        /* Verify the stream ID control conditions */
        unsigned int expect_client_stream = cnx->client_mode ^ is_remote;
        uint64_t max_stream = IS_BIDIR_STREAM_ID(stream_id) ? cnx->max_stream_id_bidir_local : cnx->max_stream_id_unidir_local;

        if (IS_CLIENT_STREAM_ID(stream_id) != expect_client_stream || stream_id > max_stream) {
            picoquic_connection_error(cnx, PICOQUIC_TRANSPORT_STREAM_ID_ERROR, 0);

        } else if ((stream = picoquic_create_stream(cnx, stream_id)) == NULL) {
            picoquic_connection_error(cnx, PICOQUIC_ERROR_MEMORY, 0);

        } else if (!IS_BIDIR_STREAM_ID(stream_id)) {
            /* Mark the stream as already finished in our direction */
            picoquic_add_stream_flags(cnx, stream, picoquic_stream_flag_fin_notified | picoquic_stream_flag_fin_sent);
        }
    }

    return stream;
}

void picoquic_add_stream_flags(picoquic_cnx_t* cnx, picoquic_stream_head* stream, uint32_t flags) {
    bool stream_closed = STREAM_CLOSED(stream);
    uint32_t old_flags = stream->stream_flags;
    stream->stream_flags |= flags;
    if ((old_flags & flags) != flags) {
        protoop_prepare_and_run_noparam(cnx, &PROTOOP_NOPARAM_STREAM_FLAGS_CHANGED, NULL, stream, stream->stream_id, stream->stream_flags);
    }
    if (!stream_closed && STREAM_CLOSED(stream)) {
        protoop_prepare_and_run_noparam(cnx, &PROTOOP_NOPARAM_STREAM_CLOSED, NULL, stream, stream->stream_id);
    }
}

/*
 * Check of the number of newly received bytes, or newly committed bytes
 * when a new max offset is learnt for a stream.
 */

int picoquic_flow_control_check_stream_offset(picoquic_cnx_t* cnx, picoquic_stream_head* stream,
    uint64_t new_fin_offset)
{
    int ret = 0;

    if (new_fin_offset > stream->maxdata_local) {
        /* protocol violation */
        ret = picoquic_connection_error(cnx, PICOQUIC_TRANSPORT_FLOW_CONTROL_ERROR, 0);
    } else if (new_fin_offset > stream->fin_offset) {
        /* Checking the flow control limits. Need to pay attention
        * to possible integer overflow */

        uint64_t new_bytes = new_fin_offset - stream->fin_offset;

        if (new_bytes > cnx->maxdata_local || cnx->maxdata_local - new_bytes < cnx->data_received) {
            /* protocol violation */
            ret = picoquic_connection_error(cnx, PICOQUIC_TRANSPORT_FLOW_CONTROL_ERROR, 0);
        } else {
            cnx->data_received += new_bytes;
            stream->fin_offset = new_fin_offset;
        }
    }

    return ret;
}

/*
 * RST_STREAM Frame
 *
 * An endpoint may use a RST_STREAM frame (type=0x01) to abruptly terminate a stream.
 */

int picoquic_prepare_stream_reset_frame(picoquic_cnx_t *cnx, picoquic_stream_head* stream,
    uint8_t* bytes, size_t bytes_max, size_t* consumed)
{
    int ret = 0;
    size_t byte_index = 0;

    if ((stream->stream_flags & picoquic_stream_flag_reset_requested) == 0 || (stream->stream_flags & picoquic_stream_flag_reset_sent) != 0) {
        *consumed = 0;
    } else {
        size_t l1 = 0, l2 = 0;
        if (bytes_max > 2) {
            bytes[byte_index++] = picoquic_frame_type_reset_stream;
            l1 = picoquic_varint_encode(bytes + byte_index, bytes_max - byte_index, stream->stream_id);
            byte_index += l1;
            if (l1 > 0 && bytes_max > byte_index + 3) {
                picoformat_16(bytes + byte_index, (uint16_t)stream->local_error);
                byte_index += 2;
                l2 = picoquic_varint_encode(bytes + byte_index, bytes_max - byte_index, stream->sent_offset);
                byte_index += l2;
            }
        }

        if (l1 == 0 || l2 == 0) {
            ret = PICOQUIC_ERROR_FRAME_BUFFER_TOO_SMALL;
            *consumed = 0;
        } else {
            *consumed = byte_index;
            picoquic_add_stream_flags(cnx, stream, picoquic_stream_flag_reset_sent | picoquic_stream_flag_fin_sent);

            /* Free the queued data */
            while (stream->send_queue != NULL) {
                picoquic_stream_data* next = stream->send_queue->next_stream_data;
                if (stream->send_queue->bytes != NULL) {
                    free(stream->send_queue->bytes);
                }
                free(stream->send_queue);
                stream->send_queue = next;
            }
        }
    }

    if (!ret) {
        LOG_EVENT(cnx, "FRAMES", "RST_STREAM_CREATED", "", "{\"data_ptr\": \"%p\", \"stream_ptr\": \"%p\", \"stream_id\": %lu, \"error\": %d, \"offset\": %lu}", bytes, stream, stream->stream_id, stream->local_error, stream->sent_offset);
    }

    return ret;
}

/**
 * See PROTOOP_PARAM_PARSE_FRAME
 */
protoop_arg_t parse_reset_stream_frame(picoquic_cnx_t* cnx)
{
    uint8_t* bytes = (uint8_t *) cnx->protoop_inputv[0];
    const uint8_t* bytes_max = (const uint8_t *) cnx->protoop_inputv[1];

    int ack_needed = 1;
    int is_retransmittable = 1;
    reset_stream_frame_t *frame = malloc(sizeof(reset_stream_frame_t));
    if (!frame) {
        printf("Failed to allocate memory for reset_stream_frame_t\n");
        protoop_save_outputs(cnx, frame, ack_needed, is_retransmittable);
        return (protoop_arg_t) NULL;
    }

    if ((bytes = picoquic_frames_varint_decode(bytes+1, bytes_max, &frame->stream_id))      == NULL ||
        (bytes = picoquic_frames_uint16_decode(bytes,   bytes_max, &frame->app_error_code)) == NULL ||
        (bytes = picoquic_frames_varint_decode(bytes,   bytes_max, &frame->final_offset))   == NULL)
    {
        picoquic_connection_error(cnx, PICOQUIC_TRANSPORT_FRAME_FORMAT_ERROR,
            picoquic_frame_type_reset_stream);
        free(frame);
        frame = NULL;
    }

    protoop_save_outputs(cnx, frame, ack_needed, is_retransmittable);
    return (protoop_arg_t) bytes;
}

/**
 * See PROTOOP_PARAM_PROCESS_FRAME
 */
protoop_arg_t process_stream_reset_frame(picoquic_cnx_t* cnx)
{
    reset_stream_frame_t* frame = (reset_stream_frame_t *) cnx->protoop_inputv[0];

    picoquic_stream_head* stream;

    if ((stream = picoquic_find_or_create_stream(cnx, frame->stream_id, 1)) == NULL) {
        return 1; // error already signaled
    } else if ((stream->stream_flags & (picoquic_stream_flag_fin_received | picoquic_stream_flag_reset_received)) != 0 && frame->final_offset != stream->fin_offset) {
        picoquic_connection_error(cnx, PICOQUIC_TRANSPORT_FINAL_OFFSET_ERROR,
            picoquic_frame_type_reset_stream);
        return 1;
    } else if (picoquic_flow_control_check_stream_offset(cnx, stream, frame->final_offset) != 0) {
        return 1; // error already signaled
    } else if ((stream->stream_flags & picoquic_stream_flag_reset_received) == 0) {
        stream->stream_flags |= picoquic_stream_flag_reset_received;
        stream->remote_error  = frame->app_error_code;

        if (cnx->callback_fn != NULL && (stream->stream_flags & picoquic_stream_flag_reset_signalled) == 0) {
            cnx->callback_fn(cnx, stream->stream_id, NULL, 0, picoquic_callback_stream_reset, cnx->callback_ctx);
            stream->stream_flags |= picoquic_stream_flag_reset_signalled;
        }
    }

    return 0;
}

/**
 * See PROTOOP_PARAM_PARSE_FRAME
 */
protoop_arg_t parse_new_connection_id_frame(picoquic_cnx_t* cnx)
{
    uint8_t* bytes = (uint8_t *) cnx->protoop_inputv[0];
    const uint8_t* bytes_max = (const uint8_t *) cnx->protoop_inputv[1];

    int ack_needed = 1;
    int is_retransmittable = 1;
    new_connection_id_frame_t *frame = malloc(sizeof(new_connection_id_frame_t));
    if (!frame) {
        printf("Failed to allocate memory for new_connection_id_frame_t\n");
        protoop_save_outputs(cnx, frame, ack_needed, is_retransmittable);
        return (protoop_arg_t) NULL;
    }

    if ((bytes = picoquic_frames_varint_decode(bytes+1, bytes_max, &frame->sequence))          == NULL ||
        (bytes = picoquic_frames_uint8_decode(bytes, bytes_max, &frame->connection_id.id_len)) == NULL ||
        (frame->connection_id.id_len > 18) || /* Cope with fuzzing and memory corruption... */
        (bytes = (bytes + frame->connection_id.id_len + 16 <= bytes_max ? bytes : NULL)) == NULL)
    {
        bytes = NULL;
        picoquic_connection_error(cnx, PICOQUIC_TRANSPORT_FRAME_FORMAT_ERROR,
            picoquic_frame_type_new_connection_id);
        free(frame);
        frame = NULL;
    }
    else
    {
        /* Memory bounds have been checked, so everything should be safe now */
        memcpy(&frame->connection_id.id, bytes, frame->connection_id.id_len);
        bytes += frame->connection_id.id_len;
        memcpy(&frame->stateless_reset_token, bytes, 16);
        bytes += 16;
    }

    protoop_save_outputs(cnx, frame, ack_needed, is_retransmittable);
    return (protoop_arg_t) bytes;
}

/*
 * New Retry Token frame 
 */
uint8_t* picoquic_skip_new_token_frame(uint8_t* bytes, const uint8_t* bytes_max)
{
    return picoquic_frames_length_data_skip(bytes+1, bytes_max);
}

/**
 * See PROTOOP_PARAM_PARSE_FRAME
 */
protoop_arg_t parse_new_token_frame(picoquic_cnx_t* cnx)
{
    uint8_t* bytes = (uint8_t *) cnx->protoop_inputv[0];
    const uint8_t* bytes_max = (const uint8_t *) cnx->protoop_inputv[1];

    int ack_needed = 1;
    int is_retransmittable = 1;
    new_token_frame_t *frame = malloc(sizeof(new_token_frame_t));
    if (!frame) {
        printf("Failed to allocate memory for new_token_frame_t\n");
        protoop_save_outputs(cnx, frame, ack_needed, is_retransmittable);
        return (protoop_arg_t) NULL;
    }

    if ((bytes = picoquic_frames_varint_decode(bytes+1, bytes_max, &frame->token_length)) == NULL) {
        picoquic_connection_error(cnx, PICOQUIC_TRANSPORT_FRAME_FORMAT_ERROR,
            picoquic_frame_type_new_token);
        free(frame);
        frame = NULL;
    }

    if (bytes_max - bytes < frame->token_length) {
        picoquic_connection_error(cnx, PICOQUIC_TRANSPORT_FRAME_FORMAT_ERROR,
            picoquic_frame_type_new_token);
        bytes = NULL;
        free(frame);
        frame = NULL;
    } else {
        frame->token_ptr = bytes;
        bytes += frame->token_length;
    }

    protoop_save_outputs(cnx, frame, ack_needed, is_retransmittable);
    return (protoop_arg_t) bytes;
}

/*
 * STOP SENDING Frame
 */

int picoquic_prepare_stop_sending_frame(picoquic_cnx_t* cnx, picoquic_stream_head* stream,
    uint8_t* bytes, size_t bytes_max, size_t* consumed)
{
    int ret = 0;
    const size_t min_length = 1 + 4 + 2;
    size_t byte_index = 0;

    if (bytes_max < min_length) {
        ret = PICOQUIC_ERROR_FRAME_BUFFER_TOO_SMALL;
    } else if ((stream->stream_flags & picoquic_stream_flag_stop_sending_requested) == 0 || (stream->stream_flags & picoquic_stream_flag_stop_sending_sent) != 0 || (stream->stream_flags & picoquic_stream_flag_fin_received) != 0 || (stream->stream_flags & picoquic_stream_flag_reset_received) != 0) {
        *consumed = 0;
    } else {
        bytes[byte_index++] = picoquic_frame_type_stop_sending;
        byte_index += picoquic_varint_encode(bytes + byte_index, bytes_max - byte_index,
            (uint64_t)stream->stream_id);
        picoformat_16(bytes + byte_index, (uint16_t)stream->local_stop_error);
        byte_index += 2;
        *consumed = byte_index;
        picoquic_add_stream_flags(cnx, stream, picoquic_stream_flag_stop_sending_sent);

        LOG_EVENT(cnx, "FRAMES", "STOP_SENDING_CREATED", "", "{\"data_ptr\": \"%p\", \"stream_id\": %lu, \"error\": %d}", bytes, stream->stream_id, stream->local_stop_error);
    }

    return ret;
}

/**
 * See PROTOOP_PARAM_PARSE_FRAME
 */
protoop_arg_t parse_stop_sending_frame(picoquic_cnx_t* cnx)
{
    uint8_t* bytes = (uint8_t *) cnx->protoop_inputv[0];
    const uint8_t* bytes_max = (const uint8_t *) cnx->protoop_inputv[1];

    int ack_needed = 1;
    int is_retransmittable = 1;
    stop_sending_frame_t *frame = malloc(sizeof(stop_sending_frame_t));
    if (!frame) {
        printf("Failed to allocate memory for stop_sending_frame_t\n");
        protoop_save_outputs(cnx, frame, ack_needed, is_retransmittable);
        return (protoop_arg_t) NULL;
    }

    if ((bytes = picoquic_frames_varint_decode(bytes+1, bytes_max, &frame->stream_id))          == NULL ||
        (bytes = picoquic_frames_uint16_decode(bytes, bytes_max, &frame->application_error_code)) == NULL)
    {
        picoquic_connection_error(cnx, PICOQUIC_TRANSPORT_FRAME_FORMAT_ERROR,
            picoquic_frame_type_new_connection_id);
        free(frame);
        frame = NULL;
    }

    protoop_save_outputs(cnx, frame, ack_needed, is_retransmittable);
    return (protoop_arg_t) bytes;
}

/**
 * See PROTOOP_PARAM_PROCESS_FRAME
 */
protoop_arg_t process_stop_sending_frame(picoquic_cnx_t* cnx)
{
    stop_sending_frame_t *frame = (stop_sending_frame_t *) cnx->protoop_inputv[0];

    picoquic_stream_head* stream;

    if ((stream = picoquic_find_or_create_stream(cnx, frame->stream_id, 1)) == NULL) {
        return 1;  // Error already signaled
    } else if ((stream->stream_flags & (picoquic_stream_flag_stop_sending_received | picoquic_stream_flag_reset_requested)) == 0) {
        stream->stream_flags |= picoquic_stream_flag_stop_sending_received;
        stream->remote_stop_error = frame->application_error_code;

        if (cnx->callback_fn != NULL && (stream->stream_flags & picoquic_stream_flag_stop_sending_signalled) == 0) {
            cnx->callback_fn(cnx, stream->stream_id, NULL, 0, picoquic_callback_stop_sending, cnx->callback_ctx);
            stream->stream_flags |= picoquic_stream_flag_stop_sending_signalled;
        }
    }

    return 0;
}

/*
 * Stream frame.
 * In our implementation, stream 0 is special, and feeds directly
 * into the SSL API.
 *
 * STREAM frames implicitly create a stream and carry stream data.
 */

int picoquic_is_stream_frame_unlimited(const uint8_t* bytes)
{
    return PICOQUIC_BITS_CLEAR_IN_RANGE(bytes[0], picoquic_frame_type_stream_range_min, picoquic_frame_type_stream_range_max, 0x02);
}

int picoquic_parse_stream_header(const uint8_t* bytes, size_t bytes_max,
    uint64_t* stream_id, uint64_t* offset, size_t* data_length, int* fin,
    size_t* consumed)
{
    int ret = 0;
    int len = bytes[0] & 2;
    int off = bytes[0] & 4;
    uint64_t length = 0;
    size_t l_stream = 0;
    size_t l_len = 0;
    size_t l_off = 0;
    size_t byte_index = 1;

    *fin = bytes[0] & 1;

    if (bytes_max > byte_index) {
        l_stream = picoquic_varint_decode(bytes + byte_index, bytes_max - byte_index, stream_id);
        byte_index += l_stream;
    }

    if (off == 0) {
        *offset = 0;
    } else if (bytes_max > byte_index) {
        l_off = picoquic_varint_decode(bytes + byte_index, bytes_max - byte_index, offset);
        byte_index += l_off;
    }

    if (bytes_max < byte_index || l_stream == 0 || (off != 0 && l_off == 0)) {
        DBG_PRINTF("stream frame header too large: first_byte=0x%02x, bytes_max=%" PRIst,
            bytes[0], bytes_max);
        *data_length = 0;
        byte_index = bytes_max;
        ret = -1;
    } else if (len == 0) {
        *data_length = bytes_max - byte_index;
    } else {
        if (bytes_max > byte_index) {
            l_len = picoquic_varint_decode(bytes + byte_index, bytes_max - byte_index, &length);
            byte_index += l_len;
            *data_length = (size_t)length;
        }

        if (l_len == 0 || bytes_max < byte_index) {
            DBG_PRINTF("stream frame header too large: first_byte=0x%02x, bytes_max=%" PRIst,
                bytes[0], bytes_max);
            byte_index = bytes_max;
            ret = -1;
        } else if (byte_index + length > bytes_max) {
            DBG_PRINTF("stream data past the end of the packet: first_byte=0x%02x, data_length=%" PRIst ", max_bytes=%" PRIst,
                bytes[0], *data_length, bytes_max);
            ret = -1;
        }
    }

    *consumed = byte_index;
    return ret;
}

void picoquic_stream_data_callback(picoquic_cnx_t* cnx, picoquic_stream_head* stream)
{
    picoquic_stream_data* data = stream->stream_data;

    while (data != NULL && data->offset <= stream->consumed_offset) {
        size_t start = (size_t)(stream->consumed_offset - data->offset);
        size_t data_length = data->length - start;
        picoquic_call_back_event_t fin_now = picoquic_callback_no_event;

        stream->consumed_offset += data_length;

        if (stream->consumed_offset >= stream->fin_offset && (stream->stream_flags & (picoquic_stream_flag_fin_received | picoquic_stream_flag_fin_signalled)) == picoquic_stream_flag_fin_received) {
            fin_now = picoquic_callback_stream_fin;
            picoquic_add_stream_flags(cnx, stream, picoquic_stream_flag_fin_signalled);
        }

        LOG_EVENT(cnx, "APPLICATION", "CALLBACK", picoquic_log_fin_or_event_name(fin_now), "{\"stream_id\": %lu, \"data_length\": %lu}", stream->stream_id, data_length);
        cnx->callback_fn(cnx, stream->stream_id, data->bytes + start, data_length, fin_now,
            cnx->callback_ctx);

        free(data->bytes);
        stream->stream_data = data->next_stream_data;
        free(data);
        data = stream->stream_data;
    }

    /* handle the case where the fin frame does not carry any data */

    if (stream->consumed_offset >= stream->fin_offset && (stream->stream_flags & (picoquic_stream_flag_fin_received | picoquic_stream_flag_fin_signalled)) == picoquic_stream_flag_fin_received) {
        picoquic_add_stream_flags(cnx, stream, picoquic_stream_flag_fin_signalled);
        LOG_EVENT(cnx, "APPLICATION", "CALLBACK", picoquic_log_fin_or_event_name(picoquic_callback_stream_fin), "{\"stream_id\": %lu, \"data_length\": 0}", stream->stream_id);
        cnx->callback_fn(cnx, stream->stream_id, NULL, 0, picoquic_callback_stream_fin,
            cnx->callback_ctx);
    }
}

/* Common code to data stream and crypto hs stream */
static int picoquic_queue_network_input(picoquic_cnx_t* cnx, picoquic_stream_head* stream, size_t offset, uint8_t* bytes, size_t length, int * new_data_available)
{
    int ret = 0;
    picoquic_stream_data** pprevious = &stream->stream_data;
    picoquic_stream_data* next = stream->stream_data;
    size_t start = 0;

    if (offset <= stream->consumed_offset) {
        if (offset + length <= stream->consumed_offset) {
            /* already received */
            start = length;
        }
        else {
            start = (size_t)(stream->consumed_offset - offset);
        }
    }

    /* Queue of a block in the stream */

    while (next != NULL && start < length && next->offset <= offset + start) {
        if (offset + length <= next->offset + next->length) {
            start = length;
        } else if (offset < next->offset + next->length) {
            start = (size_t)(next->offset + next->length - offset);
        }
        pprevious = &next->next_stream_data;
        next = next->next_stream_data;
    }

    if (start < length) {
        size_t data_length = length - start;

        if (next != NULL && next->offset < offset + length) {
            data_length -= (size_t)(offset + length - next->offset);
        }

        if (data_length > 0) {
            picoquic_stream_data* data = (picoquic_stream_data*)malloc(sizeof(picoquic_stream_data));

            if (data == NULL) {
                ret = picoquic_connection_error(cnx, PICOQUIC_ERROR_MEMORY, 0);
            }
            else {
                data->length = data_length;
                data->bytes = (uint8_t*)malloc(data_length);
                if (data->bytes == NULL) {
                    ret = picoquic_connection_error(cnx, PICOQUIC_ERROR_MEMORY, 0);
                    free(data);
                }
                else {
                    data->offset = offset + start;
                    memcpy(data->bytes, bytes + start, data_length);
                    data->next_stream_data = next;
                    *pprevious = data;
                    *new_data_available = 1;
                }
            }
        }
    }

    return ret;
}

static int picoquic_stream_network_input(picoquic_cnx_t* cnx, uint64_t stream_id,
    uint64_t offset, int fin, uint8_t* bytes, size_t length, uint64_t current_time)
{
    int ret = 0;
    uint64_t should_notify = 0;
    /* Is there such a stream, is it still open? */
    picoquic_stream_head* stream;
    uint64_t new_fin_offset = offset + length;

    if ((stream = picoquic_find_or_create_stream(cnx, stream_id, 1)) == NULL) {
        ret = 1;  // Error already signaled

    } else if ((stream->stream_flags & picoquic_stream_flag_fin_received) != 0) {

        if (fin != 0 ? stream->fin_offset != new_fin_offset : new_fin_offset > stream->fin_offset) {
            ret = picoquic_connection_error(cnx, PICOQUIC_TRANSPORT_FINAL_OFFSET_ERROR, 0);
        }

    } else {
        if (fin) {
            picoquic_add_stream_flags(cnx, stream, picoquic_stream_flag_fin_received);
            should_notify = 1;
            cnx->latest_progress_time = current_time;
        }

        if (new_fin_offset > stream->fin_offset) {
            ret = picoquic_flow_control_check_stream_offset(cnx, stream, new_fin_offset);
        }
    }

    if (ret == 0) {
        int new_data_available = 0;

        ret = picoquic_queue_network_input(cnx, stream, (size_t)offset, bytes, length, &new_data_available);

        if (new_data_available) {
            should_notify = 1;
            cnx->latest_progress_time = current_time;
        }
    }

    if (ret == 0 && should_notify != 0 && cnx->callback_fn != NULL) {
        /* check how much data there is to send */
        picoquic_stream_data_callback(cnx, stream);
    }

    return ret;
}

/**
 * See PROTOOP_NOPARAM_DECODE_STREAM_FRAME
 */
protoop_arg_t decode_stream_frame(picoquic_cnx_t *cnx)
{
    uint8_t* bytes = (uint8_t *) cnx->protoop_inputv[0];
    const uint8_t* bytes_max = (const uint8_t *) cnx->protoop_inputv[1];
    uint64_t current_time = cnx->protoop_inputv[2];

    uint64_t stream_id;
    size_t   data_length;
    uint64_t offset;
    int      fin;
    size_t   consumed;

    if (picoquic_parse_stream_header(bytes, bytes_max-bytes, &stream_id, &offset, &data_length, &fin, &consumed) != 0) {
        bytes = NULL;
    } else if (picoquic_stream_network_input(cnx, stream_id, offset, fin, (bytes += consumed), data_length, current_time) != 0) {
        bytes = NULL;
    } else {
        bytes += data_length;
        LOG_EVENT(cnx, "FRAMES", "STREAM_FRAME_PARSED", "", "{\"stream_id\": %lu, \"offset\": %lu, \"length\": %lu, \"fin\": %d}", stream_id, offset, data_length, fin);
    }

    return (protoop_arg_t) bytes;
}

uint8_t* picoquic_decode_stream_frame(picoquic_cnx_t* cnx, uint8_t* bytes, const uint8_t* bytes_max, uint64_t current_time, picoquic_path_t* path_x)
{
    return (uint8_t *) protoop_prepare_and_run_noparam(cnx, &PROTOOP_NOPARAM_DECODE_STREAM_FRAME, NULL,
        bytes, bytes_max, current_time, path_x);
}

/**
 * See PROTOOP_NOPARAM_FIND_READY_STREAM
 */
protoop_arg_t find_ready_stream(picoquic_cnx_t *cnx) {
    picoquic_stream_head *stream = cnx->first_stream;

    if (cnx->maxdata_remote > cnx->data_sent) {
        while (stream) {
            if ((stream->send_queue != NULL && stream->send_queue->length > stream->send_queue->offset &&
                 stream->sent_offset < stream->maxdata_remote) ||
                (STREAM_SEND_FIN(stream) && (stream->sent_offset < stream->maxdata_remote) && !STREAM_FIN_SENT(stream)) ||
                (STREAM_SEND_RESET(stream) && !STREAM_RESET_SENT(stream)) ||
                (STREAM_SEND_STOP_SENDING(stream) && !STREAM_STOP_SENDING_SENT(stream) && !STREAM_FIN_RCVD(stream) && !STREAM_RESET_RCVD(stream)))
            {
                /* if the stream is not active yet, verify that it fits under
                 * the max stream id limit */
                /* Check parity */
                if (IS_CLIENT_STREAM_ID(stream->stream_id) == cnx->client_mode) {
                    if (stream->stream_id <= cnx->max_stream_id_bidir_remote) {
                        break;
                    }
                } else {
                    break;
                }
            }

            stream = stream->next_stream;

        }
    } else {
        if ((stream->send_queue == NULL ||
             stream->send_queue->length <= stream->send_queue->offset) &&
            (!STREAM_FIN_NOTIFIED(stream) || STREAM_FIN_SENT(stream)) &&
            (!STREAM_RESET_REQUESTED(stream) || STREAM_RESET_SENT(stream)) &&
            (!STREAM_STOP_SENDING_REQUESTED(stream) || STREAM_STOP_SENDING_SENT(stream))) {
            stream = NULL;
        }
    }

    return (protoop_arg_t) stream;
}

picoquic_stream_head* picoquic_find_ready_stream(picoquic_cnx_t* cnx)
{
    protoop_params_t pp = { .pid = &PROTOOP_NOPARAM_FIND_READY_STREAM, .inputc = 0, .inputv = NULL, .outputv = NULL, .caller_is_intern = true};
    return (picoquic_stream_head *) plugin_run_protoop_internal(cnx, &pp);
}

picoquic_stream_head* picoquic_schedule_next_stream(picoquic_cnx_t* cnx, size_t max_size, picoquic_path_t *path)
{
    return (picoquic_stream_head *) protoop_prepare_and_run_noparam(cnx, &PROTOOP_NOPARAM_SCHEDULE_NEXT_STREAM, NULL, max_size, path);
}

protoop_arg_t stream_bytes_max(picoquic_cnx_t* cnx) {
    size_t bytes_max = (size_t) cnx->protoop_inputv[0];
    protoop_save_outputs(cnx, bytes_max);
    return 0;
}

protoop_arg_t stream_always_encode_length(picoquic_cnx_t* cnx) {
    protoop_save_outputs(cnx, false);
    return 0;
}

bool picoquic_stream_always_encode_length(picoquic_cnx_t* cnx)
{
    protoop_arg_t outs[PROTOOPARGS_MAX];
    protoop_prepare_and_run_noparam(cnx, &PROTOOP_NOPARAM_STREAM_ALWAYS_ENCODE_LENGTH, outs, NULL);
    return (bool) outs[0];
}

/**
 * See PROTOOP_NOPARAM_PREPARE_STREAM_FRAME
 */
protoop_arg_t prepare_stream_frame(picoquic_cnx_t* cnx)
{
    picoquic_stream_head* stream = (picoquic_stream_head*) cnx->protoop_inputv[0];
    uint8_t* bytes = (uint8_t *) cnx->protoop_inputv[1];
    size_t bytes_max = (size_t) cnx->protoop_inputv[2];

    size_t consumed = 0;

    int ret = 0;

    if (STREAM_SEND_RESET(stream)) {
        ret = picoquic_prepare_stream_reset_frame(cnx, stream, bytes, bytes_max, &consumed);
        protoop_save_outputs(cnx, consumed);
        return ret;
    }

    if (STREAM_SEND_STOP_SENDING(stream)) {
        ret = picoquic_prepare_stop_sending_frame(cnx, stream, bytes, bytes_max, &consumed);
        protoop_save_outputs(cnx, consumed);
        return ret;
    }

    if ((stream->send_queue == NULL || stream->send_queue->length <= stream->send_queue->offset) &&
        (!STREAM_FIN_NOTIFIED(stream) || STREAM_FIN_SENT(stream))) {
        consumed = 0;
    } else {
        size_t byte_index = 0;
        size_t l_stream = 0;
        size_t l_off = 0;
        size_t length = 0;

        bytes[byte_index++] = picoquic_frame_type_stream_range_min;

        if (bytes_max > byte_index) {
            l_stream = picoquic_varint_encode(bytes + byte_index, bytes_max - byte_index, stream->stream_id);
            byte_index += l_stream;
        }

        if (stream->sent_offset > 0 && bytes_max > byte_index) {
            bytes[0] |= 4; /* Indicates presence of offset */
            l_off = picoquic_varint_encode(bytes + byte_index, bytes_max - byte_index, stream->sent_offset);
            byte_index += l_off;
        }

        if (byte_index > bytes_max || l_stream == 0 || (stream->sent_offset > 0 && l_off == 0)) {
            consumed = 0;
            ret = PICOQUIC_ERROR_FRAME_BUFFER_TOO_SMALL;
        } else {
            /* Compute the length */
            size_t space = bytes_max - byte_index;

            if (space < 2 || (stream->send_queue == NULL && !STREAM_SEND_FIN(stream))) {
                length = 0;
            } else {
                size_t available = stream->send_queue ? (size_t)(stream->send_queue->length - stream->send_queue->offset) : 0;

                length = available;

                /* Enforce maxdata per stream on all streams, including stream 0 */
                if (length >(stream->maxdata_remote - stream->sent_offset)) {
                    length = (size_t)(stream->maxdata_remote - stream->sent_offset);
                }

                /* Abide by flow control restrictions, stream 0 is exempt */
                if (stream->stream_id != 0) {
                    if (length > (cnx->maxdata_remote - cnx->data_sent)) {
                        length = (size_t)(cnx->maxdata_remote - cnx->data_sent);
                    }
                }

                if (!picoquic_stream_always_encode_length(cnx) && length >= space) {
                    length = space;
                } else {
                    /* This is going to be a trial and error process */
                    size_t l_len = 0;

                    /* Try a simple encoding */
                    bytes[0] |= 2; /* Indicates presence of length */
                    l_len = picoquic_varint_encode(bytes + byte_index, space,
                        (uint64_t)length);
                    if (l_len == 0 || (l_len == space && length > 0)) {
                        /* Will not try a silly encoding */
                        consumed = 0;
                        ret = PICOQUIC_ERROR_FRAME_BUFFER_TOO_SMALL;
                    } else if (length + l_len > space) {
                        /* try a shorter packet */
                        length = space - l_len;
                        l_len = picoquic_varint_encode(bytes + byte_index, space,
                            (uint64_t)length);
                        byte_index += l_len;
                    } else {
                        /* This is good */
                        byte_index += l_len;
                    }
                }
            }

            if (ret == 0 && length > 0) {
                memcpy(&bytes[byte_index], stream->send_queue->bytes + stream->send_queue->offset, length);
                byte_index += length;

                stream->send_queue->offset += length;
                if (stream->send_queue->offset >= stream->send_queue->length) {
                    picoquic_stream_data* next = stream->send_queue->next_stream_data;
                    free(stream->send_queue->bytes);
                    free(stream->send_queue);
                    stream->send_queue = next;
                }

<<<<<<< HEAD
                LOG_EVENT(cnx, "FRAMES", "STREAM_FRAME_CREATED", "", "{\"data_ptr\": \"%p\", \"stream_id\": %lu, \"offset\": %lu, \"length\": %lu, \"fin\": %d}", bytes, stream->stream_id, stream->sent_offset, length, STREAM_FIN_NOTIFIED(stream) && stream->send_queue == 0);
=======
                LOG_EVENT(cnx, "FRAMES", "STREAM_FRAME_CREATED", "", "{\"data_ptr\": \"%p\", \"stream_id\": %lu, \"offset\": %lu, \"length\": %lu, \"fin\": %d, \"queued_size\": %lu}", bytes, stream->stream_id, stream->sent_offset, length, STREAM_FIN_NOTIFIED(stream) && stream->send_queue == 0, stream->sending_offset - stream->sent_offset);
>>>>>>> e3266d7d

                stream->sent_offset += length;
                /* The client does not handle this correctly, so fix this at client side... */
                // if (stream->stream_id != 0) {
                    cnx->data_sent += length;
                //}
                consumed = byte_index;
            }

            if (ret == 0 && STREAM_FIN_NOTIFIED(stream) && stream->send_queue == 0) {
                /* Set the fin bit */
                picoquic_add_stream_flags(cnx, stream, picoquic_stream_flag_fin_sent);
                bytes[0] |= 1;
                consumed = byte_index;
            } else if (ret == 0 && length == 0) {
                /* No point in sending a silly packet */
                consumed = 0;
                ret = PICOQUIC_ERROR_FRAME_BUFFER_TOO_SMALL;
            }
        }
    }

    protoop_save_outputs(cnx, consumed);

    return (protoop_arg_t) ret;
}

int picoquic_prepare_stream_frame(picoquic_cnx_t* cnx, picoquic_stream_head* stream,
    uint8_t* bytes, size_t bytes_max, size_t* consumed)
{
    protoop_arg_t outs[PROTOOPARGS_MAX];
    int ret = (int) protoop_prepare_and_run_noparam(cnx, &PROTOOP_NOPARAM_PREPARE_STREAM_FRAME, outs,
        stream, bytes, bytes_max);
    *consumed = (protoop_arg_t) outs[0];
    return ret;
}

size_t picoquic_stream_bytes_max(picoquic_cnx_t* cnx, size_t bytes_max, size_t header_length, uint8_t* bytes)
{
    protoop_arg_t outs[PROTOOPARGS_MAX];
    protoop_prepare_and_run_noparam(cnx, &PROTOOP_NOPARAM_STREAM_BYTES_MAX, outs,
        bytes_max, header_length, bytes);
    return (size_t) outs[0];
}

/*
 * Crypto HS frames
 */

/**
 * See PROTOOP_NOPARAM_IS_TLS_STREAM_READY
 */
protoop_arg_t is_tls_stream_ready(picoquic_cnx_t *cnx)
{
    int ret = 0;

    for (int epoch = 0; epoch < 4; epoch++) {
        picoquic_stream_head* stream = &cnx->tls_stream[epoch];

        if (stream->send_queue != NULL &&
            stream->send_queue->length > stream->send_queue->offset &&
            cnx->crypto_context[epoch].aead_encrypt != NULL) {
            ret = 1;
            break;
        }
    }

    return (protoop_arg_t) ret;
}

int picoquic_is_tls_stream_ready(picoquic_cnx_t* cnx)
{
    protoop_params_t pp = { .pid = &PROTOOP_NOPARAM_IS_TLS_STREAM_READY, .inputc = 0, .inputv = NULL, .outputv = NULL, .caller_is_intern = true};
    return (int) plugin_run_protoop_internal(cnx, &pp);
}

/**
 * See PROTOOP_PARAM_PARSE_FRAME
 */
protoop_arg_t parse_crypto_hs_frame(picoquic_cnx_t* cnx)
{
    uint8_t* bytes = (uint8_t *) cnx->protoop_inputv[0];
    const uint8_t* bytes_max = (const uint8_t *) cnx->protoop_inputv[1];

    int ack_needed = 1;
    int is_retransmittable = 1;
    crypto_frame_t *frame = malloc(sizeof(crypto_frame_t));
    if (!frame) {
        printf("Failed to allocate memory for stop_sending_frame_t\n");
        protoop_save_outputs(cnx, frame, ack_needed, is_retransmittable);
        return (protoop_arg_t) NULL;
    }

    if ((bytes = picoquic_frames_varint_decode(bytes+1, bytes_max, &frame->offset))      == NULL ||
        (bytes = picoquic_frames_varint_decode(bytes,   bytes_max, &frame->length)) == NULL )
    {
        picoquic_connection_error(cnx, PICOQUIC_TRANSPORT_FRAME_FORMAT_ERROR, picoquic_frame_type_crypto_hs);
        free(frame);
        frame = NULL;
    } else if ((uint64_t)(bytes_max - bytes) < frame->length) {
        DBG_PRINTF("crypto hs data past the end of the packet: data_length=%" PRIst ", remaining_space=%" PRIst, frame->length, bytes_max - bytes);
        picoquic_connection_error(cnx, PICOQUIC_TRANSPORT_FRAME_FORMAT_ERROR, picoquic_frame_type_crypto_hs);
        free(frame);
        frame = NULL;
        bytes = NULL;
    } else {
        frame->crypto_data_ptr = bytes;
        bytes += frame->length;
    }
    protoop_save_outputs(cnx, frame, ack_needed, is_retransmittable);
    return (protoop_arg_t) bytes;
}

/**
 * See PROTOOP_PARAM_PROCESS_FRAME
 */
protoop_arg_t process_crypto_hs_frame(picoquic_cnx_t* cnx)
{
    crypto_frame_t *frame = (crypto_frame_t *) cnx->protoop_inputv[0];
    int epoch = (int) cnx->protoop_inputv[2];

    int new_data_available;  // Unused

    if (picoquic_queue_network_input(cnx, &cnx->tls_stream[epoch], (size_t)frame->offset, frame->crypto_data_ptr, (size_t)frame->length, &new_data_available) != 0) {
        return 1;  // Error signaled
    }

    return 0;
}

/**
 * See PROTOOP_PARAM_DECODE_FRAME
 */
protoop_arg_t decode_crypto_hs_frame(picoquic_cnx_t *cnx)
{
    uint8_t *bytes = (uint8_t *) cnx->protoop_inputv[0];
    const uint8_t *bytes_max = (const uint8_t *) cnx->protoop_inputv[1];
    int epoch = (int) cnx->protoop_inputv[3];
    int ack_needed = (int) cnx->protoop_inputv[4];

    uint64_t offset;
    uint64_t data_length;
    int      new_data_available;  // Unused

    ack_needed = 1;

    if ((bytes = picoquic_frames_varint_decode(bytes+1, bytes_max, &offset))      == NULL ||
        (bytes = picoquic_frames_varint_decode(bytes,   bytes_max, &data_length)) == NULL )
    {
        picoquic_connection_error(cnx, PICOQUIC_TRANSPORT_FRAME_FORMAT_ERROR, picoquic_frame_type_crypto_hs);

    } else if ((uint64_t)(bytes_max - bytes) < data_length) {
        DBG_PRINTF("crypto hs data past the end of the packet: data_length=%" PRIst ", remaining_space=%" PRIst, data_length, bytes_max - bytes);
        picoquic_connection_error(cnx, PICOQUIC_TRANSPORT_FRAME_FORMAT_ERROR, picoquic_frame_type_crypto_hs);
        bytes = NULL;

    } else if (picoquic_queue_network_input(cnx, &cnx->tls_stream[epoch], (size_t)offset, bytes, (size_t)data_length, &new_data_available) != 0) {
        bytes = NULL;  // Error signaled

    } else {
        bytes += data_length;
    }

    protoop_save_outputs(cnx, ack_needed);
    return (protoop_arg_t) bytes;
}

/**
 * See PROTOOP_NOPARAM_PREPARE_CRYPTO_HS_FRAME
 */
protoop_arg_t prepare_crypto_hs_frame(picoquic_cnx_t *cnx)
{
    int epoch = (int) cnx->protoop_inputv[0];
    uint8_t* bytes = (uint8_t *) cnx->protoop_inputv[1];
    size_t bytes_max = (size_t) cnx->protoop_inputv[2];

    size_t consumed = 0;

    int ret = 0;
    picoquic_stream_head* stream = &cnx->tls_stream[epoch];

    if ((stream->send_queue == NULL || stream->send_queue->length <= stream->send_queue->offset) && ((stream->stream_flags & picoquic_stream_flag_fin_notified) == 0 || (stream->stream_flags & picoquic_stream_flag_fin_sent) != 0)) {
        consumed = 0;
    } else {
        size_t byte_index = 0;
        size_t l_off = 0;
        size_t length = 0;

        bytes[byte_index++] = picoquic_frame_type_crypto_hs;

        if (bytes_max > byte_index) {
            l_off = picoquic_varint_encode(bytes + byte_index, bytes_max - byte_index, stream->sent_offset);
            byte_index += l_off;
        }

        if (byte_index > bytes_max || (stream->sent_offset > 0 && l_off == 0)) {
            consumed = 0;
            ret = PICOQUIC_ERROR_FRAME_BUFFER_TOO_SMALL;
        }
        else {
            /* Compute the length */
            size_t space = bytes_max - byte_index;

            /* TODO: check logic here -- I was tired when I wrote that */

            if (space < 2 || stream->send_queue == NULL) {
                length = 0;
            } else {
                /* This is going to be a trial and error process */
                size_t l_len = 0;
                size_t available = stream->send_queue->length - (size_t)stream->send_queue->offset;

                length = available;
                /* Trial encoding */
                l_len = picoquic_varint_encode(bytes + byte_index, space,
                    (uint64_t)length);

                if (length + l_len >= space) {
                    if (space < l_len) {
                        /* Will not try a silly encoding */
                        consumed = 0;
                        ret = PICOQUIC_ERROR_FRAME_BUFFER_TOO_SMALL;
                    }
                    else {
                        /* New encoding with appropriate length */
                        length = space - l_len;
                        l_len = picoquic_varint_encode(bytes + byte_index, space,
                            (uint64_t)length);
                    }
                }
                /* This is good */
                byte_index += l_len;
            }

            if (ret == 0 && length > 0) {
                memcpy(&bytes[byte_index], stream->send_queue->bytes + stream->send_queue->offset, length);
                byte_index += length;

                stream->send_queue->offset += length;
                if (stream->send_queue->offset >= stream->send_queue->length) {
                    picoquic_stream_data* next = stream->send_queue->next_stream_data;
                    free(stream->send_queue->bytes);
                    free(stream->send_queue);
                    stream->send_queue = next;
                }

                LOG_EVENT(cnx, "FRAMES", "CRYPTO_FRAME_CREATED", "", "{\"data_ptr\": \"%p\", \"offset\": %lu, \"length\": %lu}", bytes, stream->sent_offset, length);
                stream->sent_offset += length;
                consumed = byte_index;
            } else if (ret == 0 && length == 0) {
                /* No point in sending a silly packet */
                consumed = 0;
                ret = PICOQUIC_ERROR_FRAME_BUFFER_TOO_SMALL;
            }
        }
    }

    protoop_save_outputs(cnx, consumed);

    return (protoop_arg_t) ret;
}

int picoquic_prepare_crypto_hs_frame(picoquic_cnx_t* cnx, int epoch,
    uint8_t* bytes, size_t bytes_max, size_t* consumed)
{
    protoop_arg_t outs[PROTOOPARGS_MAX];
    int ret = (int) protoop_prepare_and_run_noparam(cnx, &PROTOOP_NOPARAM_PREPARE_CRYPTO_HS_FRAME, outs,
        epoch, bytes, bytes_max);
    *consumed = (size_t) outs[0];
    return ret;
}

/*
 * ACK Frames
 */

int picoquic_parse_ack_header(uint8_t const* bytes, size_t bytes_max,
    uint64_t* num_block, uint64_t* nb_ecnx3,
    uint64_t* largest, uint64_t* ack_delay, size_t* consumed,
    uint8_t ack_delay_exponent)
{
    int ret = 0;
    size_t byte_index = 1;
    size_t l_largest = 0;
    size_t l_delay = 0;
    size_t l_blocks = 0;

    if (bytes_max > byte_index) {
        l_largest = picoquic_varint_decode(bytes + byte_index, bytes_max - byte_index, largest);
        byte_index += l_largest;
    }

    if (bytes_max > byte_index) {
        l_delay = picoquic_varint_decode(bytes + byte_index, bytes_max - byte_index, ack_delay);
        *ack_delay <<= ack_delay_exponent;
        byte_index += l_delay;
    }

    if (nb_ecnx3 != NULL) {
        for (int ecnx = 0; ecnx < 3; ecnx++) {
            size_t l_ecnx = picoquic_varint_decode(bytes + byte_index, bytes_max - byte_index, &nb_ecnx3[ecnx]);

            if (l_ecnx == 0) {
                byte_index = bytes_max;
            }
            else {
                byte_index += l_ecnx;
            }
        }
    }

    if (bytes_max > byte_index) {
        l_blocks = picoquic_varint_decode(bytes + byte_index, bytes_max - byte_index, num_block);
        byte_index += l_blocks;
    }

    if (l_largest == 0 || l_delay == 0 || l_blocks == 0 || bytes_max < byte_index) {
        DBG_PRINTF("ack frame fixed header too large: first_byte=0x%02x, bytes_max=%" PRIst,
            bytes[0], bytes_max);
        byte_index = bytes_max;
        ret = -1;
    }

    *consumed = byte_index;
    return ret;
}

/**
 * See PROTOOP_NOPARAM_CHECK_SPURIOUS_RETRANSMISSION
 */
protoop_arg_t check_spurious_retransmission(picoquic_cnx_t *cnx)
{
    uint64_t start_of_range = (uint64_t) cnx->protoop_inputv[0];
    uint64_t end_of_range = (uint64_t) cnx->protoop_inputv[1];
    uint64_t current_time = (uint64_t) cnx->protoop_inputv[2];
    picoquic_packet_context_enum pc = (picoquic_packet_context_enum) cnx->protoop_inputv[3];
    picoquic_path_t* path_x = (picoquic_path_t*) cnx->protoop_inputv[4];

    picoquic_packet_context_t * pkt_ctx = (picoquic_packet_context_t *) &path_x->pkt_ctx[pc];
    picoquic_packet_t* p = pkt_ctx->retransmitted_newest;

    while (p != NULL) {
        picoquic_packet_t* should_delete = NULL;

        if (p->sequence_number >= start_of_range && p->sequence_number <= end_of_range) {

            uint64_t max_spurious_rtt = current_time - p->send_time;
            uint64_t max_reorder_delay = pkt_ctx->latest_time_acknowledged - p->send_time;
            uint64_t max_reorder_gap = pkt_ctx->highest_acknowledged - p->sequence_number;
            picoquic_path_t * old_path = p->send_path;

            if (old_path != NULL) {
                if (p->length + p->checksum_overhead > old_path->send_mtu) {
                    old_path->send_mtu = (uint32_t)(p->length + p->checksum_overhead);
                    if (old_path->send_mtu > old_path->send_mtu_max_tried) {
                        old_path->send_mtu_max_tried = old_path->send_mtu;
                    }
                    old_path->mtu_probe_sent = 0;
                }

                if (max_spurious_rtt > old_path->max_spurious_rtt) {
                    old_path->max_spurious_rtt = max_spurious_rtt;
                }

                if (max_reorder_delay > old_path->max_reorder_delay) {
                    old_path->max_reorder_delay = max_reorder_delay;
                }

                if (max_reorder_gap > old_path->max_reorder_gap) {
                    old_path->max_reorder_gap = max_reorder_gap;
                }

                if (cnx->congestion_alg != NULL ) {
                    picoquic_congestion_algorithm_notify_func(cnx, old_path, picoquic_congestion_notification_spurious_repeat,
                        0, 0, p->sequence_number, current_time);
                }
            }

            cnx->nb_spurious++;
            should_delete = p;
        } else if (p->send_time + PICOQUIC_SPURIOUS_RETRANSMIT_DELAY_MAX < pkt_ctx->latest_time_acknowledged) {
            should_delete = p;
        }

        p = p->next_packet;

        if (should_delete != NULL) {
            picoquic_dequeue_retransmitted_packet(cnx, should_delete);
        }
    }

    return 0;
}


void picoquic_check_spurious_retransmission(picoquic_cnx_t* cnx,
    uint64_t start_of_range, uint64_t end_of_range, uint64_t current_time,
    picoquic_packet_context_enum pc, picoquic_path_t* path_x)
{
    protoop_prepare_and_run_noparam(cnx, &PROTOOP_NOPARAM_CHECK_SPURIOUS_RETRANSMISSION, NULL,
        start_of_range, end_of_range, current_time, pc, path_x);
}

protoop_arg_t update_ack_delay(picoquic_cnx_t* cnx) {
    picoquic_packet_context_t* pkt_ctx = (picoquic_packet_context_t *) cnx->protoop_inputv[0];
    picoquic_path_t* old_path = (picoquic_path_t *) cnx->protoop_inputv[1];
    int64_t rtt_estimate = (int64_t) cnx->protoop_inputv[2];
    bool first_estimate = (bool) cnx->protoop_inputv[3];
    pkt_ctx->ack_delay_local = old_path->rtt_min / 4;
    if (pkt_ctx->ack_delay_local < 1000) {
        pkt_ctx->ack_delay_local = 1000;
    } else if (!first_estimate && pkt_ctx->ack_delay_local > 10000) {
        pkt_ctx->ack_delay_local = 10000;
    }
    return 0;
}

static void picoquic_update_ack_delay(picoquic_cnx_t *cnx, picoquic_packet_context_t* pkt_ctx, picoquic_path_t* old_path, int64_t rtt_estimate, bool first_estimate) {
    protoop_prepare_and_run_noparam(cnx, &PROTOOP_NOPARAM_UPDATE_ACK_DELAY, NULL, pkt_ctx, old_path, rtt_estimate, first_estimate);
}

/**
 * See PROTOOP_NOPARAM_UPDATE_RTT
 */
protoop_arg_t update_rtt(picoquic_cnx_t *cnx)
{
    uint64_t largest = (uint64_t) cnx->protoop_inputv[0];
    uint64_t current_time = (uint64_t) cnx->protoop_inputv[1];
    uint64_t ack_delay = (uint64_t) cnx->protoop_inputv[2];
    picoquic_packet_context_enum pc = (picoquic_packet_context_enum) cnx->protoop_inputv[3];
    picoquic_path_t* path_x = (picoquic_path_t *) cnx->protoop_inputv[4];

    picoquic_packet_context_t * pkt_ctx = &path_x->pkt_ctx[pc];
    picoquic_packet_t* packet = pkt_ctx->retransmit_newest;

    /* Check whether this is a new acknowledgement */
    if (largest > pkt_ctx->highest_acknowledged || pkt_ctx->first_sack_item.start_of_sack_range == (uint64_t)((int64_t)-1) ||
        pkt_ctx->highest_acknowledged == (uint64_t)((int64_t)-1)) { /* This last condition is for Multipath ! */
        pkt_ctx->highest_acknowledged = largest;

        if (ack_delay < PICOQUIC_ACK_DELAY_MAX) {
            /* if the ACK is reasonably recent, use it to update the RTT */
            /* find the stored copy of the largest acknowledged packet */

            while (packet != NULL && packet->sequence_number > largest) {
                packet = packet->next_packet;
            }

            if (packet == NULL || packet->sequence_number < largest) {
                /* There is no copy of this packet in store. It may have
                 * been deleted because too old, or maybe already
                 * retransmitted */
            } else {
                uint64_t acknowledged_time = current_time - ack_delay;
                int64_t rtt_estimate = acknowledged_time - packet->send_time;

                if (pkt_ctx->latest_time_acknowledged < packet->send_time) {
                    pkt_ctx->latest_time_acknowledged = packet->send_time;
                }
                cnx->latest_progress_time = current_time;

                if (rtt_estimate > 0) {
                    picoquic_path_t * old_path = packet->send_path;

                    if (ack_delay > old_path->max_ack_delay) {
                        old_path->max_ack_delay = ack_delay;
                    }

                    if (old_path->smoothed_rtt == PICOQUIC_INITIAL_RTT && old_path->rtt_variant == 0) {
                        old_path->smoothed_rtt = rtt_estimate;
                        old_path->rtt_variant = rtt_estimate / 2;
                        old_path->rtt_min = rtt_estimate;
                        old_path->retransmit_timer = 3 * rtt_estimate + old_path->max_ack_delay;
                        picoquic_update_ack_delay(cnx, pkt_ctx, old_path, rtt_estimate, true);
                    } else {
                        /* Computation per RFC 6298 */
                        int64_t delta_rtt = rtt_estimate - old_path->smoothed_rtt;
                        int64_t delta_rtt_average = 0;
                        old_path->smoothed_rtt += delta_rtt / 8;

                        if (delta_rtt < 0) {
                            delta_rtt_average = (-delta_rtt) - old_path->rtt_variant;
                        } else {
                            delta_rtt_average = delta_rtt - old_path->rtt_variant;
                        }
                        old_path->rtt_variant += delta_rtt_average / 4;

                        if (rtt_estimate < (int64_t)old_path->rtt_min) {
                            old_path->rtt_min = rtt_estimate;
                            picoquic_update_ack_delay(cnx, pkt_ctx, old_path, rtt_estimate, false);
                        }

                        if (4 * old_path->rtt_variant < old_path->rtt_min) {
                            old_path->rtt_variant = old_path->rtt_min / 4;
                        }

                        old_path->retransmit_timer = old_path->smoothed_rtt + 4 * old_path->rtt_variant + old_path->max_ack_delay;
                    }

                    if (PICOQUIC_MIN_RETRANSMIT_TIMER > old_path->retransmit_timer) {
                        old_path->retransmit_timer = PICOQUIC_MIN_RETRANSMIT_TIMER;
                    }

                    if (cnx->congestion_alg != NULL) {
                        picoquic_congestion_algorithm_notify_func(cnx, old_path,
                            picoquic_congestion_notification_rtt_measurement,
                            rtt_estimate, 0, 0, current_time);
                    }
                }
            }
        }
    }

    return (protoop_arg_t) packet;
}

static picoquic_packet_t* picoquic_update_rtt(picoquic_cnx_t* cnx, uint64_t largest,
    uint64_t current_time, uint64_t ack_delay, picoquic_packet_context_enum pc, picoquic_path_t* path_x)
{
    return (picoquic_packet_t *) protoop_prepare_and_run_noparam(cnx, &PROTOOP_NOPARAM_UPDATE_RTT, NULL,
        largest, current_time, ack_delay, pc, path_x);
}

/**
 * See PROTOOP_NOPARAM_PROCESS_ACK_OF_ACK_RANGE
 */
static protoop_arg_t process_ack_of_ack_range(picoquic_cnx_t * cnx)
{
    picoquic_sack_item_t* first_sack = (picoquic_sack_item_t*) cnx->protoop_inputv[0];
    uint64_t start_of_range = (uint64_t) cnx->protoop_inputv[1];
    uint64_t end_of_range = (uint64_t) cnx->protoop_inputv[2];

    if (first_sack->start_of_sack_range == start_of_range) {
        if (end_of_range < first_sack->end_of_sack_range) {
            first_sack->start_of_sack_range = end_of_range + 1;
        } else {
            first_sack->start_of_sack_range = first_sack->end_of_sack_range;
        }
    } else {
        picoquic_sack_item_t* previous = first_sack;
        picoquic_sack_item_t* next = previous->next_sack;

        while (next != NULL) {
            if (next->end_of_sack_range == end_of_range && next->start_of_sack_range == start_of_range) {
                /* Matching range should be removed */
                previous->next_sack = next->next_sack;
                free(next);
                break;
            } else if (next->end_of_sack_range > end_of_range) {
                previous = next;
                next = next->next_sack;
            } else {
                break;
            }
        }
    }

    return 0;
}

static void picoquic_process_ack_of_ack_range(picoquic_cnx_t * cnx, picoquic_sack_item_t* first_sack,
    uint64_t start_of_range, uint64_t end_of_range)
{
    protoop_prepare_and_run_noparam(cnx, &PROTOOP_NOPARAM_PROCESS_ACK_OF_ACK_RANGE, NULL,
        first_sack, start_of_range, end_of_range);
}

int picoquic_process_ack_of_ack_frame(
    picoquic_cnx_t* cnx,
    picoquic_sack_item_t* first_sack,
    uint8_t* bytes, size_t bytes_max, size_t* consumed, int is_ecn)
{
    int ret;
    uint64_t largest;
    uint64_t ack_delay;
    uint64_t num_block;
    uint64_t ecnx3[3];

    /* Find the oldest ACK range, in order to calibrate the
     * extension of the largest number to 64 bits */

    picoquic_sack_item_t* target_sack = first_sack;
    while (target_sack->next_sack != NULL) {
        target_sack = target_sack->next_sack;
    }

    ret = picoquic_parse_ack_header(bytes, bytes_max,
        &num_block, (is_ecn)? ecnx3 : NULL, 
        &largest, &ack_delay, consumed, 0);

    if (ret == 0) {
        size_t byte_index = *consumed;

        /* Process each successive range */

        while (1) {
            uint64_t range;
            size_t l_range;
            uint64_t block_to_block;

            if (byte_index >= bytes_max) {
                ret = -1;
                break;
            }

            l_range = picoquic_varint_decode(bytes + byte_index, bytes_max - byte_index, &range);
            if (l_range == 0) {
                byte_index = bytes_max;
                ret = -1;
                break;
            } else {
                byte_index += l_range;
            }

            range++;
            if (largest + 1 < range) {
                DBG_PRINTF("ack range error: largest=%" PRIx64 ", range=%" PRIx64, largest, range);
                ret = -1;
                break;
            }

            if (range > 0) {
                picoquic_process_ack_of_ack_range(cnx, first_sack, largest + 1 - range, largest);
            }

            if (num_block-- == 0)
                break;

            /* Skip the gap */

            if (byte_index >= bytes_max) {
                ret = -1;
                break;
            } else {
                size_t l_gap = picoquic_varint_decode(bytes + byte_index, bytes_max - byte_index, &block_to_block);
                if (l_gap == 0) {
                    byte_index = bytes_max;
                    ret = -1;
                    break;
                } else {
                    byte_index += l_gap;
                    block_to_block += 1; /* Add 1, since there are never 0 gaps -- see spec. */
                    block_to_block += range;
                }
            }

            if (largest < block_to_block) {
                DBG_PRINTF("ack gap error: largest=%" PRIx64 ", range=%" PRIx64 ", gap=%" PRIu64,
                    largest, range, block_to_block - range);
                ret = -1;
                break;
            }

            largest -= block_to_block;
        }

        *consumed = byte_index;
    }

    return ret;
}

/**
 * See PROTOOP_NOPARAM_CHECK_STREAM_FRAME_ALREADY_ACKED
 */
protoop_arg_t check_stream_frame_already_acked(picoquic_cnx_t *cnx)
{
    uint8_t* bytes = (uint8_t*) cnx->protoop_inputv[0];
    size_t bytes_max = (size_t) cnx->protoop_inputv[1];
    int no_need_to_repeat = (int) cnx->protoop_inputv[2];

    int ret = 0;
    int fin;
    size_t data_length;
    uint64_t stream_id;
    uint64_t offset;
    picoquic_stream_head* stream = NULL;
    size_t consumed = 0;

    no_need_to_repeat = 0;

    if (PICOQUIC_IN_RANGE(bytes[0], picoquic_frame_type_stream_range_min, picoquic_frame_type_stream_range_max)) {
        ret = picoquic_parse_stream_header(bytes, bytes_max,
            &stream_id, &offset, &data_length, &fin, &consumed);

        if (ret == 0) {
            stream = picoquic_find_stream(cnx, stream_id, 0);
            if (stream == NULL) {
                /* this is weird -- the stream was destroyed. */
                no_need_to_repeat = 1;
            } else {
                if ((stream->stream_flags & picoquic_stream_flag_reset_sent) != 0) {
                    no_need_to_repeat = 1;
                } else {
                    /* Check whether the ack was already received */
                    no_need_to_repeat = picoquic_check_sack_list(&stream->first_sack_item, offset, offset + data_length);
                }
            }
        }
    }

    protoop_save_outputs(cnx, no_need_to_repeat);
    return ret;
}

int picoquic_check_stream_frame_already_acked(picoquic_cnx_t* cnx, uint8_t* bytes,
    size_t bytes_max, int* no_need_to_repeat)
{
    protoop_arg_t outs[PROTOOPARGS_MAX];
    int ret = (int) protoop_prepare_and_run_noparam(cnx, &PROTOOP_NOPARAM_CHECK_STREAM_FRAME_ALREADY_ACKED, outs,
        bytes, bytes_max, *no_need_to_repeat);
    *no_need_to_repeat = (int) outs[0];
    return ret;
}

/**
 * See PROTOOP_NOPARAM_PROCESS_ACK_OF_STREAM_FRAME
 */
protoop_arg_t process_ack_of_stream_frame(picoquic_cnx_t* cnx)
{
    uint8_t* bytes = (uint8_t*) cnx->protoop_inputv[0];
    size_t bytes_max = (size_t) cnx->protoop_inputv[1];
    size_t consumed = (size_t) cnx->protoop_inputv[2];

    int ret;
    int fin;
    size_t data_length;
    uint64_t stream_id;
    uint64_t offset;
    picoquic_stream_head* stream = NULL;

    /* skip stream frame */
    ret = picoquic_parse_stream_header(bytes, bytes_max,
        &stream_id, &offset, &data_length, &fin, &consumed);

    if (ret == 0) {
        consumed += data_length;

        /* record the ack range for the stream */
        stream = picoquic_find_stream(cnx, stream_id, 0);
        if (stream != NULL) {
            (void)picoquic_update_sack_list(cnx, &stream->first_sack_item,
                offset, offset + data_length - 1);
        }
    }

    protoop_save_outputs(cnx, consumed);

    return (protoop_arg_t) ret;
}

static int picoquic_process_ack_of_stream_frame(picoquic_cnx_t* cnx, uint8_t* bytes,
    size_t bytes_max, size_t* consumed)
{
    protoop_arg_t outs[PROTOOPARGS_MAX];
    int ret = (int) protoop_prepare_and_run_noparam(cnx, &PROTOOP_NOPARAM_PROCESS_ACK_OF_STREAM_FRAME, outs,
        bytes, bytes_max, *consumed);
    *consumed = (size_t) outs[0];
    return ret;
}

/**
 * See PROTOOP_NOPARAM_PROCESS_POSSIBLE_ACK_OF_ACK_FRAME
 */
protoop_arg_t process_possible_ack_of_ack_frame(picoquic_cnx_t* cnx)
{
    picoquic_packet_t* p = (picoquic_packet_t*) cnx->protoop_inputv[0];

    int ret = 0;
    size_t byte_index;
    int frame_is_pure_ack = 0;
    size_t frame_length = 0;

    if (ret == 0 && p->ptype == picoquic_packet_0rtt_protected) {
        cnx->nb_zero_rtt_acked++;
    }

    byte_index = p->offset;

    while (ret == 0 && byte_index < p->length) {
        if (p->bytes[byte_index] == picoquic_frame_type_ack) {
            ret = picoquic_process_ack_of_ack_frame(cnx, &p->send_path->pkt_ctx[p->pc].first_sack_item,
                &p->bytes[byte_index], p->length - byte_index, &frame_length, 0);
            byte_index += frame_length;
        } else if (p->bytes[byte_index] == picoquic_frame_type_ack_ecn) {
            ret = picoquic_process_ack_of_ack_frame(cnx, &p->send_path->pkt_ctx[p->pc].first_sack_item,
                &p->bytes[byte_index], p->length - byte_index, &frame_length, 1);
            byte_index += frame_length;
        } else if (PICOQUIC_IN_RANGE(p->bytes[byte_index], picoquic_frame_type_stream_range_min, picoquic_frame_type_stream_range_max)) {
            ret = picoquic_process_ack_of_stream_frame(cnx, &p->bytes[byte_index], p->length - byte_index, &frame_length);
            byte_index += frame_length;
        } else {
            ret = picoquic_skip_frame(cnx, &p->bytes[byte_index],
                p->length - byte_index, &frame_length, &frame_is_pure_ack);
            byte_index += frame_length;
        }
    }

    return 0;
}

void picoquic_process_possible_ack_of_ack_frame(picoquic_cnx_t* cnx, picoquic_packet_t* p)
{
    protoop_prepare_and_run_noparam(cnx, &PROTOOP_NOPARAM_PROCESS_POSSIBLE_ACK_OF_ACK_FRAME, NULL,
        p);
}

/**
 * See PROTOOP_NOPARAM_PROCESS_ACK_RANGE
 */
protoop_arg_t process_ack_range(picoquic_cnx_t *cnx)
{
    picoquic_packet_context_enum pc = (picoquic_packet_context_enum) cnx->protoop_inputv[0];
    uint64_t highest = (uint64_t) cnx->protoop_inputv[1];
    uint64_t range = (uint64_t) cnx->protoop_inputv[2];
    picoquic_packet_t* ppacket = (picoquic_packet_t*) cnx->protoop_inputv[3];
    uint64_t current_time = (uint64_t) cnx->protoop_inputv[4];

    picoquic_packet_t* p = ppacket;
    int ret = 0;
    /* Compare the range to the retransmit queue */
    while (p != NULL && range > 0) {
        if (p->sequence_number > highest) {
            p = p->next_packet;
        } else {
            if (p->sequence_number == highest) {
                /* TODO: RTT Estimate */
                picoquic_packet_t* next = p->next_packet;
                picoquic_path_t * old_path = p->send_path;

                if (cnx->congestion_alg != NULL) {
                    picoquic_congestion_algorithm_notify_func(cnx, old_path,
                        picoquic_congestion_notification_acknowledgement,
                        0, p->length, 0, current_time);
                }

                /* If the packet contained an ACK frame, perform the ACK of ACK pruning logic */
                picoquic_process_possible_ack_of_ack_frame(cnx, p);

                /* If packet is larger than the current MTU, update the MTU */
                if ((p->length + p->checksum_overhead) > old_path->send_mtu) {
                    old_path->send_mtu = (uint32_t)(p->length + p->checksum_overhead);
                    old_path->mtu_probe_sent = 0;
                }

                /* Any acknowledgement shows progress */
                p->send_path->pkt_ctx[pc].nb_retransmit = 0;
                p->send_path->pkt_ctx[pc].latest_progress_time = current_time;

                picoquic_dequeue_retransmit_packet(cnx, p, 1);
                p = next;
            }

            range--;
            highest--;
        }
    }

    ppacket = p;

    protoop_save_outputs(cnx, ppacket);

    return (protoop_arg_t) ret;
}

static int picoquic_process_ack_range(
    picoquic_cnx_t* cnx, picoquic_packet_context_enum pc, uint64_t highest, uint64_t range, picoquic_packet_t** ppacket,
    uint64_t current_time)
{
    protoop_arg_t outs[PROTOOPARGS_MAX];
    int ret = (int) protoop_prepare_and_run_noparam(cnx, &PROTOOP_NOPARAM_PROCESS_ACK_RANGE, outs,
        pc, highest, range, *ppacket, current_time);
    *ppacket = (picoquic_packet_t*) outs[0];
    return ret;
}

protoop_arg_t parse_ack_frame_maybe_ecn(picoquic_cnx_t* cnx)
{
    uint8_t* bytes = (uint8_t *) cnx->protoop_inputv[0];
    const uint8_t* bytes_max = (const uint8_t *) cnx->protoop_inputv[1];

    int ack_needed = 0;
    int is_retransmittable = 0;
    ack_frame_t *frame = malloc(sizeof(ack_frame_t));
    if (!frame) {
        printf("Failed to allocate memory for ack_frame_t\n");
        protoop_save_outputs(cnx, frame, ack_needed, is_retransmittable);
        return (protoop_arg_t) NULL;
    }

    frame->is_ack_ecn = bytes[0] == picoquic_frame_type_ack_ecn ? 1 : 0;

    if ((bytes = picoquic_frames_varint_decode(bytes+1, bytes_max, &frame->largest_acknowledged)) == NULL ||
        (bytes = picoquic_frames_varint_decode(bytes, bytes_max, &frame->ack_delay))              == NULL)
    {
        picoquic_connection_error(cnx, PICOQUIC_TRANSPORT_FRAME_FORMAT_ERROR,
            frame->is_ack_ecn ? picoquic_frame_type_ack_ecn : picoquic_frame_type_ack);
        free(frame);
        frame = NULL;
        protoop_save_outputs(cnx, frame, ack_needed, is_retransmittable);
        return (protoop_arg_t) NULL;
    }

    if (frame->is_ack_ecn) {
        for (int ecnx = 0; bytes && ecnx < 3; ecnx++) {
            bytes = picoquic_frames_varint_decode(bytes, bytes_max, &frame->ecnx3[ecnx]);
        }
        if (bytes == NULL) {
            picoquic_connection_error(cnx, PICOQUIC_TRANSPORT_FRAME_FORMAT_ERROR,
                frame->is_ack_ecn ? picoquic_frame_type_ack_ecn : picoquic_frame_type_ack);
            free(frame);
            frame = NULL;
            protoop_save_outputs(cnx, frame, ack_needed, is_retransmittable);
            return (protoop_arg_t) NULL;
        }
    }

    if ((bytes = picoquic_frames_varint_decode(bytes, bytes_max, &frame->ack_block_count)) == NULL) {
        picoquic_connection_error(cnx, PICOQUIC_TRANSPORT_FRAME_FORMAT_ERROR,
            frame->is_ack_ecn ? picoquic_frame_type_ack_ecn : picoquic_frame_type_ack);
        free(frame);
        frame = NULL;
        protoop_save_outputs(cnx, frame, ack_needed, is_retransmittable);
        return (protoop_arg_t) NULL;
    }

    /** \todo FIXME */
    if (frame->ack_block_count > 63) {
        printf("ACK frame parsing error: does not support ack_blocks > 63 elements\n");
        picoquic_connection_error(cnx, PICOQUIC_TRANSPORT_FRAME_FORMAT_ERROR,
            frame->is_ack_ecn ? picoquic_frame_type_ack_ecn : picoquic_frame_type_ack);
        free(frame);
        frame = NULL;
        protoop_save_outputs(cnx, frame, ack_needed, is_retransmittable);
        return (protoop_arg_t) NULL;
    }

    if ((bytes = picoquic_frames_varint_decode(bytes, bytes_max, &frame->first_ack_block)) == NULL) {
        picoquic_connection_error(cnx, PICOQUIC_TRANSPORT_FRAME_FORMAT_ERROR,
            frame->is_ack_ecn ? picoquic_frame_type_ack_ecn : picoquic_frame_type_ack);
        free(frame);
        frame = NULL;
        protoop_save_outputs(cnx, frame, ack_needed, is_retransmittable);
        return (protoop_arg_t) NULL;
    }

    for (int i = 0; i < frame->ack_block_count; i++) {
        if ((bytes = picoquic_frames_varint_decode(bytes, bytes_max, &frame->ack_blocks[i].gap))                  == NULL ||
            (bytes = picoquic_frames_varint_decode(bytes, bytes_max, &frame->ack_blocks[i].additional_ack_block)) == NULL)
        {
            picoquic_connection_error(cnx, PICOQUIC_TRANSPORT_FRAME_FORMAT_ERROR,
                frame->is_ack_ecn ? picoquic_frame_type_ack_ecn : picoquic_frame_type_ack);
            free(frame);
            frame = NULL;
            protoop_save_outputs(cnx, frame, ack_needed, is_retransmittable);
            return (protoop_arg_t) NULL;
        }
    }

    protoop_save_outputs(cnx, frame, ack_needed, is_retransmittable);
    return (protoop_arg_t) bytes;
}

protoop_arg_t process_ack_frame_maybe_ecn(picoquic_cnx_t* cnx)
{
    ack_frame_t *frame = (ack_frame_t *) cnx->protoop_inputv[0];
    uint64_t current_time = (uint64_t) cnx->protoop_inputv[1];
    int epoch = (int) cnx->protoop_inputv[2];

    picoquic_path_t* path_x = cnx->path[0];
    picoquic_packet_context_enum pc = picoquic_context_from_epoch(epoch);
    uint8_t first_byte = (frame->is_ack_ecn) ? picoquic_frame_type_ack_ecn : picoquic_frame_type_ack;

    if (epoch == 1) {
        if (frame->is_ack_ecn) {
            DBG_PRINTF("Ack-ECN frame (0x%x) not expected in 0-RTT packet", first_byte);
        } else {
            DBG_PRINTF("Ack frame (0x%x) not expected in 0-RTT packet", first_byte);
        }
        picoquic_connection_error(cnx, PICOQUIC_TRANSPORT_PROTOCOL_VIOLATION, first_byte);
        return 1;
    } else if (frame->largest_acknowledged >= path_x->pkt_ctx[pc].send_sequence) {
        picoquic_connection_error(cnx, PICOQUIC_TRANSPORT_PROTOCOL_VIOLATION, first_byte);
        return 1;
    } else {
        if (frame->is_ack_ecn) {
            cnx->ecn_ect0_total_remote = frame->ecnx3[0];
            cnx->ecn_ect1_total_remote = frame->ecnx3[1];
            cnx->ecn_ce_total_remote = frame->ecnx3[2];
        }

        /* Attempt to update the RTT */
        picoquic_packet_t* top_packet = picoquic_update_rtt(cnx, frame->largest_acknowledged, current_time, frame->ack_delay, pc, path_x);

        uint64_t range = frame->first_ack_block;
        uint64_t block_to_block;

        range ++;

        if (frame->largest_acknowledged + 1 < range) {
            DBG_PRINTF("ack range error: largest=%" PRIx64 ", range=%" PRIx64, frame->largest_acknowledged, range);
            picoquic_connection_error(cnx, PICOQUIC_TRANSPORT_FRAME_FORMAT_ERROR, first_byte);
            return 1;
        }

        if (picoquic_process_ack_range(cnx, pc, frame->largest_acknowledged, range, &top_packet, current_time) != 0) {
            return 1;
        }

        if (range > 0) {
            picoquic_check_spurious_retransmission(cnx, frame->largest_acknowledged + 1 - range, frame->largest_acknowledged, current_time, pc, path_x);
        }

        uint64_t largest = frame->largest_acknowledged;

        for (int i = 0; i < frame->ack_block_count; i++) {
            /* Skip the gap */
            block_to_block = frame->ack_blocks[i].gap;

            block_to_block += 1; /* add 1, since zero is ruled out by varint, see spec. */
            block_to_block += range;

            if (largest < block_to_block) {
                DBG_PRINTF("ack gap error: largest=%" PRIx64 ", range=%" PRIx64 ", gap=%" PRIu64,
                    largest, range, block_to_block - range);
                picoquic_connection_error(cnx, PICOQUIC_TRANSPORT_FRAME_FORMAT_ERROR, first_byte);
                return 1;
            }

            largest -= block_to_block;
            range = frame->ack_blocks[i].additional_ack_block;
            range ++;
            if (largest + 1 < range) {
                DBG_PRINTF("ack range error: largest=%" PRIx64 ", range=%" PRIx64, largest, range);
                picoquic_connection_error(cnx, PICOQUIC_TRANSPORT_FRAME_FORMAT_ERROR, first_byte);
                return 1;
            }

            if (picoquic_process_ack_range(cnx, pc, largest, range, &top_packet, current_time) != 0) {
                return 1;
            }

            if (range > 0) {
                picoquic_check_spurious_retransmission(cnx, largest + 1 - range, largest, current_time, pc, path_x);
            }
        }
    }

    return 0;
}

uint8_t* picoquic_decode_ack_frame_maybe_ecn(picoquic_cnx_t* cnx, uint8_t* bytes,
    const uint8_t* bytes_max, uint64_t current_time, int epoch, int is_ecn)
{
    uint64_t num_block;
    uint64_t largest;
    uint64_t ack_delay;
    size_t   consumed;
    picoquic_packet_context_enum pc = picoquic_context_from_epoch(epoch);
    uint64_t ecnx3[3];
    uint8_t first_byte = bytes[0];
    picoquic_path_t* path_x = cnx->path[0];

    if (epoch == 1) {
        if (is_ecn) {
            DBG_PRINTF("Ack-ECN frame (0x%x) not expected in 0-RTT packet", first_byte);
        } else {
            DBG_PRINTF("Ack frame (0x%x) not expected in 0-RTT packet", first_byte);
        }
        bytes = NULL;
        picoquic_connection_error(cnx, PICOQUIC_TRANSPORT_PROTOCOL_VIOLATION, first_byte);
    } else if (picoquic_parse_ack_header(bytes, bytes_max-bytes, &num_block,
        (is_ecn)? ecnx3:NULL,
        &largest, &ack_delay, &consumed,
        cnx->remote_parameters.ack_delay_exponent) != 0) {
        bytes = NULL;
        picoquic_connection_error(cnx, PICOQUIC_TRANSPORT_FRAME_FORMAT_ERROR, first_byte);
    } else if (largest >= path_x->pkt_ctx[pc].send_sequence) {
        bytes = NULL;
        picoquic_connection_error(cnx, PICOQUIC_TRANSPORT_PROTOCOL_VIOLATION, first_byte);
    } else {
        bytes += consumed;

        if (is_ecn) {
            cnx->ecn_ect0_total_remote = ecnx3[0];
            cnx->ecn_ect1_total_remote = ecnx3[1];
            cnx->ecn_ce_total_remote = ecnx3[2];
        }

        /* Attempt to update the RTT */
        picoquic_packet_t* top_packet = picoquic_update_rtt(cnx, largest, current_time, ack_delay, pc, path_x);

        while (bytes != NULL) {
            uint64_t range;
            uint64_t block_to_block;

            if ((bytes = picoquic_frames_varint_decode(bytes, bytes_max, &range)) == NULL) {
                DBG_PRINTF("Malformed ACK RANGE, %d blocks remain.\n", (int)num_block);
                picoquic_connection_error(cnx, PICOQUIC_TRANSPORT_FRAME_FORMAT_ERROR, first_byte);
                bytes = NULL;
                break;
            }

            range ++;
            if (largest + 1 < range) {
                DBG_PRINTF("ack range error: largest=%" PRIx64 ", range=%" PRIx64, largest, range);
                picoquic_connection_error(cnx, PICOQUIC_TRANSPORT_FRAME_FORMAT_ERROR, first_byte);
                bytes = NULL;
                break;
            }

            if (picoquic_process_ack_range(cnx, pc, largest, range, &top_packet, current_time) != 0) {
                bytes = NULL;
                break;
            }

            if (range > 0) {
                picoquic_check_spurious_retransmission(cnx, largest + 1 - range, largest, current_time, pc, path_x);
            }

            if (num_block-- == 0)
                break;

            /* Skip the gap */
            if ((bytes = picoquic_frames_varint_decode(bytes, bytes_max, &block_to_block)) == NULL) {
                DBG_PRINTF("    Malformed ACK GAP, %d blocks remain.\n", (int)num_block);
                picoquic_connection_error(cnx, PICOQUIC_TRANSPORT_FRAME_FORMAT_ERROR, first_byte);
                bytes = NULL;
                break;
            }

            block_to_block += 1; /* add 1, since zero is ruled out by varint, see spec. */
            block_to_block += range;

            if (largest < block_to_block) {
                DBG_PRINTF("ack gap error: largest=%" PRIx64 ", range=%" PRIx64 ", gap=%" PRIu64,
                    largest, range, block_to_block - range);
                picoquic_connection_error(cnx, PICOQUIC_TRANSPORT_FRAME_FORMAT_ERROR, first_byte);
                bytes = NULL;
                break;
            }

            largest -= block_to_block;
        }
    }

    return bytes;
}

/**
 * See PROTOOP_PARAM_DECODE_FRAME
 */
protoop_arg_t decode_ack_frame(picoquic_cnx_t *cnx)
{
    uint8_t *bytes = (uint8_t *) cnx->protoop_inputv[0];
    const uint8_t* bytes_max = (uint8_t *) cnx->protoop_inputv[1];
    uint64_t current_time = (uint64_t) cnx->protoop_inputv[2];
    int epoch = (int) cnx->protoop_inputv[3];
    int ack_needed = (int) cnx->protoop_inputv[4];

    protoop_save_outputs(cnx, ack_needed);
    return (protoop_arg_t) picoquic_decode_ack_frame_maybe_ecn(cnx, bytes, bytes_max, current_time, epoch, 0);
}

/**
 * See PROTOOP_PARAM_DECODE_FRAME
 */
protoop_arg_t decode_ack_ecn_frame(picoquic_cnx_t *cnx)
{
    uint8_t *bytes = (uint8_t *) cnx->protoop_inputv[0];
    const uint8_t* bytes_max = (uint8_t *) cnx->protoop_inputv[1];
    uint64_t current_time = (uint64_t) cnx->protoop_inputv[2];
    int epoch = (int) cnx->protoop_inputv[3];
    int ack_needed = (int) cnx->protoop_inputv[4];

    protoop_save_outputs(cnx, ack_needed);
    return (protoop_arg_t) picoquic_decode_ack_frame_maybe_ecn(cnx, bytes, bytes_max, current_time, epoch, 1);
}


int picoquic_prepare_ack_frame_maybe_ecn(picoquic_cnx_t* cnx, uint64_t current_time,
    picoquic_packet_context_enum pc,
    uint8_t* bytes, size_t bytes_max, size_t* consumed, int is_ecn)
{
    int ret = 0;
    size_t byte_index = 0;
    uint64_t num_block = 0;
    size_t l_largest = 0;
    size_t l_delay = 0;
    size_t l_first_range = 0;
    picoquic_path_t* path_x = cnx->path[0];
    picoquic_packet_context_t * pkt_ctx = &path_x->pkt_ctx[pc];
    picoquic_sack_item_t* next_sack = pkt_ctx->first_sack_item.next_sack;
    uint64_t ack_delay = 0;
    uint64_t ack_range = 0;
    uint64_t ack_gap = 0;
    uint64_t lowest_acknowledged = 0;
    size_t num_block_index = 0;
    uint8_t ack_type_byte = (is_ecn)?picoquic_frame_type_ack_ecn: picoquic_frame_type_ack;

    ack_frame_t frame;

    /* Check that there is enough room in the packet, and something to acknowledge */
    if (pkt_ctx->first_sack_item.start_of_sack_range == (uint64_t)((int64_t)-1)) {
        *consumed = 0;
    } else if (bytes_max < 13) {
        /* A valid ACK, with our encoding, uses at least 13 bytes.
        * If there is not enough space, don't attempt to encode it.
        */
        *consumed = 0;
        ret = PICOQUIC_ERROR_FRAME_BUFFER_TOO_SMALL;
    } else {
        /* Encode the first byte */
        bytes[byte_index++] = ack_type_byte;
        /* Encode the largest seen */
        if (byte_index < bytes_max) {
            frame.largest_acknowledged = pkt_ctx->first_sack_item.end_of_sack_range;
            l_largest = picoquic_varint_encode(bytes + byte_index, bytes_max - byte_index,
                pkt_ctx->first_sack_item.end_of_sack_range);
            byte_index += l_largest;
        }
        /* Encode the ack delay */
        if (byte_index < bytes_max) {
            if (current_time > pkt_ctx->time_stamp_largest_received) {
                ack_delay = current_time - pkt_ctx->time_stamp_largest_received;
                ack_delay >>= cnx->local_parameters.ack_delay_exponent;
            }
            l_delay = picoquic_varint_encode(bytes + byte_index, bytes_max - byte_index,
                ack_delay);
            byte_index += l_delay;
        }

        if (is_ecn) {
            size_t l_ect0 = 0;
            size_t l_ect1 = 0;
            size_t l_ce = 0;

            l_ect0 = picoquic_varint_encode(bytes + byte_index, bytes_max - byte_index,
                cnx->ecn_ect0_total_local);
            byte_index += l_ect0;

            l_ect1 = picoquic_varint_encode(bytes + byte_index, bytes_max - byte_index,
                cnx->ecn_ect1_total_local);
            byte_index += l_ect0;

            l_ce = picoquic_varint_encode(bytes + byte_index, bytes_max - byte_index,
                cnx->ecn_ce_total_local);
            byte_index += l_ce;

            if (l_ect0 == 0 || l_ect1 == 0 || l_ce == 0) {
                *consumed = 0;
                ret = PICOQUIC_ERROR_FRAME_BUFFER_TOO_SMALL;
            }
        }

        if (ret == 0) {
            /* Reserve one byte for the number of blocks */
            num_block_index = byte_index;
            byte_index++;
            /* Encode the size of the first ack range */
            if (byte_index < bytes_max) {
                ack_range = pkt_ctx->first_sack_item.end_of_sack_range - pkt_ctx->first_sack_item.start_of_sack_range;
                frame.first_ack_block = ack_range;
                l_first_range = picoquic_varint_encode(bytes + byte_index, bytes_max - byte_index,
                    ack_range);
                byte_index += l_first_range;
            }
        }

        if (l_delay == 0 || l_largest == 0 || l_first_range == 0 || byte_index > bytes_max) {
            /* not enough space */
            *consumed = 0;
            ret = PICOQUIC_ERROR_FRAME_BUFFER_TOO_SMALL;
        } else if (ret == 0) {
            /* Set the lowest acknowledged */
            lowest_acknowledged = pkt_ctx->first_sack_item.start_of_sack_range;
            /* Encode the ack blocks that fit in the allocated space */
            while (num_block < 63 && next_sack != NULL) {
                size_t l_gap = 0;
                size_t l_range = 0;

                if (byte_index < bytes_max) {
                    ack_gap = lowest_acknowledged - next_sack->end_of_sack_range - 2; /* per spec */
                    frame.ack_blocks[num_block].gap = ack_gap;
                    l_gap = picoquic_varint_encode(bytes + byte_index,
                        bytes_max - byte_index, ack_gap);
                }

                if (byte_index + l_gap < bytes_max) {
                    ack_range = next_sack->end_of_sack_range - next_sack->start_of_sack_range;
                    frame.ack_blocks[num_block].additional_ack_block = ack_range;
                    l_range = picoquic_varint_encode(bytes + byte_index + l_gap,
                        bytes_max - byte_index - l_gap, ack_range);
                }

                if (l_gap == 0 || l_range == 0) {
                    /* Not enough space to encode this gap. */
                    break;
                } else {
                    byte_index += l_gap + l_range;
                    lowest_acknowledged = next_sack->start_of_sack_range;
                    next_sack = next_sack->next_sack;
                    num_block++;
                }
            }

            frame.ack_block_count = num_block;

<<<<<<< HEAD
            {
=======
            LOG {
>>>>>>> e3266d7d
                char ack_str[800];
                size_t ack_ofs = 0;
                uint64_t largest = frame.largest_acknowledged;
                int ack_block_count = frame.ack_block_count;
                for (int num_block = -1; num_block < ack_block_count; num_block++) {
                    uint64_t block_to_block;
                    uint64_t range;
                    if (num_block == -1) {
                        range = frame.first_ack_block + 1;
                    } else {
                        range = frame.ack_blocks[num_block].additional_ack_block + 1;
                    }

                    if (range <= 1)
                        ack_ofs += sprintf(ack_str + ack_ofs, "[%lu]%s", largest, num_block == ack_block_count - 1 ? "" : ", ");
                    else
                        ack_ofs += sprintf(ack_str + ack_ofs, "[%lu, %lu]%s", largest - range + 1, largest, num_block == ack_block_count - 1 ? "" : ", ");

                    if (num_block == ack_block_count - 1)
                        break;

                    block_to_block = frame.ack_blocks[num_block].gap + 1;
                    block_to_block += range;

                    largest -= block_to_block;
                }
                ack_str[ack_ofs] = 0;
                LOG_EVENT(cnx, "FRAMES", "ACK_FRAME_CREATED", "", "{\"data_ptr\": \"%p\", \"largest\": %lu, \"blocks\": [%s]}", bytes, frame.largest_acknowledged, ack_str);
            }

            /* When numbers are lower than 64, varint encoding fits on one byte */
            bytes[num_block_index] = (uint8_t)num_block;

            /* Remember the ACK value and time */
            pkt_ctx->highest_ack_sent = pkt_ctx->first_sack_item.end_of_sack_range;
            pkt_ctx->highest_ack_time = current_time;

            *consumed = byte_index;
        }
    }

    if (ret == 0) {
        pkt_ctx->ack_needed = 0;
    }

    return ret;
}

/**
 * See PROTOOP_NOPARAM_PREPARE_ACK_FRAME
 */
protoop_arg_t prepare_ack_frame(picoquic_cnx_t *cnx)
{
    uint64_t current_time = (uint64_t) cnx->protoop_inputv[0];
    picoquic_packet_context_enum pc = (picoquic_packet_context_enum) cnx->protoop_inputv[1];
    uint8_t* bytes = (uint8_t *) cnx->protoop_inputv[2];
    size_t bytes_max = (size_t) cnx->protoop_inputv[3];

    size_t consumed = 0;

    int ret = picoquic_prepare_ack_frame_maybe_ecn(cnx, current_time, pc, bytes, bytes_max, &consumed, 0);

    protoop_save_outputs(cnx, consumed);

    return (protoop_arg_t) ret;
}

int picoquic_prepare_ack_frame(picoquic_cnx_t* cnx, uint64_t current_time,
    picoquic_packet_context_enum pc,
    uint8_t* bytes, size_t bytes_max, size_t* consumed)
{
    protoop_arg_t outs[PROTOOPARGS_MAX];
    int ret = (int) protoop_prepare_and_run_noparam(cnx, &PROTOOP_NOPARAM_PREPARE_ACK_FRAME, outs,
        current_time, pc, bytes, bytes_max);
    *consumed = (size_t) outs[0];
    return ret;
}

/**
 * See PROTOOP_NOPARAM_PREPARE_ACK_ECN_FRAME
 */
protoop_arg_t prepare_ack_ecn_frame(picoquic_cnx_t *cnx)
{
    uint64_t current_time = (uint64_t) cnx->protoop_inputv[0];
    picoquic_packet_context_enum pc = (picoquic_packet_context_enum) cnx->protoop_inputv[1];
    uint8_t* bytes = (uint8_t *) cnx->protoop_inputv[2];
    size_t bytes_max = (size_t) cnx->protoop_inputv[3];

    size_t consumed = 0;

    int ret = picoquic_prepare_ack_frame_maybe_ecn(cnx, current_time, pc, bytes, bytes_max, &consumed, 1);

    protoop_save_outputs(cnx, consumed);

    return (protoop_arg_t) ret;
}

int picoquic_prepare_ack_ecn_frame(picoquic_cnx_t* cnx, uint64_t current_time,
    picoquic_packet_context_enum pc,
    uint8_t* bytes, size_t bytes_max, size_t* consumed)
{
    protoop_arg_t outs[PROTOOPARGS_MAX];
    int ret = (int) protoop_prepare_and_run_noparam(cnx, &PROTOOP_NOPARAM_PREPARE_ACK_ECN_FRAME, outs,
        current_time, pc, bytes, bytes_max, *consumed);
    *consumed = (size_t) outs[0];
    return ret;
}

/**
 * See PROTOOP_NOPARAM_IS_ACK_NEEDED
 */
protoop_arg_t is_ack_needed(picoquic_cnx_t *cnx)
{
    uint64_t current_time = (uint64_t) cnx->protoop_inputv[0];
    picoquic_packet_context_enum pc = (picoquic_packet_context_enum) cnx->protoop_inputv[1];
    picoquic_path_t* path_x = (picoquic_path_t*) cnx->protoop_inputv[2];

    int ret = 0;
    picoquic_packet_context_t * pkt_ctx = &path_x->pkt_ctx[pc];

    if (pkt_ctx->ack_needed) {
        if (pkt_ctx->highest_ack_sent + 2 <= pkt_ctx->first_sack_item.end_of_sack_range ||
            pkt_ctx->highest_ack_time + pkt_ctx->ack_delay_local <= current_time) {
            ret = 1;
        }
    } else if (pkt_ctx->highest_ack_sent + 8 <= pkt_ctx->first_sack_item.end_of_sack_range &&
        pkt_ctx->highest_ack_time + pkt_ctx->ack_delay_local <= current_time) {
        /* Force sending an ack-of-ack from time to time, as a low priority action */
        if (pkt_ctx->first_sack_item.end_of_sack_range == (uint64_t)((int64_t)-1)) {
            ret = 0;
        }
        else {
            ret = 1;
        }
    }

    return (protoop_arg_t) ret;
}

int picoquic_is_ack_needed(picoquic_cnx_t* cnx, uint64_t current_time, picoquic_packet_context_enum pc,
    picoquic_path_t* path_x)
{
    return (int) protoop_prepare_and_run_noparam(cnx, &PROTOOP_NOPARAM_IS_ACK_NEEDED, NULL,
        current_time, pc, path_x);
}

/*
 * Connection close frame
 */
int picoquic_prepare_connection_close_frame(picoquic_cnx_t* cnx,
    uint8_t* bytes, size_t bytes_max, size_t* consumed)
{
    int ret = 0;
    size_t byte_index = 0;
    size_t l1 = 0;
    size_t l2 = 0;

    if (bytes_max > 4) {
        bytes[byte_index++] = picoquic_frame_type_connection_close;
        picoformat_16(bytes + byte_index, (uint16_t)cnx->local_error);
        byte_index += 2;
        l1 = picoquic_varint_encode(bytes + byte_index, bytes_max - byte_index, 
            cnx->offending_frame_type);
        byte_index += l1;
        l2 = picoquic_varint_encode(bytes + byte_index, bytes_max - byte_index, 0);
        byte_index += l2;
        *consumed = byte_index;

        if (l1 == 0 || l2 == 0) {
            *consumed = 0;
            ret = PICOQUIC_ERROR_FRAME_BUFFER_TOO_SMALL;
        } else {
            LOG_EVENT(cnx, "FRAMES", "CONNECTION_CLOSE_CREATED", "", "{\"data_ptr\": \"%p\", \"error\": %d, \"frame_type\": %lu, \"reason\": \"\"}", bytes, cnx->local_error, cnx->offending_frame_type);
        }
    }
    else {
        *consumed = 0;
        ret = PICOQUIC_ERROR_FRAME_BUFFER_TOO_SMALL;
    }

    return ret;
}

/**
 * See PROTOOP_PARAM_PARSE_FRAME
 */
protoop_arg_t parse_connection_close_frame(picoquic_cnx_t* cnx)
{
    uint8_t *bytes = (uint8_t *) cnx->protoop_inputv[0];
    const uint8_t *bytes_max = (uint8_t *) cnx->protoop_inputv[1];

    int ack_needed = 1;
    int is_retransmittable = 1;
    connection_close_frame_t* frame = malloc(sizeof(connection_close_frame_t));

    if (!frame) {
        printf("Failed to allocate memory for connection_close_frame_t\n");
        protoop_save_outputs(cnx, frame, ack_needed, is_retransmittable);
        return (protoop_arg_t) NULL;
    }

    if ((bytes = picoquic_frames_uint16_decode(bytes+1, bytes_max, &frame->error_code)) == NULL ||
        (bytes = picoquic_frames_varint_decode(bytes,   bytes_max, &frame->frame_type)) == NULL ||
        (bytes = picoquic_frames_varint_decode(bytes, bytes_max, &frame->reason_phrase_length)) == NULL ||
        (bytes = (bytes + frame->reason_phrase_length <= bytes_max) ? bytes : NULL) == NULL)
    {
        picoquic_connection_error(cnx, PICOQUIC_TRANSPORT_FRAME_FORMAT_ERROR, 
            picoquic_frame_type_connection_close);
        free(frame);
        frame = NULL;
    }
    else {
        /* The memory bound was already checked, so this is safe */
        memcpy(frame->reason_phrase, bytes,
        frame->reason_phrase_length <= REASONPHRASELENGTH_MAX ? frame->reason_phrase_length : REASONPHRASELENGTH_MAX);
        bytes += frame->reason_phrase_length;
    }

    protoop_save_outputs(cnx, frame, ack_needed, is_retransmittable);
    return (protoop_arg_t) bytes;
}

/**
 * See PROTOOP_PARAM_PROCESS_FRAME
 */
protoop_arg_t process_connection_close_frame(picoquic_cnx_t* cnx)
{
    connection_close_frame_t* frame = (connection_close_frame_t *) cnx->protoop_inputv[0];

    cnx->remote_error = frame->error_code;
    cnx->cnx_state = (cnx->cnx_state < picoquic_state_client_ready) ? picoquic_state_disconnected : picoquic_state_closing_received;
    if (cnx->callback_fn) {
        (cnx->callback_fn)(cnx, 0, NULL, 0, picoquic_callback_close, cnx->callback_ctx);
    }

    return 0;
}

/*
 * Application close frame
 */

int picoquic_prepare_application_close_frame(picoquic_cnx_t* cnx,
    uint8_t* bytes, size_t bytes_max, size_t* consumed)
{
    int ret = 0;
    size_t byte_index = 0;
    size_t l1 = 0;

    if (bytes_max > 4) {
        bytes[byte_index++] = picoquic_frame_type_application_close;
        picoformat_16(bytes + byte_index, (uint16_t)cnx->application_error);
        byte_index += 2;
        /* TODO, remove this when we stop supporting draft 13 */
        if (picoquic_supported_versions[cnx->version_index].version ==
            PICOQUIC_SEVENTH_INTEROP_VERSION && byte_index < bytes_max) {
            bytes[byte_index++] = 0; /* null frame type */
        }
        l1 = picoquic_varint_encode(bytes + byte_index, bytes_max - byte_index, 0);
        byte_index += l1;
        *consumed = byte_index;

        if (l1 == 0) {
            *consumed = 0;
            ret = PICOQUIC_ERROR_FRAME_BUFFER_TOO_SMALL;
        } else {
            LOG_EVENT(cnx, "FRAMES", "APPLICATION_CLOSE_CREATED", "", "{\"data_ptr\": \"%p\", \"error\": %d, \"reason\": \"\"}", bytes, cnx->application_error);
        }
    }
    else {
        *consumed = 0;
        ret = PICOQUIC_ERROR_FRAME_BUFFER_TOO_SMALL;
    }

    return ret;
}

/**
 * See PROTOOP_PARAM_PARSE_FRAME
 */
protoop_arg_t parse_application_close_frame(picoquic_cnx_t* cnx)
{
    uint8_t *bytes = (uint8_t *) cnx->protoop_inputv[0];
    const uint8_t *bytes_max = (uint8_t *) cnx->protoop_inputv[1];

    int ack_needed = 1;
    int is_retransmittable = 1;
    application_close_frame_t* frame = malloc(sizeof(application_close_frame_t));

    if (!frame) {
        printf("Failed to allocate memory for application_close_frame_t\n");
        protoop_save_outputs(cnx, frame, ack_needed, is_retransmittable);
        return (protoop_arg_t) NULL;
    }

    if ((bytes = picoquic_frames_uint16_decode(bytes+1, bytes_max, &frame->error_code)) == NULL ||
        (bytes = picoquic_frames_varint_decode(bytes, bytes_max, &frame->reason_phrase_length)) == NULL ||
        (bytes = (bytes + frame->reason_phrase_length <= bytes_max) ? bytes : NULL) == NULL)
    {
        picoquic_connection_error(cnx, PICOQUIC_TRANSPORT_FRAME_FORMAT_ERROR, 
            picoquic_frame_type_application_close);
        free(frame);
        frame = NULL;
    }
    else {
        /* The memory bound was already checked, so this is safe */
        memcpy(frame->reason_phrase, bytes,
            frame->reason_phrase_length <= REASONPHRASELENGTH_MAX ? frame->reason_phrase_length : REASONPHRASELENGTH_MAX);

        bytes += frame->reason_phrase_length;
    }

    protoop_save_outputs(cnx, frame, ack_needed, is_retransmittable);
    return (protoop_arg_t) bytes;
}

/**
 * See PROTOOP_PARAM_PROCESS_FRAME
 */
protoop_arg_t process_application_close_frame(picoquic_cnx_t* cnx)
{
    application_close_frame_t* frame = (application_close_frame_t *) cnx->protoop_inputv[0];
    cnx->remote_application_error = frame->error_code;
    cnx->cnx_state = (cnx->cnx_state < picoquic_state_client_ready) ? picoquic_state_disconnected : picoquic_state_closing_received;
    if (cnx->callback_fn) {
        (cnx->callback_fn)(cnx, 0, NULL, 0, picoquic_callback_application_close, cnx->callback_ctx);
    }

    return 0;
}

/*
 * Max data frame
 */

#define PICOQUIC_MAX_MAXDATA ((uint64_t)((int64_t)-1))
#define PICOQUIC_MAX_MAXDATA_1K (PICOQUIC_MAX_MAXDATA >> 10)
#define PICOQUIC_MAX_MAXDATA_1K_MASK (PICOQUIC_MAX_MAXDATA << 10)

/**
 * See PROTOOP_NOPARAM_PREPARE_MAX_DATA_FRAME
 */
protoop_arg_t prepare_max_data_frame(picoquic_cnx_t *cnx)
{
    uint64_t maxdata_increase = (uint64_t) cnx->protoop_inputv[0];
    uint8_t* bytes = (uint8_t *) cnx->protoop_inputv[1];
    size_t bytes_max = (size_t) cnx->protoop_inputv[2];
    
    size_t consumed = 0;

    int ret = 0;
    size_t l1 = 0;

    if (bytes_max < 1) {
        ret = PICOQUIC_ERROR_FRAME_BUFFER_TOO_SMALL;
    } else {
        bytes[0] = picoquic_frame_type_max_data;
        l1 = picoquic_varint_encode(bytes + 1, bytes_max - 1, cnx->maxdata_local + maxdata_increase);

        if (l1 == 0) {
            ret = PICOQUIC_ERROR_FRAME_BUFFER_TOO_SMALL;
        } else {
            cnx->maxdata_local = (cnx->maxdata_local + maxdata_increase);
        }

        consumed = 1 + l1;
        LOG_EVENT(cnx, "FRAMES", "MAX_DATA_CREATED", "", "{\"data_ptr\": \"%p\", \"maximum_data\": %lu}", bytes, cnx->maxdata_local);
    }

    protoop_save_outputs(cnx, consumed);

    return (protoop_arg_t) ret;
}

int picoquic_prepare_max_data_frame(picoquic_cnx_t* cnx, uint64_t maxdata_increase,
    uint8_t* bytes, size_t bytes_max, size_t* consumed)
{
    protoop_arg_t outs[PROTOOPARGS_MAX];
    int ret = (int) protoop_prepare_and_run_noparam(cnx, &PROTOOP_NOPARAM_PREPARE_MAX_DATA_FRAME, outs,
        maxdata_increase, bytes, bytes_max, *consumed);
    *consumed = (size_t) outs[0];
    return ret;
}

/**
 * See PROTOOP_PARAM_PARSE_FRAME
 */
protoop_arg_t parse_max_data_frame(picoquic_cnx_t* cnx)
{
    uint8_t *bytes = (uint8_t *) cnx->protoop_inputv[0];
    const uint8_t *bytes_max = (uint8_t *) cnx->protoop_inputv[1];

    int ack_needed = 1;
    int is_retransmittable = 1;
    max_data_frame_t* frame = malloc(sizeof(max_data_frame_t));

    if (!frame) {
        printf("Failed to allocate memory for max_data_frame_t\n");
        protoop_save_outputs(cnx, frame, ack_needed, is_retransmittable);
        return (protoop_arg_t) NULL;
    }

    if ((bytes = picoquic_frames_varint_decode(bytes + 1, bytes_max, &frame->maximum_data)) == NULL)
    {
        picoquic_connection_error(cnx, PICOQUIC_TRANSPORT_FRAME_FORMAT_ERROR, 
            picoquic_frame_type_max_data);
        free(frame);
        frame = NULL;
    }

    protoop_save_outputs(cnx, frame, ack_needed, is_retransmittable);
    return (protoop_arg_t) bytes;
}

/**
 * See PROTOOP_PARAM_PROCESS_FRAME
 */
protoop_arg_t process_max_data_frame(picoquic_cnx_t* cnx)
{
    max_data_frame_t* frame = (max_data_frame_t *) cnx->protoop_inputv[0];

    if (frame->maximum_data > cnx->maxdata_remote) {
        cnx->maxdata_remote = frame->maximum_data;
    }

    return 0;
}

/*
 * Max stream data frame
 */

int picoquic_prepare_max_stream_data_frame(picoquic_stream_head* stream,
    uint8_t* bytes, size_t bytes_max, uint64_t new_max_data, size_t* consumed)
{
    int ret = 0;
    size_t l1 = picoquic_varint_encode(bytes + 1, bytes_max - 1, stream->stream_id);
    size_t l2 = picoquic_varint_encode(bytes + 1 + l1, bytes_max - 1 - l1, new_max_data);

    if (l1 == 0 || l2 == 0) {
        ret = PICOQUIC_ERROR_FRAME_BUFFER_TOO_SMALL;
        *consumed = 0;
    } else {
        bytes[0] = picoquic_frame_type_max_stream_data;
        *consumed = 1 + l1 + l2;
        stream->maxdata_local = new_max_data;
    }

    return ret;
}

/**
 * See PROTOOP_PARAM_PARSE_FRAME
 */
protoop_arg_t parse_max_stream_data_frame(picoquic_cnx_t* cnx)
{
    uint8_t *bytes = (uint8_t *) cnx->protoop_inputv[0];
    const uint8_t *bytes_max = (uint8_t *) cnx->protoop_inputv[1];

    int ack_needed = 1;
    int is_retransmittable = 1;
    max_stream_data_frame_t* frame = malloc(sizeof(max_stream_data_frame_t));

    if (!frame) {
        printf("Failed to allocate memory for max_stream_data_frame_t\n");
        protoop_save_outputs(cnx, frame, ack_needed, is_retransmittable);
        return (protoop_arg_t) NULL;
    }

    if ((bytes = picoquic_frames_varint_decode(bytes + 1, bytes_max, &frame->stream_id)) == NULL ||
        (bytes = picoquic_frames_varint_decode(bytes, bytes_max, &frame->maximum_stream_data)) == NULL)
    {
        picoquic_connection_error(cnx, PICOQUIC_TRANSPORT_FRAME_FORMAT_ERROR, 
            picoquic_frame_type_max_stream_data);
        free(frame);
        frame = NULL;
    }

    protoop_save_outputs(cnx, frame, ack_needed, is_retransmittable);
    return (protoop_arg_t) bytes;
}

/**
 * See PROTOOP_PARAM_PROCESS_FRAME
 */
protoop_arg_t process_max_stream_data_frame(picoquic_cnx_t *cnx)
{
    max_stream_data_frame_t* frame = (max_stream_data_frame_t *) cnx->protoop_inputv[0];

    picoquic_stream_head* stream;

    if ((stream = picoquic_find_stream(cnx, frame->stream_id, 1)) == NULL) {
        picoquic_connection_error(cnx, PICOQUIC_ERROR_MEMORY, picoquic_frame_type_max_stream_data);
        return 1;
    } else if (frame->maximum_stream_data > stream->maxdata_remote) {
        /* TODO: call back if the stream was blocked? */
        stream->maxdata_remote = frame->maximum_stream_data;
    }

    return 0;
}

/**
 * See PROTOOP_NOPARAM_PREPARE_REQUIRED_MAX_STREAM_DATA_FRAME
 */
protoop_arg_t prepare_required_max_stream_data_frames(picoquic_cnx_t* cnx)
{
    uint8_t* bytes = (uint8_t *) cnx->protoop_inputv[0];
    size_t bytes_max = (size_t) cnx->protoop_inputv[1];

    size_t consumed = 0;
 
    int ret = 0;
    size_t byte_index = 0;
    picoquic_stream_head* stream = cnx->first_stream;

    while (stream != NULL && ret == 0 && byte_index < bytes_max) {
        if ((stream->stream_flags & (picoquic_stream_flag_fin_received | picoquic_stream_flag_reset_received)) == 0 && 2 * stream->consumed_offset > stream->maxdata_local) {
            size_t bytes_in_frame = 0;

            ret = picoquic_prepare_max_stream_data_frame(stream,
                bytes + byte_index, bytes_max - byte_index,
                stream->maxdata_local + 2 * stream->consumed_offset,
                &bytes_in_frame);
            if (ret == 0) {
                byte_index += bytes_in_frame;
                LOG_EVENT(cnx, "FRAMES", "MAX_STREAM_DATA_CREATED", "", "{\"data_ptr\": \"%p\", \"stream_id\": %lu, \"maximum_data\": %lu}", bytes, stream->stream_id, stream->maxdata_local);
            } else {
                break;
            }
        }
        stream = stream->next_stream;
    }

    if (ret == PICOQUIC_ERROR_FRAME_BUFFER_TOO_SMALL) {
        ret = 0;
    }

    if (ret == 0) {
        consumed = byte_index;
    } else {
        consumed = 0;
    }

    protoop_save_outputs(cnx, consumed);

    return (protoop_arg_t) ret;
}

int picoquic_prepare_required_max_stream_data_frames(picoquic_cnx_t* cnx,
    uint8_t* bytes, size_t bytes_max, size_t* consumed)
{
    protoop_arg_t outs[PROTOOPARGS_MAX];
    int ret = (int) protoop_prepare_and_run_noparam(cnx, &PROTOOP_NOPARAM_PREPARE_REQUIRED_MAX_STREAM_DATA_FRAME, outs,
        bytes, bytes_max);
    *consumed = (size_t)outs[0];
    return ret;
}

/**
 * See PROTOOP_PARAM_PARSE_FRAME
 */
protoop_arg_t parse_max_stream_id_frame(picoquic_cnx_t* cnx)
{
    uint8_t *bytes = (uint8_t *) cnx->protoop_inputv[0];
    const uint8_t *bytes_max = (uint8_t *) cnx->protoop_inputv[1];

    int ack_needed = 1;
    int is_retransmittable = 1;
    max_stream_id_frame_t* frame = malloc(sizeof(max_stream_id_frame_t));

    if (!frame) {
        printf("Failed to allocate memory for max_stream_id_frame_t\n");
        protoop_save_outputs(cnx, frame, ack_needed, is_retransmittable);
        return (protoop_arg_t) NULL;
    }

    if ((bytes = picoquic_frames_varint_decode(bytes + 1, bytes_max, &frame->maximum_stream_id)) == NULL)
    {
        picoquic_connection_error(cnx, PICOQUIC_TRANSPORT_FRAME_FORMAT_ERROR, 
            picoquic_frame_type_max_stream_id);
        free(frame);
        frame = NULL;
    }

    protoop_save_outputs(cnx, frame, ack_needed, is_retransmittable);
    return (protoop_arg_t) bytes;
}

/**
 * See PROTOOP_PARAM_PROCESS_FRAME
 */
protoop_arg_t process_max_stream_id_frame(picoquic_cnx_t* cnx)
{
    max_stream_id_frame_t* frame = (max_stream_id_frame_t *) cnx->protoop_inputv[0];

    if (cnx->client_mode != IS_CLIENT_STREAM_ID(frame->maximum_stream_id)) {    // Only accept my stream IDs
        picoquic_connection_error(cnx, PICOQUIC_TRANSPORT_STREAM_ID_ERROR, picoquic_frame_type_max_stream_id);
        return 1;
    } else {
        uint64_t *max_id = IS_BIDIR_STREAM_ID(frame->maximum_stream_id) ? &cnx->max_stream_id_bidir_remote : &cnx->max_stream_id_unidir_remote;
        if (frame->maximum_stream_id > *max_id) {
            *max_id = frame->maximum_stream_id;
        }
    }

    return 0;
}

/*
 * Sending of miscellaneous frames
 */

/**
 * See PROTOOP_NOPARAM_PREPARE_FIRST_MISC_FRAME
 */
protoop_arg_t prepare_first_misc_frame(picoquic_cnx_t* cnx)
{
    uint8_t* bytes = (uint8_t*) cnx->protoop_inputv[0];
    size_t bytes_max = (size_t) cnx->protoop_inputv[1];

    size_t consumed = 0;
 
    int ret = picoquic_prepare_misc_frame(cnx, cnx->first_misc_frame, bytes, bytes_max, &consumed);

    if (ret == 0) {
        picoquic_misc_frame_header_t* misc_frame = cnx->first_misc_frame;
        cnx->first_misc_frame = misc_frame->next_misc_frame;
        free(misc_frame);
    }

    protoop_save_outputs(cnx, consumed);

    return (protoop_arg_t) ret;
}

int picoquic_prepare_first_misc_frame(picoquic_cnx_t* cnx, uint8_t* bytes,
                                      size_t bytes_max, size_t* consumed)
{
    protoop_arg_t outs[PROTOOPARGS_MAX];
    int ret = (int) protoop_prepare_and_run_noparam(cnx, &PROTOOP_NOPARAM_PREPARE_FIRST_MISC_FRAME, outs,
        bytes, bytes_max, *consumed);
    *consumed = (size_t) outs[0];
    return ret;
}

/**
 * See PROTOOP_NOPARAM_PREPARE_MISC_FRAME
 */
protoop_arg_t prepare_misc_frame(picoquic_cnx_t *cnx)
{
    picoquic_misc_frame_header_t* misc_frame = (picoquic_misc_frame_header_t *) cnx->protoop_inputv[0];
    uint8_t* bytes = (uint8_t *) cnx->protoop_inputv[1];
    size_t bytes_max = (size_t) cnx->protoop_inputv[2];

    size_t consumed = 0;

    int ret = 0;

    if (misc_frame->length > bytes_max) {
        ret = PICOQUIC_ERROR_FRAME_BUFFER_TOO_SMALL;
        consumed = 0;
    } else {
        uint8_t* frame = ((uint8_t*)misc_frame) + sizeof(picoquic_misc_frame_header_t);
        memcpy(bytes, frame, misc_frame->length);
        consumed = misc_frame->length;
    }

    protoop_save_outputs(cnx, consumed);

    return (protoop_arg_t) ret;
}

int picoquic_prepare_misc_frame(picoquic_cnx_t* cnx, picoquic_misc_frame_header_t* misc_frame, uint8_t* bytes,
                                size_t bytes_max, size_t* consumed)
{
    protoop_arg_t outs[PROTOOPARGS_MAX];
    int ret = (int) protoop_prepare_and_run_noparam(cnx, &PROTOOP_NOPARAM_PREPARE_MISC_FRAME, outs,
        misc_frame, bytes, bytes_max, *consumed);
    *consumed = (size_t) outs[0];
    return ret;
}

/*
 * Path Challenge and Response frames
 */

/**
 * cnx->protoop_inputv[0] = uint8_t* bytes
 * cnx->protoop_inputv[1] = size_t bytes_max
 * cnx->protoop_inputv[2] = size_t consumed
 * cnx->protoop_inputv[3] = picoquic_path_t * path
 * 
 * Output: error code (int)
 * cnx->protoop_outputv[0] = size_t consumed
 */
protoop_arg_t prepare_path_challenge_frame(picoquic_cnx_t *cnx)
{
    uint8_t* bytes = (uint8_t *) cnx->protoop_inputv[0];
    size_t bytes_max = (size_t) cnx->protoop_inputv[1];
    picoquic_path_t * path = (picoquic_path_t *) cnx->protoop_inputv[2];

    size_t consumed = 0;

    int ret = 0;
    if (bytes_max < (1 + 8)) {
        ret = PICOQUIC_ERROR_FRAME_BUFFER_TOO_SMALL;
        consumed = 0;
    } else {
        bytes[0] = picoquic_frame_type_path_challenge;
        picoformat_64(bytes + 1, path->challenge);
        consumed = 1 + 8;

        LOG_EVENT(cnx, "FRAMES", "PATH_CHALLENGE_CREATED", "", "{\"data_ptr\": \"%p\", \"data\": \"%lx\"}", bytes, path->challenge);
    }

    protoop_save_outputs(cnx, consumed);

    return (protoop_arg_t) ret;
}

int picoquic_prepare_path_challenge_frame(picoquic_cnx_t *cnx, uint8_t* bytes,
    size_t bytes_max, size_t* consumed, picoquic_path_t * path)
{
    protoop_arg_t outs[PROTOOPARGS_MAX];
    int ret = (int) protoop_prepare_and_run_noparam(cnx, &PROTOOP_NOPARAM_PREPARE_PATH_CHALLENGE_FRAME, outs,
        bytes, bytes_max, path);
    *consumed = (size_t) outs[0];
    return ret;
}

/**
 * See PROTOOP_PARAM_PARSE_FRAME
 */
protoop_arg_t parse_path_challenge_frame(picoquic_cnx_t* cnx)
{
    uint8_t *bytes = (uint8_t *) cnx->protoop_inputv[0];
    const uint8_t *bytes_max = (uint8_t *) cnx->protoop_inputv[1];

    int ack_needed = 0;
    int is_retransmittable = 0;
    path_challenge_frame_t* frame = malloc(sizeof(path_challenge_frame_t));

    if (!frame) {
        printf("Failed to allocate memory for max_stream_id_frame_t\n");
        protoop_save_outputs(cnx, frame, ack_needed, is_retransmittable);
        return (protoop_arg_t) NULL;
    }

    if (bytes_max - bytes <= (int) PICOQUIC_CHALLENGE_LENGTH) {
        picoquic_connection_error(cnx, PICOQUIC_TRANSPORT_FRAME_FORMAT_ERROR, picoquic_frame_type_path_challenge);
        bytes = NULL;
        free(frame);
        frame = NULL;
        protoop_save_outputs(cnx, frame, ack_needed, is_retransmittable);
        return (protoop_arg_t) NULL;
    }

    memcpy(&frame->data, bytes+1, PICOQUIC_CHALLENGE_LENGTH);
    bytes += PICOQUIC_CHALLENGE_LENGTH+1;

    protoop_save_outputs(cnx, frame, ack_needed, is_retransmittable);
    return (protoop_arg_t) bytes;
}

/**
 * See PROTOOP_PARAM_PROCESS_FRAME
 */
protoop_arg_t process_path_challenge_frame(picoquic_cnx_t* cnx)
{
    path_challenge_frame_t* frame = (path_challenge_frame_t *) cnx->protoop_inputv[0];
    picoquic_path_t *path_x = (picoquic_path_t *) cnx->protoop_inputv[3];
    /*
    * Queue a response frame as response to path challenge.
    * The response should be force-sent by the sender itself!
    */
    memcpy(path_x->challenge_response, &frame->data, PICOQUIC_CHALLENGE_LENGTH);
    path_x->challenge_response_to_send = 1;

    return 0;
}

/**
 * See PROTOOP_PARAM_DECODE_FRAME
 */
protoop_arg_t decode_path_challenge_frame(picoquic_cnx_t *cnx)
{
    uint8_t *bytes = (uint8_t *) cnx->protoop_inputv[0];
    const uint8_t *bytes_max = (const uint8_t *) cnx->protoop_inputv[1];
    int ack_needed = (int) cnx->protoop_inputv[4];

    if (bytes_max - bytes <= (int) PICOQUIC_CHALLENGE_LENGTH) {
        picoquic_connection_error(cnx, PICOQUIC_TRANSPORT_FRAME_FORMAT_ERROR, picoquic_frame_type_path_challenge);
        bytes = NULL;

    } else {
        /*
         * Queue a response frame as response to path challenge.
         * TODO: ensure it goes out on the same path as the incoming challenge.
         */
        uint8_t frame_buffer[258];

        frame_buffer[0] = picoquic_frame_type_path_response;
        memcpy(frame_buffer+1, bytes+1, PICOQUIC_CHALLENGE_LENGTH);

        // Ignore return code. If cannot send the response, consider it "lost"
        picoquic_queue_misc_frame(cnx, frame_buffer, PICOQUIC_CHALLENGE_LENGTH+1);

        bytes += PICOQUIC_CHALLENGE_LENGTH+1;
    }

    protoop_save_outputs(cnx, ack_needed);
    return (protoop_arg_t) bytes;
}

/**
 * See PROTOOP_PARAM_PARSE_FRAME
 */
protoop_arg_t parse_path_response_frame(picoquic_cnx_t* cnx)
{
    uint8_t *bytes = (uint8_t *) cnx->protoop_inputv[0];
    const uint8_t *bytes_max = (uint8_t *) cnx->protoop_inputv[1];

    int ack_needed = 0;
    int is_retransmittable = 0;
    path_response_frame_t* frame = malloc(sizeof(path_response_frame_t));

    if (!frame) {
        printf("Failed to allocate memory for path_response_frame_t\n");
        protoop_save_outputs(cnx, frame, ack_needed, is_retransmittable);
        return (protoop_arg_t) NULL;
    }

    if ((bytes = picoquic_frames_uint64_decode(bytes+1, bytes_max, &frame->data)) == NULL) {
        picoquic_connection_error(cnx, PICOQUIC_TRANSPORT_FRAME_FORMAT_ERROR, picoquic_frame_type_path_response);
        free(frame);
        frame = NULL;
        protoop_save_outputs(cnx, frame, ack_needed, is_retransmittable);
        return (protoop_arg_t) NULL;
    }

    protoop_save_outputs(cnx, frame, ack_needed, is_retransmittable);
    return (protoop_arg_t) bytes;
}

/**
 * See PROTOOP_PARAM_PROCESS_FRAME
 */
protoop_arg_t process_path_response_frame(picoquic_cnx_t* cnx)
{
    path_response_frame_t* frame = (path_response_frame_t *) cnx->protoop_inputv[0];

    int found_challenge = 0;
    /*
        * Check that the challenge corresponds to something that was sent locally
        */
    for (int i = 0; i < cnx->nb_paths; i++) {
        if (frame->data == cnx->path[i]->challenge) {
            /* TODO: verify that the network addresses match the path */
            found_challenge = 1;
            cnx->path[i]->challenge_verified = 1;
        }
    }

    if (found_challenge == 0 && cnx->callback_fn != NULL) {
        uint8_t original_frame[9];
        original_frame[0] = picoquic_frame_type_path_response;
        uint64_t data_network_order = htobe64(frame->data);
        memcpy(&original_frame[1], &data_network_order, 8);
        cnx->callback_fn(cnx, 0, &original_frame[0], PICOQUIC_CHALLENGE_LENGTH+1,
                         picoquic_callback_challenge_response, cnx->callback_ctx);
    }

    return 0;
}

/**
 * See PROTOOP_PARAM_PARSE_FRAME
 */
protoop_arg_t parse_blocked_frame(picoquic_cnx_t* cnx)
{
    uint8_t *bytes = (uint8_t *) cnx->protoop_inputv[0];
    const uint8_t *bytes_max = (uint8_t *) cnx->protoop_inputv[1];

    int ack_needed = 1;
    int is_retransmittable = 1;
    blocked_frame_t* frame = malloc(sizeof(blocked_frame_t));

    if (!frame) {
        printf("Failed to allocate memory for blocked_frame_t\n");
        protoop_save_outputs(cnx, frame, ack_needed, is_retransmittable);
        return (protoop_arg_t) NULL;
    }

    if ((bytes = picoquic_frames_varint_decode(bytes + 1, bytes_max, &frame->offset)) == NULL)
    {
        picoquic_connection_error(cnx, PICOQUIC_TRANSPORT_FRAME_FORMAT_ERROR, 
            picoquic_frame_type_blocked);
        free(frame);
        frame = NULL;
    }

    protoop_save_outputs(cnx, frame, ack_needed, is_retransmittable);
    return (protoop_arg_t) bytes;
}

/**
 * See PROTOOP_PARAM_PARSE_FRAME
 */
protoop_arg_t parse_stream_blocked_frame(picoquic_cnx_t* cnx)
{
    uint8_t *bytes = (uint8_t *) cnx->protoop_inputv[0];
    const uint8_t *bytes_max = (uint8_t *) cnx->protoop_inputv[1];

    int ack_needed = 1;
    int is_retransmittable = 1;
    stream_blocked_frame_t* frame = malloc(sizeof(stream_blocked_frame_t));

    if (!frame) {
        printf("Failed to allocate memory for stream_blocked_frame_t\n");
        protoop_save_outputs(cnx, frame, ack_needed, is_retransmittable);
        return (protoop_arg_t) NULL;
    }

    if ((bytes = picoquic_frames_varint_decode(bytes + 1, bytes_max, &frame->stream_id)) == NULL ||
        (bytes = picoquic_frames_varint_decode(bytes, bytes_max, &frame->offset)) == NULL)
    {
        picoquic_connection_error(cnx, PICOQUIC_TRANSPORT_FRAME_FORMAT_ERROR, 
            picoquic_frame_type_stream_blocked);
        free(frame);
        frame = NULL;
    }

    protoop_save_outputs(cnx, frame, ack_needed, is_retransmittable);
    return (protoop_arg_t) bytes;
}

/**
 * See PROTOOP_PARAM_DECODE_FRAME
 */
protoop_arg_t decode_stream_blocked_frame(picoquic_cnx_t* cnx)
{
    uint8_t *bytes = (uint8_t *) cnx->protoop_inputv[0];
    const uint8_t *bytes_max = (const uint8_t *) cnx->protoop_inputv[1];
    int ack_needed = (int) cnx->protoop_inputv[4];

    ack_needed = 1;

    /* TODO: check that the stream number is valid */
    if ((bytes = picoquic_frames_varint_skip(bytes+1, bytes_max)) == NULL ||
        (bytes = picoquic_frames_varint_skip(bytes,   bytes_max)) == NULL)
    {
        picoquic_connection_error(cnx, PICOQUIC_TRANSPORT_FRAME_FORMAT_ERROR, 
            picoquic_frame_type_stream_blocked);
    }

    protoop_save_outputs(cnx, ack_needed);
    return (protoop_arg_t) bytes;
}

/**
 * See PROTOOP_PARAM_PARSE_FRAME
 */
protoop_arg_t parse_stream_id_blocked_frame(picoquic_cnx_t* cnx)
{
    uint8_t *bytes = (uint8_t *) cnx->protoop_inputv[0];
    const uint8_t *bytes_max = (uint8_t *) cnx->protoop_inputv[1];

    int ack_needed = 1;
    int is_retransmittable = 1;
    stream_id_blocked_frame_t* frame = malloc(sizeof(stream_id_blocked_frame_t));

    if (!frame) {
        printf("Failed to allocate memory for stream_id_blocked_frame_t\n");
        protoop_save_outputs(cnx, frame, ack_needed, is_retransmittable);
        return (protoop_arg_t) NULL;
    }

    if ((bytes = picoquic_frames_varint_decode(bytes + 1, bytes_max, &frame->stream_id)) == NULL)
    {
        picoquic_connection_error(cnx, PICOQUIC_TRANSPORT_FRAME_FORMAT_ERROR, 
            picoquic_frame_type_stream_id_blocked);
        free(frame);
        frame = NULL;
    }

    protoop_save_outputs(cnx, frame, ack_needed, is_retransmittable);
    return (protoop_arg_t) bytes;
}

/**
 * See PROTOOP_PARAM_DECODE_FRAME
 */
protoop_arg_t decode_stream_id_blocked_frame(picoquic_cnx_t* cnx)
{
    uint8_t *bytes = (uint8_t *) cnx->protoop_inputv[0];
    const uint8_t *bytes_max = (const uint8_t *) cnx->protoop_inputv[1];
    int ack_needed = (int) cnx->protoop_inputv[4];

    ack_needed = 1;

    if ((bytes = picoquic_frames_varint_skip(bytes+1, bytes_max)) == NULL) {
        picoquic_connection_error(cnx, PICOQUIC_TRANSPORT_FRAME_FORMAT_ERROR, 
            picoquic_frame_type_stream_id_blocked);
    }

    protoop_save_outputs(cnx, ack_needed);
    return (protoop_arg_t) bytes;
}

/**
 * See PROTOOP_PARAM_PARSE_FRAME
 * Default behaviour for unknown parameter
 */
static protoop_arg_t parse_unknown_frame(picoquic_cnx_t* cnx)
{
    void *frame = NULL;
    int ack_needed = 0;
    int is_retransmittable = 0;
    protoop_save_outputs(cnx, frame, ack_needed, is_retransmittable);
    return (protoop_arg_t) NULL;
}

/**
 * See PROTOOP_PARAM_PROCESS_FRAME
 * Default behaviour for unknown parameter
 */
static protoop_arg_t process_unknown_frame(picoquic_cnx_t* cnx)
{
    return 1;
}

/**
 * See PROTOOP_PARAM_PROCESS_FRAME
 * If you don't want to do any processing with this frame, call me!
 */
static protoop_arg_t process_ignore_frame(picoquic_cnx_t* cnx)
{
    return 0;
}

static protoop_arg_t process_ping_frame(picoquic_cnx_t* cnx)
{
    picoquic_path_t* path_x = (picoquic_path_t*) cnx->protoop_inputv[3];
    path_x->ping_received = 1;
    return 0;
}

/**
 * See PROTOOP_PARAM_PARSE_FRAME
 */
static protoop_arg_t parse_padding_or_ping_frame(picoquic_cnx_t* cnx)
{
    uint8_t* bytes = (uint8_t*) cnx->protoop_inputv[0];
    const uint8_t* bytes_max = (const uint8_t*) cnx->protoop_inputv[1];

    /* Frame is not allocated, so do it now */
    padding_or_ping_frame_t *frame = malloc(sizeof(padding_or_ping_frame_t));
    if (!frame) {
        int ack_needed = 0;
        int is_retransmittable = 0;
        printf("Failed to allocate memory for padding_or_ping_frame\n");
        protoop_save_outputs(cnx, frame, ack_needed, is_retransmittable);
        return (protoop_arg_t) NULL;
    }

    int ack_needed = bytes[0] ? 1 : 0;
    int is_retransmittable = bytes[0] ? 1 : 0;
    frame->is_ping = bytes[0] ? 1 : 0;
    frame->num_block = 0;
    uint8_t first_byte = bytes[0];

    do {
        bytes++;
        frame->num_block++;
    } while (bytes < bytes_max && *bytes == first_byte);

    protoop_save_outputs(cnx, frame, ack_needed, is_retransmittable);
    return (protoop_arg_t) bytes;
}

uint8_t* picoquic_decode_frame(picoquic_cnx_t* cnx, uint8_t first_byte, uint8_t* bytes, const uint8_t* bytes_max,
    uint64_t current_time, int epoch, int* ack_needed, picoquic_path_t* path_x)
{
    protoop_arg_t outs[PROTOOPARGS_MAX];
    bytes = (uint8_t*) protoop_prepare_and_run_param(cnx, &PROTOOP_PARAM_PARSE_FRAME, first_byte, outs,
        bytes, bytes_max);
    void *frame = (void *) outs[0];
    *ack_needed |= (int) outs[1];
    protoop_plugin_t *previous_plugin = cnx->previous_plugin_in_replace;
    if (bytes && frame) {
        int err = (int) protoop_prepare_and_run_param(cnx, &PROTOOP_PARAM_PROCESS_FRAME, first_byte, outs,
            frame, current_time, epoch, path_x);
        if (err) {
            bytes = NULL;
        }

        /* It is the responsibility of the caller to free frame */
        if (previous_plugin) {
<<<<<<< HEAD
=======
            //printf("MY FREE decode_frame = %p\n", frame);
>>>>>>> e3266d7d
            my_free_in_core(cnx->previous_plugin_in_replace, frame);
        } else {
            free(frame);
        }
    }

    return bytes;
}

void picoquic_after_decoding_frames(picoquic_cnx_t *cnx, picoquic_path_t* path_x, int ack_needed) {
    protoop_prepare_and_run_noparam(cnx, &PROTOOP_NOPARAM_AFTER_DECODING_FRAMES, NULL,
        path_x, ack_needed);
}

/*
 * Decoding of the received frames.
 *
 * In some cases, the expected frames are "restricted" to only ACK, STREAM 0 and PADDING.
 */

int picoquic_decode_frames(picoquic_cnx_t* cnx, uint8_t* bytes,
    size_t bytes_max_size, int epoch, uint64_t current_time, picoquic_path_t* path_x)
{
    const uint8_t *bytes_max = bytes + bytes_max_size;
    int ack_needed = 0;
    picoquic_packet_context_enum pc = picoquic_context_from_epoch(epoch);
    picoquic_packet_context_t * pkt_ctx = &path_x->pkt_ctx[pc];

    while (bytes != NULL && bytes < bytes_max) {
        uint8_t first_byte = bytes[0];

        if (PICOQUIC_IN_RANGE(first_byte, picoquic_frame_type_stream_range_min, picoquic_frame_type_stream_range_max)) {
            if (epoch != 1 && epoch != 3) {
                DBG_PRINTF("Data frame (0x%x), when only TLS stream is expected", first_byte);
                picoquic_connection_error(cnx, PICOQUIC_TRANSPORT_PROTOCOL_VIOLATION, first_byte);
                bytes = NULL;
                break;
            }

            bytes = picoquic_decode_stream_frame(cnx, bytes, bytes_max, current_time, path_x);
            ack_needed = 1;

        } else if (epoch != 1 && epoch != 3 && first_byte != picoquic_frame_type_padding
                                            && first_byte != picoquic_frame_type_path_challenge
                                            && first_byte != picoquic_frame_type_path_response
                                            && first_byte != picoquic_frame_type_connection_close
                                            && first_byte != picoquic_frame_type_crypto_hs
                                            && first_byte != picoquic_frame_type_ack
                                            && first_byte != picoquic_frame_type_ack_ecn) {
            picoquic_connection_error(cnx, PICOQUIC_TRANSPORT_PROTOCOL_VIOLATION, first_byte);
            bytes = NULL;
            break;

        } else {
            bytes = picoquic_decode_frame(cnx, first_byte, bytes, bytes_max, current_time, epoch, &ack_needed, path_x);
        }
    }

    if (bytes != NULL && ack_needed != 0) {
        cnx->latest_progress_time = current_time;
        pkt_ctx->ack_needed = 1;
    }

    picoquic_after_decoding_frames(cnx, path_x, ack_needed);

    return bytes != NULL ? 0 : PICOQUIC_ERROR_DETECTED;
}

int picoquic_decode_frames_without_current_time(picoquic_cnx_t* cnx, uint8_t* bytes,
                                                size_t bytes_max_size, int epoch, picoquic_path_t* path_x) {
    const uint8_t *bytes_max = bytes + bytes_max_size;
    int ack_needed = 0;
    uint64_t current_time = picoquic_current_time();

    while (bytes != NULL && bytes < bytes_max) {
        uint8_t first_byte = bytes[0];

        if (PICOQUIC_IN_RANGE(first_byte, picoquic_frame_type_stream_range_min, picoquic_frame_type_stream_range_max)) {
            if (epoch != 1 && epoch != 3) {
                DBG_PRINTF("Data frame (0x%x), when only TLS stream is expected", first_byte);
                picoquic_connection_error(cnx, PICOQUIC_TRANSPORT_PROTOCOL_VIOLATION, first_byte);
                bytes = NULL;
                break;
            }

            bytes = picoquic_decode_stream_frame(cnx, bytes, bytes_max, current_time, path_x);

        } else if (epoch != 1 && epoch != 3 && first_byte != picoquic_frame_type_padding
                   && first_byte != picoquic_frame_type_path_challenge
                   && first_byte != picoquic_frame_type_path_response
                   && first_byte != picoquic_frame_type_connection_close
                   && first_byte != picoquic_frame_type_crypto_hs
                   && first_byte != picoquic_frame_type_ack
                   && first_byte != picoquic_frame_type_ack_ecn) {
            picoquic_connection_error(cnx, PICOQUIC_TRANSPORT_PROTOCOL_VIOLATION, first_byte);
            bytes = NULL;
            break;

        } else {
            bytes = picoquic_decode_frame(cnx, first_byte, bytes, bytes_max, current_time, epoch, &ack_needed, path_x);
        }
    }
    picoquic_after_decoding_frames(cnx, path_x, ack_needed);

    return bytes != NULL ? 0 : PICOQUIC_ERROR_DETECTED;
}
/*
* The STREAM skipping function only supports the varint format.
* The old "fixed int" versions are supported by code in the skip_frame function
*/
static uint8_t* picoquic_skip_stream_frame(uint8_t* bytes, const uint8_t* bytes_max)
{
    uint8_t  len = bytes[0] & 2;
    uint8_t  off = bytes[0] & 4;

    if ((bytes = picoquic_frames_varint_skip(bytes+1, bytes_max)) != NULL           &&
        (off == 0 || (bytes = picoquic_frames_varint_skip(bytes, bytes_max)) != NULL))
    {
        bytes = (len == 0) ? (uint8_t*)bytes_max : picoquic_frames_length_data_skip(bytes, bytes_max);
    }

    return bytes;
}

/**
 * See PROTOOP_NOPARAM_SKIP_FRAME
 */
protoop_arg_t skip_frame(picoquic_cnx_t *cnx)
{
    uint8_t* bytes = (uint8_t *) cnx->protoop_inputv[0];
    size_t bytes_max_size = (size_t) cnx->protoop_inputv[1];
    size_t consumed = (size_t) cnx->protoop_inputv[2];
    int pure_ack = (int) cnx->protoop_inputv[3];

    int is_retransmittable;

    const uint8_t *bytes_max = bytes + bytes_max_size;
    uint8_t first_byte = bytes[0];

    if (PICOQUIC_IN_RANGE(first_byte, picoquic_frame_type_stream_range_min, picoquic_frame_type_stream_range_max)) {
        is_retransmittable = 1;
        bytes = picoquic_skip_stream_frame(bytes, bytes_max);
    } else {
        protoop_arg_t outs[PROTOOPARGS_MAX];
        bytes = (uint8_t*) protoop_prepare_and_run_param(cnx, &PROTOOP_PARAM_PARSE_FRAME, first_byte, outs,
            bytes, bytes_max);
        void *frame = (void *) outs[0];
        is_retransmittable = (int) outs[2];
        if (frame) {
            /* We don't need the frame data, so free it */
            if (cnx->previous_plugin_in_replace) {
<<<<<<< HEAD
=======
                //printf("MY FREE skip_frame = %p\n", frame);
>>>>>>> e3266d7d
                my_free_in_core(cnx->previous_plugin_in_replace, frame);
            } else {
                free(frame);
            }
        }
    }

    consumed = (bytes != NULL) ? bytes_max_size - (bytes_max - bytes) : bytes_max_size;

    pure_ack = is_retransmittable ? 0 : 1;

    protoop_save_outputs(cnx, consumed, pure_ack);

    return bytes == NULL;
}

int picoquic_skip_frame(picoquic_cnx_t *cnx, uint8_t* bytes, size_t bytes_max_size, size_t* consumed,
    int* pure_ack)
{
    protoop_arg_t outs[PROTOOPARGS_MAX];
    int ret = (int) protoop_prepare_and_run_noparam(cnx, &PROTOOP_NOPARAM_SKIP_FRAME, outs,
        bytes, bytes_max_size, *consumed, *pure_ack);
    *consumed = (size_t) outs[0];
    *pure_ack = (int) outs[1];
    return ret;
}

int picoquic_decode_closing_frames(picoquic_cnx_t *cnx, uint8_t* bytes, size_t bytes_max, int* closing_received)
{
    int ret = 0;
    size_t byte_index = 0;

    *closing_received = 0;
    while (ret == 0 && byte_index < bytes_max) {
        uint8_t first_byte = bytes[byte_index];

        if (first_byte == picoquic_frame_type_connection_close || first_byte == picoquic_frame_type_application_close) {
            *closing_received = 1;
            break;
        } else {
            size_t consumed = 0;
            int pure_ack = 0;

            ret = picoquic_skip_frame(cnx, bytes + byte_index,
                bytes_max - byte_index, &consumed, &pure_ack);
            byte_index += consumed;
        }
    }

    return ret;
}

/* A simple no-op */
static protoop_arg_t protoop_noop(picoquic_cnx_t *cnx)
{
    /* Do nothing! */
    return 0;
}

void frames_register_noparam_protoops(picoquic_cnx_t *cnx)
{
    /* Decoding */
    register_param_protoop_default(cnx, &PROTOOP_PARAM_PARSE_FRAME, &parse_unknown_frame);
    register_param_protoop(cnx, &PROTOOP_PARAM_PARSE_FRAME, picoquic_frame_type_padding, &parse_padding_or_ping_frame);
    register_param_protoop(cnx, &PROTOOP_PARAM_PARSE_FRAME, picoquic_frame_type_reset_stream, &parse_reset_stream_frame);
    register_param_protoop(cnx, &PROTOOP_PARAM_PARSE_FRAME, picoquic_frame_type_connection_close, &parse_connection_close_frame);
    register_param_protoop(cnx, &PROTOOP_PARAM_PARSE_FRAME, picoquic_frame_type_application_close, &parse_application_close_frame);
    register_param_protoop(cnx, &PROTOOP_PARAM_PARSE_FRAME, picoquic_frame_type_max_data, &parse_max_data_frame);
    register_param_protoop(cnx, &PROTOOP_PARAM_PARSE_FRAME, picoquic_frame_type_max_stream_data, &parse_max_stream_data_frame);
    register_param_protoop(cnx, &PROTOOP_PARAM_PARSE_FRAME, picoquic_frame_type_max_stream_id, &parse_max_stream_id_frame);
    register_param_protoop(cnx, &PROTOOP_PARAM_PARSE_FRAME, picoquic_frame_type_ping, &parse_padding_or_ping_frame);
    register_param_protoop(cnx, &PROTOOP_PARAM_PARSE_FRAME, picoquic_frame_type_blocked, &parse_blocked_frame);
    register_param_protoop(cnx, &PROTOOP_PARAM_PARSE_FRAME, picoquic_frame_type_stream_blocked, &parse_stream_blocked_frame);
    register_param_protoop(cnx, &PROTOOP_PARAM_PARSE_FRAME, picoquic_frame_type_stream_id_blocked, &parse_stream_id_blocked_frame);
    register_param_protoop(cnx, &PROTOOP_PARAM_PARSE_FRAME, picoquic_frame_type_new_connection_id, &parse_new_connection_id_frame);
    register_param_protoop(cnx, &PROTOOP_PARAM_PARSE_FRAME, picoquic_frame_type_stop_sending, &parse_stop_sending_frame);
    register_param_protoop(cnx, &PROTOOP_PARAM_PARSE_FRAME, picoquic_frame_type_ack, &parse_ack_frame_maybe_ecn);
    register_param_protoop(cnx, &PROTOOP_PARAM_PARSE_FRAME, picoquic_frame_type_path_challenge, &parse_path_challenge_frame);
    register_param_protoop(cnx, &PROTOOP_PARAM_PARSE_FRAME, picoquic_frame_type_path_response, &parse_path_response_frame);
    register_param_protoop(cnx, &PROTOOP_PARAM_PARSE_FRAME, picoquic_frame_type_crypto_hs, &parse_crypto_hs_frame);
    register_param_protoop(cnx, &PROTOOP_PARAM_PARSE_FRAME, picoquic_frame_type_new_token, &parse_new_token_frame);
    register_param_protoop(cnx, &PROTOOP_PARAM_PARSE_FRAME, picoquic_frame_type_ack_ecn, &parse_ack_frame_maybe_ecn);

    register_param_protoop_default(cnx, &PROTOOP_PARAM_PROCESS_FRAME, &process_unknown_frame);
    register_param_protoop(cnx, &PROTOOP_PARAM_PROCESS_FRAME, picoquic_frame_type_padding, &process_ignore_frame);
    register_param_protoop(cnx, &PROTOOP_PARAM_PROCESS_FRAME, picoquic_frame_type_reset_stream, &process_stream_reset_frame);
    register_param_protoop(cnx, &PROTOOP_PARAM_PROCESS_FRAME, picoquic_frame_type_connection_close, &process_connection_close_frame);
    register_param_protoop(cnx, &PROTOOP_PARAM_PROCESS_FRAME, picoquic_frame_type_application_close, &process_application_close_frame);
    register_param_protoop(cnx, &PROTOOP_PARAM_PROCESS_FRAME, picoquic_frame_type_max_data, &process_max_data_frame);
    register_param_protoop(cnx, &PROTOOP_PARAM_PROCESS_FRAME, picoquic_frame_type_max_stream_data, &process_max_stream_data_frame);
    register_param_protoop(cnx, &PROTOOP_PARAM_PROCESS_FRAME, picoquic_frame_type_max_stream_id, &process_max_stream_id_frame);
    register_param_protoop(cnx, &PROTOOP_PARAM_PROCESS_FRAME, picoquic_frame_type_ping, &process_ping_frame);
    register_param_protoop(cnx, &PROTOOP_PARAM_PROCESS_FRAME, picoquic_frame_type_blocked, &process_ignore_frame);
    register_param_protoop(cnx, &PROTOOP_PARAM_PROCESS_FRAME, picoquic_frame_type_stream_blocked, &process_ignore_frame);
    register_param_protoop(cnx, &PROTOOP_PARAM_PROCESS_FRAME, picoquic_frame_type_stream_id_blocked, &process_ignore_frame);
    register_param_protoop(cnx, &PROTOOP_PARAM_PROCESS_FRAME, picoquic_frame_type_new_connection_id, &process_ignore_frame);
    register_param_protoop(cnx, &PROTOOP_PARAM_PROCESS_FRAME, picoquic_frame_type_stop_sending, &process_stop_sending_frame);
    register_param_protoop(cnx, &PROTOOP_PARAM_PROCESS_FRAME, picoquic_frame_type_ack, &process_ack_frame_maybe_ecn);
    register_param_protoop(cnx, &PROTOOP_PARAM_PROCESS_FRAME, picoquic_frame_type_path_challenge, &process_path_challenge_frame);
    register_param_protoop(cnx, &PROTOOP_PARAM_PROCESS_FRAME, picoquic_frame_type_path_response, &process_path_response_frame);
    register_param_protoop(cnx, &PROTOOP_PARAM_PROCESS_FRAME, picoquic_frame_type_crypto_hs, &process_crypto_hs_frame);
    register_param_protoop(cnx, &PROTOOP_PARAM_PROCESS_FRAME, picoquic_frame_type_new_token, &process_ignore_frame);
    register_param_protoop(cnx, &PROTOOP_PARAM_PROCESS_FRAME, picoquic_frame_type_ack_ecn, &process_ack_frame_maybe_ecn);

    register_noparam_protoop(cnx, &PROTOOP_NOPARAM_DECODE_STREAM_FRAME, &decode_stream_frame);
    register_noparam_protoop(cnx, &PROTOOP_NOPARAM_UPDATE_RTT, &update_rtt);
    register_noparam_protoop(cnx, &PROTOOP_NOPARAM_UPDATE_ACK_DELAY, &update_ack_delay);
    register_noparam_protoop(cnx, &PROTOOP_NOPARAM_PROCESS_ACK_RANGE, &process_ack_range);
    register_noparam_protoop(cnx, &PROTOOP_NOPARAM_CHECK_SPURIOUS_RETRANSMISSION, &check_spurious_retransmission);
    register_noparam_protoop(cnx, &PROTOOP_NOPARAM_PROCESS_POSSIBLE_ACK_OF_ACK_FRAME, &process_possible_ack_of_ack_frame);
    register_noparam_protoop(cnx, &PROTOOP_NOPARAM_PROCESS_ACK_OF_STREAM_FRAME, &process_ack_of_stream_frame);
    register_noparam_protoop(cnx, &PROTOOP_NOPARAM_PROCESS_ACK_OF_ACK_RANGE, &process_ack_of_ack_range);

    /* Preparing */
    /** \todo Refactor API */
    register_noparam_protoop(cnx, &PROTOOP_NOPARAM_PREPARE_ACK_FRAME, &prepare_ack_frame);
    register_noparam_protoop(cnx, &PROTOOP_NOPARAM_PREPARE_ACK_ECN_FRAME, &prepare_ack_ecn_frame);
    register_noparam_protoop(cnx, &PROTOOP_NOPARAM_PREPARE_PATH_CHALLENGE_FRAME, &prepare_path_challenge_frame);
    register_noparam_protoop(cnx, &PROTOOP_NOPARAM_PREPARE_CRYPTO_HS_FRAME, &prepare_crypto_hs_frame);
    register_noparam_protoop(cnx, &PROTOOP_NOPARAM_PREPARE_MISC_FRAME, &prepare_misc_frame);
    register_noparam_protoop(cnx, &PROTOOP_NOPARAM_PREPARE_MAX_DATA_FRAME, &prepare_max_data_frame);
    register_noparam_protoop(cnx, &PROTOOP_NOPARAM_PREPARE_FIRST_MISC_FRAME, &prepare_first_misc_frame);
    register_noparam_protoop(cnx, &PROTOOP_NOPARAM_PREPARE_REQUIRED_MAX_STREAM_DATA_FRAME, &prepare_required_max_stream_data_frames);
    register_noparam_protoop(cnx, &PROTOOP_NOPARAM_PREPARE_STREAM_FRAME, &prepare_stream_frame);

    register_noparam_protoop(cnx, &PROTOOP_NOPARAM_FIND_READY_STREAM, &find_ready_stream);
    register_noparam_protoop(cnx, &PROTOOP_NOPARAM_SCHEDULE_NEXT_STREAM, &find_ready_stream);
    register_noparam_protoop(cnx, &PROTOOP_NOPARAM_IS_ACK_NEEDED, &is_ack_needed);
    register_noparam_protoop(cnx, &PROTOOP_NOPARAM_IS_TLS_STREAM_READY, &is_tls_stream_ready);

    /* Skipping */
    /** \todo Refactor API, decode_frame split into parse and process param operations */
    register_noparam_protoop(cnx, &PROTOOP_NOPARAM_SKIP_FRAME, &skip_frame);

    /* Others */
    register_noparam_protoop(cnx, &PROTOOP_NOPARAM_CHECK_STREAM_FRAME_ALREADY_ACKED, &check_stream_frame_already_acked);

    register_noparam_protoop(cnx, &PROTOOP_NOPARAM_AFTER_DECODING_FRAMES, &protoop_noop);

    register_noparam_protoop(cnx, &PROTOOP_NOPARAM_STREAM_BYTES_MAX, &stream_bytes_max);

    register_noparam_protoop(cnx, &PROTOOP_NOPARAM_STREAM_ALWAYS_ENCODE_LENGTH, &stream_always_encode_length);
}
<|MERGE_RESOLUTION|>--- conflicted
+++ resolved
@@ -1036,11 +1036,7 @@
                     stream->send_queue = next;
                 }
 
-<<<<<<< HEAD
-                LOG_EVENT(cnx, "FRAMES", "STREAM_FRAME_CREATED", "", "{\"data_ptr\": \"%p\", \"stream_id\": %lu, \"offset\": %lu, \"length\": %lu, \"fin\": %d}", bytes, stream->stream_id, stream->sent_offset, length, STREAM_FIN_NOTIFIED(stream) && stream->send_queue == 0);
-=======
                 LOG_EVENT(cnx, "FRAMES", "STREAM_FRAME_CREATED", "", "{\"data_ptr\": \"%p\", \"stream_id\": %lu, \"offset\": %lu, \"length\": %lu, \"fin\": %d, \"queued_size\": %lu}", bytes, stream->stream_id, stream->sent_offset, length, STREAM_FIN_NOTIFIED(stream) && stream->send_queue == 0, stream->sending_offset - stream->sent_offset);
->>>>>>> e3266d7d
 
                 stream->sent_offset += length;
                 /* The client does not handle this correctly, so fix this at client side... */
@@ -2349,11 +2345,7 @@
 
             frame.ack_block_count = num_block;
 
-<<<<<<< HEAD
-            {
-=======
             LOG {
->>>>>>> e3266d7d
                 char ack_str[800];
                 size_t ack_ofs = 0;
                 uint64_t largest = frame.largest_acknowledged;
@@ -3453,10 +3445,7 @@
 
         /* It is the responsibility of the caller to free frame */
         if (previous_plugin) {
-<<<<<<< HEAD
-=======
             //printf("MY FREE decode_frame = %p\n", frame);
->>>>>>> e3266d7d
             my_free_in_core(cnx->previous_plugin_in_replace, frame);
         } else {
             free(frame);
@@ -3608,10 +3597,7 @@
         if (frame) {
             /* We don't need the frame data, so free it */
             if (cnx->previous_plugin_in_replace) {
-<<<<<<< HEAD
-=======
                 //printf("MY FREE skip_frame = %p\n", frame);
->>>>>>> e3266d7d
                 my_free_in_core(cnx->previous_plugin_in_replace, frame);
             } else {
                 free(frame);
