/*
* Author: Christian Huitema
* Copyright (c) 2017, Private Octopus, Inc.
* All rights reserved.
*
* Permission to use, copy, modify, and distribute this software for any
* purpose with or without fee is hereby granted, provided that the above
* copyright notice and this permission notice appear in all copies.
*
* THIS SOFTWARE IS PROVIDED BY THE COPYRIGHT HOLDERS AND CONTRIBUTORS "AS IS" AND
* ANY EXPRESS OR IMPLIED WARRANTIES, INCLUDING, BUT NOT LIMITED TO, THE IMPLIED
* WARRANTIES OF MERCHANTABILITY AND FITNESS FOR A PARTICULAR PURPOSE ARE
* DISCLAIMED. IN NO EVENT SHALL Private Octopus, Inc. BE LIABLE FOR ANY
* DIRECT, INDIRECT, INCIDENTAL, SPECIAL, EXEMPLARY, OR CONSEQUENTIAL DAMAGES
* (INCLUDING, BUT NOT LIMITED TO, PROCUREMENT OF SUBSTITUTE GOODS OR SERVICES;
* LOSS OF USE, DATA, OR PROFITS; OR BUSINESS INTERRUPTION) HOWEVER CAUSED AND
* ON ANY THEORY OF LIABILITY, WHETHER IN CONTRACT, STRICT LIABILITY, OR TORT
* (INCLUDING NEGLIGENCE OR OTHERWISE) ARISING IN ANY WAY OUT OF THE USE OF THIS
* SOFTWARE, EVEN IF ADVISED OF THE POSSIBILITY OF SUCH DAMAGE.
*/

#include "fnv1a.h"
#include "picoquic_internal.h"
#include "tls_api.h"
#include <stdlib.h>
#include <string.h>
#include "plugin.h"
#include "memory.h"
#include "logger.h"

/*
 * Sending logic.
 *
 * Data is sent over streams. This is instantiated by the "Post to stream" command, which
 * chains data to the head of stream structure. Data is unchained when it sent for the
 * first time.
 * 
 * Data is sent in packets, which contain stream frames and possibly other frames.
 * The retransmission logic operates on packets. If a packet is seen as lost, the
 * important frames that it contains will have to be retransmitted.
 *
 * Unacknowledged packets are kept in a chained list. Packets get removed from that
 * list during the processing of acknowledgements. Packets are marked lost when a
 * sufficiently older packet is acknowledged, or after a timer. Lost packets
 * generate new packets, which are queued in the chained list.
 *
 * Stream 0 is special, in the sense that it cannot be closed or reset, and is not
 * subject to flow control.
 */
int picoquic_add_to_stream(picoquic_cnx_t* cnx, uint64_t stream_id,
    const uint8_t* data, size_t length, int set_fin)
{
    int ret = 0;
    int is_unidir = 0;
    picoquic_stream_head* stream = NULL;

    stream = picoquic_find_stream(cnx, stream_id, 0);

    if (stream == NULL) {
        /* Need to check that the ID is authorized */

        /* Check parity */
        if (IS_CLIENT_STREAM_ID(stream_id) != cnx->client_mode) {
            ret = PICOQUIC_ERROR_INVALID_STREAM_ID;
        }

        if (ret == 0) {
            stream = picoquic_create_stream(cnx, stream_id);

            if (stream == NULL) {
                ret = PICOQUIC_ERROR_MEMORY;
            } else if (is_unidir) {
                /* Mark the stream as already finished in remote direction */
                picoquic_add_stream_flags(cnx, stream, picoquic_stream_flag_fin_signalled | picoquic_stream_flag_fin_received);
            }
        }
    }

    if (ret == 0 && set_fin) {
        if ((stream->stream_flags & picoquic_stream_flag_fin_notified) != 0) {
            /* app error, notified the fin twice*/
            if (length > 0) {
                ret = -1;
            }
        } else {
            picoquic_add_stream_flags(cnx, stream, picoquic_stream_flag_fin_notified);
        }
    }

    /* If our side has sent RST_STREAM or received STOP_SENDING, we should not send anymore data. */
    if (STREAM_RESET_SENT(stream) || STREAM_STOP_SENDING_RECEIVED(stream)) {
        ret = -1;
    }

    if (ret == 0 && length > 0) {
        picoquic_stream_data* stream_data = (picoquic_stream_data*)malloc(sizeof(picoquic_stream_data));

        if (stream_data == 0) {
            ret = -1;
        } else {
            stream_data->bytes = (uint8_t*)malloc(length);

            if (stream_data->bytes == NULL) {
                free(stream_data);
                stream_data = NULL;
                ret = -1;
            } else {
                picoquic_stream_data** pprevious = &stream->send_queue;
                picoquic_stream_data* next = stream->send_queue;

                memcpy(stream_data->bytes, data, length);
                stream_data->length = length;
                stream_data->offset = 0;
                stream_data->next_stream_data = NULL;

                while (next != NULL) {
                    pprevious = &next->next_stream_data;
                    next = next->next_stream_data;
                }

                *pprevious = stream_data;
                stream->sending_offset += length;
            }
        }

<<<<<<< HEAD
        LOG_EVENT(cnx, "APPLICATION", "ADD_TO_STREAM", "", "{\"stream\": \"%p\", \"stream_id\": %lu, \"data_ptr\": \"%p\", \"length\": %lu, \"fin\": %d}", stream, stream->stream_id, data, length, set_fin);
=======
        LOG_EVENT(cnx, "APPLICATION", "ADD_TO_STREAM", "", "{\"stream\": \"%p\", \"stream_id\": %lu, \"data_ptr\": \"%p\", \"length\": %lu, \"fin\": %d, \"queued_size\": %lu}", stream, stream->stream_id, data, length, set_fin, stream->sending_offset - stream->sent_offset);
>>>>>>> e3266d7d

        picoquic_cnx_set_next_wake_time(cnx, picoquic_get_quic_time(cnx->quic), 1);
    }

    return ret;
}

int picoquic_reset_stream(picoquic_cnx_t* cnx,
    uint64_t stream_id, uint16_t local_stream_error)
{
    int ret = 0;
    picoquic_stream_head* stream = NULL;

    stream = picoquic_find_stream(cnx, stream_id, 1);

    if (stream == NULL) {
        ret = PICOQUIC_ERROR_INVALID_STREAM_ID;
    }
    else if ((stream->stream_flags & picoquic_stream_flag_fin_sent) != 0) {
        ret = PICOQUIC_ERROR_STREAM_ALREADY_CLOSED;
    }
    else if ((stream->stream_flags & picoquic_stream_flag_reset_requested) == 0) {
        stream->local_error = local_stream_error;
        picoquic_add_stream_flags(cnx, stream, picoquic_stream_flag_reset_requested);
        LOG_EVENT(cnx, "STREAMS", "RESET_STREAM", "", "{\"stream\": \"%p\", \"stream_id\": %lu, \"error\": %d}", stream, stream_id, local_stream_error);
    }

    picoquic_cnx_set_next_wake_time(cnx, picoquic_get_quic_time(cnx->quic), 1);

    return ret;
}

int picoquic_stop_sending(picoquic_cnx_t* cnx,
    uint64_t stream_id, uint16_t local_stream_error)
{
    int ret = 0;
    picoquic_stream_head* stream = NULL;

    stream = picoquic_find_stream(cnx, stream_id, 1);

    if (stream == NULL) {
        ret = PICOQUIC_ERROR_INVALID_STREAM_ID;
    }
    else if ((stream->stream_flags & picoquic_stream_flag_reset_received) != 0) {
        ret = PICOQUIC_ERROR_STREAM_ALREADY_CLOSED;
    }
    else if ((stream->stream_flags & picoquic_stream_flag_stop_sending_requested) == 0) {
        stream->local_stop_error = local_stream_error;
        picoquic_add_stream_flags(cnx, stream, picoquic_stream_flag_stop_sending_requested);
        LOG_EVENT(cnx, "STREAMS", "STOP_SENDING", "", "{\"stream\": \"%p\", \"stream_id\": %lu, \"error\": %d}", stream, stream_id, local_stream_error);
    }

    picoquic_cnx_set_next_wake_time(cnx, picoquic_get_quic_time(cnx->quic), 1);

    return ret;
}

/*
 * Packet management
 */

picoquic_packet_t* picoquic_create_packet(picoquic_cnx_t *cnx)
{
    picoquic_packet_t* packet = (picoquic_packet_t*)malloc(sizeof(picoquic_packet_t));

    if (packet != NULL) {
        memset(packet, 0, sizeof(picoquic_packet_t));
        packet->is_pure_ack = 1;
    }

    return packet;
}

void picoquic_update_payload_length(
    uint8_t* bytes, size_t pnum_index, size_t header_length, size_t packet_length)
{
    if ((bytes[0] & 0x80) != 0 && header_length > 6 && packet_length > header_length && packet_length < 0x4000)
    {
        picoquic_varint_encode_16(bytes + pnum_index - 2, (uint16_t)(packet_length - header_length));
    }
}

uint32_t picoquic_predict_packet_header_length_11(
    picoquic_packet_type_enum packet_type,
    picoquic_connection_id_t dest_cnx_id,
    picoquic_connection_id_t srce_cnx_id)
{
    uint32_t length = 0;

    if (packet_type == picoquic_packet_1rtt_protected_phi0 || packet_type == picoquic_packet_1rtt_protected_phi1) {
        /* Compute length of a short packet header */

        length = 1 + dest_cnx_id.id_len + 4;
    }
    else {
        /* Compute length of a long packet header */
        length = 1 + /* version */ 4 + /* cnx_id prefix */ 1 + dest_cnx_id.id_len + srce_cnx_id.id_len + /* segment length */ 2 + /* seq num */ 4;
    }

    return length;
}

/**
 * See PROTOOP_NOPARAM_GET_DESTINATION_CONNECTION_ID
 */
protoop_arg_t get_destination_connection_id(picoquic_cnx_t* cnx)
{
    /* Don't use all the argument here */
    picoquic_packet_type_enum packet_type = (picoquic_packet_type_enum) cnx->protoop_inputv[0];

    picoquic_connection_id_t *dest_cnx_id = NULL;

    if ((packet_type == picoquic_packet_initial ||
            packet_type == picoquic_packet_0rtt_protected)
            && picoquic_is_connection_id_null(cnx->path[0]->remote_cnxid))
    {
        dest_cnx_id = &cnx->initial_cnxid;
    }
    else
    {
        dest_cnx_id = &cnx->path[0]->remote_cnxid;
    }

    return (protoop_arg_t) dest_cnx_id;
}

picoquic_connection_id_t *picoquic_get_destination_connection_id(
    picoquic_cnx_t* cnx, picoquic_packet_type_enum packet_type,
    picoquic_path_t* path_x)
{
    return (picoquic_connection_id_t*) protoop_prepare_and_run_noparam(cnx, &PROTOOP_NOPARAM_GET_DESTINATION_CONNECTION_ID, NULL,
        packet_type, path_x);
}

uint32_t picoquic_create_packet_header(
    picoquic_cnx_t* cnx,
    picoquic_packet_type_enum packet_type,
    picoquic_path_t* path_x,
    uint64_t sequence_number,
    uint8_t* bytes,
    uint32_t * pn_offset,
    uint32_t * pn_length)
{
    uint32_t length = 0;
    picoquic_connection_id_t dest_cnx_id = * (picoquic_get_destination_connection_id(cnx, packet_type, path_x));

    /* Prepare the packet header */
    if (packet_type == picoquic_packet_1rtt_protected_phi0 || packet_type == picoquic_packet_1rtt_protected_phi1) {
        /* Create a short packet -- using 32 bit sequence numbers for now */
        uint8_t K = (packet_type == picoquic_packet_1rtt_protected_phi0) ? 0 : 0x40;
        const uint8_t C = 0x30;
        uint8_t spin_vec = (uint8_t)(cnx->spin_vec);
        uint8_t spin_bit = (uint8_t)((cnx->current_spin) << 2);

        if (!cnx->spin_edge) spin_vec = 0;
        else {
            cnx->spin_edge = 0;
            uint64_t dt = picoquic_get_quic_time(cnx->quic) - cnx->spin_last_trigger;
            if (dt > PICOQUIC_SPIN_VEC_LATE) { // DELAYED
                spin_vec = 1;
                // fprintf(stderr, "Delayed Outgoing Spin=%d DT=%ld\n", cnx->current_spin, dt);
            }
        }

        length = 0;
        bytes[length++] = (K | C | spin_bit | spin_vec);
        length += picoquic_format_connection_id(&bytes[length], PICOQUIC_MAX_PACKET_SIZE - length, dest_cnx_id);

        *pn_offset = length;
        *pn_length = 4;
        picoquic_headint_encode_32(&bytes[length], sequence_number);
        length += 4;
    }
    else {
        /* Create a long packet */

        switch (packet_type) {
        case picoquic_packet_initial:
            bytes[0] = 0xFF;
            break;
        case picoquic_packet_retry:
            bytes[0] = 0xFE;
            break;
        case picoquic_packet_handshake:
            bytes[0] = 0xFD;
            break;
        case picoquic_packet_0rtt_protected:
            bytes[0] = 0xFC;
            break;
        default:
            bytes[0] = 0x80;
            break;
        }
        length = 1;
        if ((cnx->cnx_state == picoquic_state_client_init || cnx->cnx_state == picoquic_state_client_init_sent) && packet_type == picoquic_packet_initial) {
            picoformat_32(&bytes[length], cnx->proposed_version);
        }
        else {
            picoformat_32(&bytes[length],
                picoquic_supported_versions[cnx->version_index].version);
        }
        length += 4;

        bytes[length++] = picoquic_create_packet_header_cnxid_lengths(dest_cnx_id.id_len, path_x->local_cnxid.id_len);

        length += picoquic_format_connection_id(&bytes[length], PICOQUIC_MAX_PACKET_SIZE - length, dest_cnx_id);
        length += picoquic_format_connection_id(&bytes[length], PICOQUIC_MAX_PACKET_SIZE - length, path_x->local_cnxid);

        /* Special case of packet initial -- encode token as part of header */
        if (packet_type == picoquic_packet_initial) {
            length += (uint32_t)picoquic_varint_encode(&bytes[length], PICOQUIC_MAX_PACKET_SIZE - length, cnx->retry_token_length);
            if (cnx->retry_token_length > 0) {
                memcpy(&bytes[length], cnx->retry_token, cnx->retry_token_length);
                length += cnx->retry_token_length;
            }
        }

        if (packet_type == picoquic_packet_retry) {
            /* No payload length and no sequence number for Retry */
            *pn_offset = 0;
            *pn_length = 0;
        } else {
            /* Reserve two bytes for payload length */
            bytes[length++] = 0;
            bytes[length++] = 0;
            /* Encode the sequence number */
            *pn_offset = length;
            *pn_length = 4;
            picoquic_headint_encode_32(&bytes[length], sequence_number);
            length += 4;
        }
    }

    return length;
}

/**
 * See PROTOOP_NOPARAM_PREDICT_PACKET_HEADER_LENGTH
 */
protoop_arg_t predict_packet_header_length(picoquic_cnx_t *cnx)
{
    picoquic_packet_type_enum packet_type = (picoquic_packet_type_enum) cnx->protoop_inputv[0];
    /* Don't use path here */

    uint32_t header_length = 0;

    if (packet_type == picoquic_packet_1rtt_protected_phi0 || 
        packet_type == picoquic_packet_1rtt_protected_phi1) {
        /* Compute length of a short packet header */
        header_length = 1 + cnx->path[0]->remote_cnxid.id_len + 4;
    }
    else {
        /* Compute length of a long packet header */
        header_length = 1 + /* version */ 4 + /* cnx_id prefix */ 1;

        /* add dest-id length */
        if ((packet_type == picoquic_packet_initial ||
            packet_type == picoquic_packet_0rtt_protected)
            && picoquic_is_connection_id_null(cnx->path[0]->remote_cnxid)) {
            header_length += cnx->initial_cnxid.id_len;
        }
        else {
            header_length += cnx->path[0]->remote_cnxid.id_len;
        }

        /* add srce-id length */
        header_length += cnx->path[0]->local_cnxid.id_len;

        /* add length of payload length and packet number */
        header_length += 2 + 4;

        /* add length of tokens for initial packets */
        if (packet_type == picoquic_packet_initial) {
            uint8_t useless[16];
            header_length += (uint32_t)picoquic_varint_encode(useless, 16, cnx->retry_token_length);
            header_length += (uint32_t)cnx->retry_token_length;
        }
    }

    return (protoop_arg_t) header_length;
}

uint32_t picoquic_predict_packet_header_length(
    picoquic_cnx_t* cnx,
    picoquic_packet_type_enum packet_type,
    picoquic_path_t* path_x)
{
    return (uint32_t) protoop_prepare_and_run_noparam(cnx, &PROTOOP_NOPARAM_PREDICT_PACKET_HEADER_LENGTH, NULL,
        packet_type, path_x);
}

/**
 * See PROTOOP_NOPARAM_GET_CHECKSUM_LENGTH
 */
protoop_arg_t get_checksum_length(picoquic_cnx_t *cnx)
{
    int is_cleartext_mode = (int) cnx->protoop_inputv[0];
    uint32_t ret = 16;

    if (is_cleartext_mode || cnx->crypto_context[2].aead_encrypt == NULL) {
        ret = picoquic_aead_get_checksum_length(cnx->crypto_context[0].aead_encrypt);
    } else {
        ret = picoquic_aead_get_checksum_length(cnx->crypto_context[2].aead_encrypt);
    }

    return (protoop_arg_t) ret;
}

/*
 * Management of packet protection
 */
uint32_t picoquic_get_checksum_length(picoquic_cnx_t* cnx, int is_cleartext_mode)
{
    return (uint32_t) protoop_prepare_and_run_noparam(cnx, &PROTOOP_NOPARAM_GET_CHECKSUM_LENGTH, NULL,
        is_cleartext_mode);
}

uint32_t picoquic_protect_packet(picoquic_cnx_t* cnx, 
    picoquic_packet_type_enum ptype,
    uint8_t * bytes, 
    picoquic_path_t* path_x,
    uint64_t sequence_number,
    uint32_t length, uint32_t header_length,
    uint8_t* send_buffer, uint32_t send_buffer_max,
    void * aead_context, void* pn_enc)
{
    uint32_t send_length;
    uint32_t h_length;
    uint32_t pn_offset = 0;
    size_t sample_offset = 0;
    size_t sample_size = picoquic_pn_iv_size(pn_enc);
    uint32_t pn_length = 0;
    uint32_t aead_checksum_length = (uint32_t)picoquic_aead_get_checksum_length(aead_context);

    /* Create the packet header just before encrypting the content */
    h_length = picoquic_create_packet_header(cnx, ptype, path_x,
        sequence_number, send_buffer, &pn_offset, &pn_length);
    /* Make sure that the payload length is encoded in the header */
    /* Using encryption, the "payload" length also includes the encrypted packet length */
    picoquic_update_payload_length(send_buffer, pn_offset, h_length - pn_length, length + aead_checksum_length);

<<<<<<< HEAD
    {
=======
    LOG {
>>>>>>> e3266d7d
        picoquic_connection_id_t dest_cnx_id = *(picoquic_get_destination_connection_id(cnx, ptype, path_x));
        char dest_id_str[(dest_cnx_id.id_len) + 1];
        snprintf_bytes(dest_id_str, (dest_cnx_id.id_len * 2) + 1, dest_cnx_id.id, dest_cnx_id.id_len);

        uint32_t payload_length = (length + aead_checksum_length) - (h_length - pn_length);

        if (ptype == picoquic_packet_1rtt_protected_phi0 || ptype == picoquic_packet_1rtt_protected_phi1) {
            LOG_EVENT(cnx, "TRANSPORT", "SHORT_HEADER_CREATED", "", "{\"type\": \"%s\", \"dcid\": \"%s\", \"pn\": %lu, \"payload_length\": %d}", picoquic_log_ptype_name(ptype), dest_id_str, sequence_number, payload_length);
<<<<<<< HEAD
        } else {
=======
        } else LOG {
>>>>>>> e3266d7d
            char srce_id_str[(path_x->local_cnxid.id_len) + 1];
            snprintf_bytes(srce_id_str, (path_x->local_cnxid.id_len * 2) + 1, path_x->local_cnxid.id, path_x->local_cnxid.id_len);

            LOG_EVENT(cnx, "TRANSPORT", "LONG_HEADER_CREATED", "", "{\"type\": \"%s\", \"dcid\": \"%s\", \"scid\": \"%s\", \"pn\": %lu, \"payload_length\": %d}", picoquic_log_ptype_name(ptype), dest_id_str, srce_id_str, sequence_number, payload_length);
        }
    }

    /* If fuzzing is required, apply it*/
    if (cnx->quic->fuzz_fn != NULL) {
        if (h_length == header_length) {
            memcpy(bytes, send_buffer, header_length);
        }
        length = cnx->quic->fuzz_fn(cnx->quic->fuzz_ctx, cnx, bytes,
            send_buffer_max - aead_checksum_length, length, header_length);
        if (h_length == header_length) {
            memcpy(send_buffer, bytes, header_length);
        }
    }

    /* Encrypt the packet */
    send_length = (uint32_t)picoquic_aead_encrypt_generic(send_buffer + /* header_length */ h_length,
        bytes + header_length, length - header_length,
        sequence_number, send_buffer, /* header_length */ h_length, aead_context);

    send_length += /* header_length */ h_length;

    /* Next, encrypt the PN -- The sample is located after the pn_offset */
    sample_offset = /* header_length */ pn_offset + 4;

    if (sample_offset + sample_size > send_length)
    {
        sample_offset = send_length - sample_size;
    }

    if (pn_offset < sample_offset)
    {
        /* Encode */
        picoquic_pn_encrypt(pn_enc, send_buffer + sample_offset, send_buffer + /* pn_offset */ pn_offset, 
            send_buffer + /* pn_offset */ pn_offset, pn_length);
    }

    /* if needed, log the segment */
    if (cnx->quic->F_log != NULL) {
        picoquic_log_outgoing_segment(cnx->quic->F_log, 1, cnx,
            bytes, sequence_number, length,
            send_buffer, send_length);
    }

    return send_length;
}

/*
 * Reset the pacing data after CWIN is updated
 */

void picoquic_update_pacing_data(picoquic_path_t * path_x)
{
    path_x->packet_time_nano_sec = path_x->smoothed_rtt * 1000ull * path_x->send_mtu;
    path_x->packet_time_nano_sec /= path_x->cwin;

    path_x->pacing_margin_micros = 16 * path_x->packet_time_nano_sec;
    if (path_x->pacing_margin_micros > (path_x->rtt_min / 8)) {
        path_x->pacing_margin_micros = (path_x->rtt_min / 8);
    }
    if (path_x->pacing_margin_micros < 1000) {
        path_x->pacing_margin_micros = 1000;
    }
}

/* 
 * Update the pacing data after sending a packet
 */
void picoquic_update_pacing_after_send(picoquic_path_t * send_path, uint64_t current_time)
{
    if (send_path->next_pacing_time < current_time) {
        send_path->next_pacing_time = current_time;
        send_path->pacing_reminder_nano_sec = 0;
    } else {
        send_path->pacing_reminder_nano_sec += send_path->packet_time_nano_sec;
        send_path->next_pacing_time += (send_path->pacing_reminder_nano_sec >> 10);
        send_path->pacing_reminder_nano_sec &= 0x3FF;
    }
}

/*
 * Final steps in packet transmission: queue for retransmission, etc
 */

void picoquic_queue_for_retransmit(picoquic_cnx_t* cnx, picoquic_path_t * path_x, picoquic_packet_t* packet,
    size_t length, uint64_t current_time)
{
    picoquic_packet_context_enum pc = packet->pc;

    if (packet->is_congestion_controlled) {
        packet->send_length = length;
        path_x->bytes_in_transit += packet->send_length;
        LOG_EVENT(cnx, "CONGESTION_CONTROL", "BYTES_IN_TRANSIT_UPDATE", "QUEUE_FOR_RETRANSMIT", "{\"path\": \"%p\", \"bytes_in_transit\": %lu}", path_x, path_x->bytes_in_transit);
    }

    /* Manage the double linked packet list for retransmissions */
    packet->previous_packet = NULL;
    if (path_x->pkt_ctx[pc].retransmit_newest == NULL) {
        packet->next_packet = NULL;
        path_x->pkt_ctx[pc].retransmit_oldest = packet;
    } else {
        packet->next_packet = path_x->pkt_ctx[pc].retransmit_newest;
        packet->next_packet->previous_packet = packet;
    }
    path_x->pkt_ctx[pc].retransmit_newest = packet;

    /* Update the pacing data */
    picoquic_update_pacing_after_send(path_x, current_time);
}

void remove_registered_plugin_frames(picoquic_cnx_t *cnx, int received, picoquic_packet_t *p) {

    /* If the packet contained plugin frames, update their counters */
    picoquic_packet_plugin_frame_t* pppf = p->plugin_frames;
    picoquic_packet_plugin_frame_t* tmp;
    while (pppf) {
        tmp = pppf;
        tmp->plugin->bytes_in_flight -= tmp->bytes;
        pppf = tmp->next;
        LOG_EVENT(cnx, "PLUGINS", "BYTES_IN_FLIGHT_UPDATE", "DEQUEUE_RETRANSMIT_PACKET", "{\"plugin\": \"%s\", \"bytes_in_flight\": %lu}", tmp->plugin->name, tmp->plugin->bytes_in_flight);
        protoop_prepare_and_run_param(cnx, &PROTOOP_PARAM_NOTIFY_FRAME, tmp->rfs->frame_type, NULL, tmp->rfs, received);
        free(tmp);
    }
    p->plugin_frames = NULL;
}

/**
 * See PROTOOP_NOPARAM_DEQUEUE_RETRANSMIT_PACKET
 */
protoop_arg_t dequeue_retransmit_packet(picoquic_cnx_t *cnx)
{
    picoquic_packet_t *p = (picoquic_packet_t *) cnx->protoop_inputv[0];
    int should_free = (int) cnx->protoop_inputv[1];

    size_t dequeued_length = p->send_length;
    picoquic_packet_context_enum pc = p->pc;
    picoquic_path_t* send_path = p->send_path;

    if (p->previous_packet == NULL) {
        send_path->pkt_ctx[pc].retransmit_newest = p->next_packet;
    }
    else {
        p->previous_packet->next_packet = p->next_packet;
    }

    if (p->next_packet == NULL) {
        send_path->pkt_ctx[pc].retransmit_oldest = p->previous_packet;
    }
    else {
#ifdef _DEBUG
        if (p->next_packet->pc != pc) {
            DBG_PRINTF("Inconsistent PC in queue, %d vs %d\n", p->next_packet->pc, pc);
        }

        if (p->next_packet->previous_packet != p) {
            DBG_PRINTF("Inconsistent chain of packets, pc = %d\n", pc);
        }
#endif
        p->next_packet->previous_packet = p->previous_packet;
    }

    /* Account for bytes in transit, for congestion control, only if the packet is marked as contributing to congestion */
    if (p->is_congestion_controlled) {
        if (p->send_path->bytes_in_transit > dequeued_length) {
            p->send_path->bytes_in_transit -= dequeued_length;
        } else {
            p->send_path->bytes_in_transit = 0;
        }
        LOG_EVENT(cnx, "CONGESTION_CONTROL", "BYTES_IN_TRANSIT_UPDATE", "DEQUEUE_RETRANSMIT_PACKET", "{\"path\": \"%p\", \"bytes_in_transit\": %lu}", p->send_path, p->send_path->bytes_in_transit);
    }

    remove_registered_plugin_frames(cnx, should_free, p);
    if (should_free) {
        free(p);
    }
    else {
        LOG_EVENT(cnx, "RECOVERY", "PACKET_LOSS", "DEQUEUE_RETRANSMIT_PACKET", "{\"path\": \"%p\", \"pc\": %d, \"pn\": %lu}", p->send_path, p->pc, p->sequence_number);
        protoop_prepare_and_run_noparam(cnx, &PROTOOP_NOPARAM_PACKET_WAS_LOST, NULL, p, send_path);

        p->next_packet = NULL;

        /* add this packet to the retransmitted list */
        if (send_path->pkt_ctx[pc].retransmitted_oldest == NULL) {
            send_path->pkt_ctx[pc].retransmitted_newest = p;
            send_path->pkt_ctx[pc].retransmitted_oldest = p;
            p->previous_packet = NULL;
        }
        else {
            send_path->pkt_ctx[pc].retransmitted_oldest->next_packet = p;
            p->previous_packet = send_path->pkt_ctx[pc].retransmitted_oldest;
            send_path->pkt_ctx[pc].retransmitted_oldest = p;
        }
    }

    return 0;
}

void picoquic_dequeue_retransmit_packet(picoquic_cnx_t* cnx, picoquic_packet_t* p, int should_free)
{
    protoop_prepare_and_run_noparam(cnx, &PROTOOP_NOPARAM_DEQUEUE_RETRANSMIT_PACKET, NULL,
        p, should_free);
}

/**
 * See PROTOOP_NOPARAM_DEQUEUE_RETRANSMITTED_PACKET
 */
protoop_arg_t dequeue_retransmitted_packet(picoquic_cnx_t *cnx)
{
    picoquic_packet_t *p = (picoquic_packet_t *)cnx->protoop_inputv[0];

    picoquic_packet_context_enum pc = p->pc;
    picoquic_path_t* send_path = p->send_path;

    if (p->previous_packet == NULL) {
        send_path->pkt_ctx[pc].retransmitted_newest = p->next_packet;
    }
    else {
        p->previous_packet->next_packet = p->next_packet;
    }

    if (p->next_packet == NULL) {
        send_path->pkt_ctx[pc].retransmitted_oldest = p->previous_packet;
    }
    else {
#ifdef _DEBUG
        if (p->next_packet->pc != pc) {
            DBG_PRINTF("Inconsistent PC in queue, %d vs %d\n", p->next_packet->pc, pc);
        }

        if (p->next_packet->previous_packet != p) {
            DBG_PRINTF("Inconsistent chain of packets, pc = %d\n", pc);
        }
#endif
        p->next_packet->previous_packet = p->previous_packet;
    }

    free(p);

    return 0;
}

void picoquic_dequeue_retransmitted_packet(picoquic_cnx_t* cnx, picoquic_packet_t* p)
{
    protoop_prepare_and_run_noparam(cnx, &PROTOOP_NOPARAM_DEQUEUE_RETRANSMITTED_PACKET, NULL,
        p);
}


/*
 * Final steps of encoding and protecting the packet before sending
 */

/**
 * See PROTOOP_NOPARAM_FINALIZE_AND_PROTECT_PACKET
 */
protoop_arg_t finalize_and_protect_packet(picoquic_cnx_t *cnx)
{
    picoquic_packet_t * packet = (picoquic_packet_t *) cnx->protoop_inputv[0];
    int ret = (int) cnx->protoop_inputv[1];
    uint32_t length = (uint32_t) cnx->protoop_inputv[2];
    uint32_t header_length = (uint32_t) cnx->protoop_inputv[3];
    uint32_t checksum_overhead = (uint32_t) cnx->protoop_inputv[4];
    size_t send_length = (size_t) cnx->protoop_inputv[5];
    uint8_t * send_buffer = (uint8_t *) cnx->protoop_inputv[6];
    uint32_t send_buffer_max = (uint32_t) cnx->protoop_inputv[7];
    picoquic_path_t * path_x = (picoquic_path_t *) cnx->protoop_inputv[8];
    uint64_t current_time = (uint64_t) cnx->protoop_inputv[9];

    if (length != 0 && length < header_length) {
        length = 0;
    }

    if (ret == 0 && length > 0) {
        packet->length = length;
        path_x->pkt_ctx[packet->pc].send_sequence++;

        switch (packet->ptype) {
        case picoquic_packet_version_negotiation:
            /* Packet is not encrypted */
            break;
        case picoquic_packet_initial:
            length = picoquic_protect_packet(cnx, packet->ptype, packet->bytes, path_x, packet->sequence_number,
                length, header_length,
                send_buffer, send_buffer_max, cnx->crypto_context[0].aead_encrypt, cnx->crypto_context[0].pn_enc);
            break;
        case picoquic_packet_handshake:
            length = picoquic_protect_packet(cnx, packet->ptype, packet->bytes, path_x, packet->sequence_number,
                length, header_length,
                send_buffer, send_buffer_max, cnx->crypto_context[2].aead_encrypt, cnx->crypto_context[2].pn_enc);
            break;
        case picoquic_packet_retry:
            length = picoquic_protect_packet(cnx, packet->ptype, packet->bytes, path_x, packet->sequence_number,
                length, header_length,
                send_buffer, send_buffer_max, cnx->crypto_context[0].aead_encrypt, cnx->crypto_context[0].pn_enc);
            break;
        case picoquic_packet_0rtt_protected:
            length = picoquic_protect_packet(cnx, packet->ptype, packet->bytes, path_x, packet->sequence_number,
                length, header_length,
                send_buffer, send_buffer_max, cnx->crypto_context[1].aead_encrypt, cnx->crypto_context[1].pn_enc);
            break;
        case picoquic_packet_1rtt_protected_phi0:
        case picoquic_packet_1rtt_protected_phi1:
            length = picoquic_protect_packet(cnx, packet->ptype, packet->bytes, path_x, packet->sequence_number,
                length, header_length,
                send_buffer, send_buffer_max, cnx->crypto_context[3].aead_encrypt, cnx->crypto_context[3].pn_enc);
            break;
        default:
            /* Packet type error. Do nothing at all. */
            length = 0;
            break;
        }

        send_length = length;

        if (length > 0) {
            packet->checksum_overhead = checksum_overhead;
            /* Compute the packet RTO NOW, don't adapt it to the RTT! */
            if (path_x->pkt_ctx[packet->pc].nb_retransmit == 0) {
                packet->rto_time = packet->send_time + path_x->retransmit_timer;
            }
            else {
                packet->rto_time = packet->send_time + (1000000ull << (path_x->pkt_ctx[packet->pc].nb_retransmit - 1));
            }
            picoquic_queue_for_retransmit(cnx, path_x, packet, length, current_time);
        } else {
            send_length = 0;
        }
    }
    else {
        send_length = 0;
    }

    return (protoop_arg_t) send_length;
}

void picoquic_finalize_and_protect_packet(picoquic_cnx_t *cnx, picoquic_packet_t * packet, int ret, 
    uint32_t length, uint32_t header_length, uint32_t checksum_overhead,
    size_t * send_length, uint8_t * send_buffer, uint32_t send_buffer_max, 
    picoquic_path_t * path_x, uint64_t current_time)
{
    /* MP: Instead of hooking the following operation every time this function is called, we place it here */
    picoquic_packet_header ph = { 0 };
    picoquic_cnx_t *pcnx = cnx;
    if (picoquic_parse_packet_header(cnx->quic, packet->bytes, length, (struct sockaddr *) &path_x->local_addr, &ph, &pcnx, false) == 0) {
        picoquic_before_sending_segment(cnx, &ph, path_x, packet, length + checksum_overhead);
    }

    /* Yes, the helper macro does not handle more than 9 arguments... Too bad! */
    protoop_arg_t args [10];
    args[0] = (protoop_arg_t) packet;
    args[1] = (protoop_arg_t) ret;
    args[2] = (protoop_arg_t) length;
    args[3] = (protoop_arg_t) header_length;
    args[4] = (protoop_arg_t) checksum_overhead;
    args[5] = (protoop_arg_t) *send_length;
    args[6] = (protoop_arg_t) send_buffer;
    args[7] = (protoop_arg_t) send_buffer_max;
    args[8] = (protoop_arg_t) path_x;
    args[9] = (protoop_arg_t) current_time;
    protoop_params_t pp = { .pid = &PROTOOP_NOPARAM_FINALIZE_AND_PROTECT_PACKET, .inputc = 10, .inputv = args, .outputv = NULL, .caller_is_intern = true };
    *send_length  = (size_t) plugin_run_protoop_internal(cnx, &pp);
}

/**
 * See PROTOOP_NOPARAM_RETRANSMIT_NEEDED_BY_PACKET
 */
protoop_arg_t retransmit_needed_by_packet(picoquic_cnx_t *cnx)
{
    picoquic_packet_t *p = (picoquic_packet_t *) cnx->protoop_inputv[0];
    uint64_t current_time = (uint64_t) cnx->protoop_inputv[1];
    int timer_based = (int) cnx->protoop_inputv[2];

    picoquic_packet_context_enum pc = p->pc;
    picoquic_path_t* send_path = p->send_path;
    int64_t delta_seq = send_path->pkt_ctx[pc].highest_acknowledged - p->sequence_number;
    int should_retransmit = 0;
    char* reason = NULL;
    uint64_t retransmit_time;
    int is_timer_based = 0;

    if (delta_seq > 0) {
        /* By default, we use timer based RACK logic to absorb out of order deliveries */
        retransmit_time = p->send_time + send_path->smoothed_rtt + (send_path->smoothed_rtt >> 3);
        is_timer_based = 0;

        /* RACK logic fails when the smoothed RTT is too small, in which case we
         * rely on dupack logic possible, or on a safe estimate of the RACK delay if it
         * is not */
        if (delta_seq < 3) {
            uint64_t rack_timer_min = send_path->pkt_ctx[pc].latest_time_acknowledged + PICOQUIC_RACK_DELAY;
            if (retransmit_time < rack_timer_min) {
                retransmit_time = rack_timer_min;
            }
        } 
    } else {
        /* There has not been any higher packet acknowledged, thus we fall back on timer logic. */
        retransmit_time = p->rto_time;
        is_timer_based = 1;
    }
    if (p->ptype == picoquic_packet_0rtt_protected) {
        /* Special case for 0RTT packets */
        if (cnx->cnx_state != picoquic_state_client_almost_ready &&
            cnx->cnx_state != picoquic_state_server_almost_ready &&
            cnx->cnx_state != picoquic_state_client_ready &&
            cnx->cnx_state != picoquic_state_server_ready) {
            /* Set the retransmit time ahead of current time since the connection is not ready */
            retransmit_time = current_time + send_path->smoothed_rtt + PICOQUIC_RACK_DELAY;
        }
        /* TODO: if early data was skipped by the server, we should retransmit
         * immediately. However, there is not good API to do that */
    }

    if (current_time >= retransmit_time) {
        should_retransmit = 1;
        if (is_timer_based) {
            timer_based = 1;
            reason = PROTOOPID_NOPARAM_RETRANSMISSION_TIMEOUT;

        } else {
            timer_based = 0;
            reason = PROTOOPID_NOPARAM_FAST_RETRANSMIT;
        }
    } else {
        timer_based = 0;
    }

    protoop_save_outputs(cnx, timer_based, reason);

    return (protoop_arg_t) should_retransmit;
}

/*
 * If a retransmit is needed, fill the packet with the required
 * retransmission. Also, prune the retransmit queue as needed.
 *
 * TODO: consider that the retransmit timer is per path, from the path on
 * which the packet was first sent, but the retransmission may be on 
 * a different path, with different MTU.
 */

static int picoquic_retransmit_needed_by_packet(picoquic_cnx_t* cnx,
    picoquic_packet_t* p, uint64_t current_time, int* timer_based, char **reason)
{
    protoop_arg_t outs[PROTOOPARGS_MAX];
    int should_retransmit = (int) protoop_prepare_and_run_noparam(cnx, &PROTOOP_NOPARAM_RETRANSMIT_NEEDED_BY_PACKET, outs,
        p, current_time, *timer_based);
    *timer_based = (int) outs[0];
    if (reason != NULL) {
        *reason = (char *) outs[1];
    }
    return should_retransmit;
}

void register_plugin_in_pkt(picoquic_packet_t* packet, protoop_plugin_t* p, uint64_t bytes, reserve_frame_slot_t *rfs)
{
    /* If there is no plugin frame in packet, just create the node! */
    if (packet->plugin_frames == NULL) {
        packet->plugin_frames = malloc(sizeof(picoquic_packet_plugin_frame_t));
        if (!packet->plugin_frames) {
            printf("WARNING: cannot allocate memory for picoquic_packet_plugin_frame_t!\n");
            return;
        }
        packet->plugin_frames->plugin = p;
        packet->plugin_frames->bytes = bytes;
        packet->plugin_frames->rfs = rfs;
        packet->plugin_frames->next = NULL;
        return;
    }

    /* Before, we aggregated the results from a same plugin. However, since we want to keep some context for each
       reserved frame, we do not this anymore.
    */
    picoquic_packet_plugin_frame_t* new_plugin_frames = malloc(sizeof(picoquic_packet_plugin_frame_t));
    if (!new_plugin_frames) {
        printf("WARNING: cannot allocate memory for picoquic_packet_plugin_frame_t!\n");
        return;
    }
    new_plugin_frames->plugin = p;
    new_plugin_frames->bytes = bytes;
    new_plugin_frames->rfs = rfs;
    new_plugin_frames->next = packet->plugin_frames;
    packet->plugin_frames = new_plugin_frames;
}


protoop_arg_t scheduler_write_new_frames(picoquic_cnx_t *cnx) {
    uint8_t *bytes = (uint8_t *) cnx->protoop_inputv[0];
    size_t max_bytes = (size_t) cnx->protoop_inputv[1];
    picoquic_packet_t *packet = (picoquic_packet_t *) cnx->protoop_inputv[2];

    unsigned int is_pure_ack = 1;
    
    reserve_frame_slot_t *rfs;
    reserve_frame_slot_t *first_retry = NULL;
    protoop_arg_t outs[PROTOOPARGS_MAX];
    size_t data_bytes;
    int ret = 0;
    size_t length = 0;
    int is_retransmittable = 0;
    /* First, retry previously considered frames */
    /* FIXME ugly code duplication, but the retry has a slightly different behaviour when retrying the packet */
    while ((rfs = (reserve_frame_slot_t *) queue_peek(cnx->retry_frames)) != NULL &&
           rfs != first_retry &&
           rfs->nb_bytes <= (max_bytes - length)) {
        rfs = (reserve_frame_slot_t *) queue_dequeue(cnx->retry_frames);
        /* If it has not been computed before, compute it now */
        if (PROTOOP_PARAM_WRITE_FRAME.hash == 0) {
            PROTOOP_PARAM_WRITE_FRAME.hash = hash_value_str(PROTOOP_PARAM_WRITE_FRAME.id);
        }
        if (PROTOOP_PARAM_NOTIFY_FRAME.hash == 0) {
            PROTOOP_PARAM_NOTIFY_FRAME.hash = hash_value_str(PROTOOP_PARAM_NOTIFY_FRAME.id);
        }
        ret = (int) protoop_prepare_and_run_param(cnx, &PROTOOP_PARAM_WRITE_FRAME, (param_id_t) rfs->frame_type, outs,
                                                  &bytes[length], &bytes[length + rfs->nb_bytes], rfs->frame_ctx);
        data_bytes = (size_t) outs[0];
        is_retransmittable = (int) outs[1];
        /* TODO FIXME consumed */
        protoop_plugin_t *p = rfs->p;
        if (ret == 0 && data_bytes <= rfs->nb_bytes) {
            length += (uint32_t) data_bytes;
            /* Keep track of the bytes sent by the plugin */
            p->bytes_in_flight += (uint64_t) data_bytes;
            p->bytes_total += (uint64_t) data_bytes;
            p->frames_total += 1;
            /* Keep track if the packet should be retransmitted or not */
            if (is_retransmittable) {
                is_pure_ack = 0;
            }
            packet->is_congestion_controlled |= rfs->is_congestion_controlled;
            /* And let the packet know that it has plugin bytes */
            register_plugin_in_pkt(packet, p, (uint64_t) data_bytes, rfs);
        } else if (ret == PICOQUIC_MISCCODE_RETRY_NXT_PKT) {
            if (first_retry == NULL) {
                first_retry = rfs;
            }
            /* Put the reservation in the retry queue, for the next packet */
            queue_enqueue(cnx->retry_frames, rfs);
        } else {
            if (data_bytes > rfs->nb_bytes) {
                printf("WARNING: plugin %s reserved frame %lu for %lu bytes, but wrote %lu; erasing the frame\n",
                       cnx->current_plugin->name, rfs->frame_type, rfs->nb_bytes, data_bytes);
            }
            memset(&bytes[length], 0, rfs->nb_bytes);
        }

        if (ret == PICOQUIC_MISCCODE_RETRY_NXT_PKT) {
            ret = 0;
        }
    }

    /* Second, empty the reserved frames */
    while ((rfs = (reserve_frame_slot_t *) queue_peek(cnx->reserved_frames)) != NULL &&
           rfs->nb_bytes <= (max_bytes - length)) {
        rfs = (reserve_frame_slot_t *) queue_dequeue(cnx->reserved_frames);
        /* If it has not been computed before, compute it now */
        if (PROTOOP_PARAM_WRITE_FRAME.hash == 0) {
            PROTOOP_PARAM_WRITE_FRAME.hash = hash_value_str(PROTOOP_PARAM_WRITE_FRAME.id);
        }
        if (PROTOOP_PARAM_NOTIFY_FRAME.hash == 0) {
            PROTOOP_PARAM_NOTIFY_FRAME.hash = hash_value_str(PROTOOP_PARAM_NOTIFY_FRAME.id);
        }
        ret = (int) protoop_prepare_and_run_param(cnx, &PROTOOP_PARAM_WRITE_FRAME, (param_id_t) rfs->frame_type, outs,
                                                  &bytes[length], &bytes[length + rfs->nb_bytes], rfs->frame_ctx);
        data_bytes = (size_t) outs[0];
        is_retransmittable = (int) outs[1];
        /* TODO FIXME consumed */
        protoop_plugin_t *p = rfs->p;
        if (ret == 0 && data_bytes <= rfs->nb_bytes) {
            length += (uint32_t) data_bytes;
            /* Keep track of the bytes sent by the plugin */
            p->bytes_in_flight += (uint64_t) data_bytes;
            p->bytes_total += (uint64_t) data_bytes;
            p->frames_total += 1;
            /* Keep track if the packet should be retransmitted or not */
            if (is_retransmittable) {
                is_pure_ack = 0;
            }
            packet->is_congestion_controlled |= rfs->is_congestion_controlled;
            /* And let the packet know that it has plugin bytes */
            register_plugin_in_pkt(packet, p, (uint64_t) data_bytes, rfs);
        } else if (ret == PICOQUIC_MISCCODE_RETRY_NXT_PKT) {
            /* Put the reservation in the retry queue, for the next packet */
            queue_enqueue(cnx->retry_frames, rfs);
        } else {
            if (data_bytes > rfs->nb_bytes) {
                if (cnx->current_plugin != NULL)
                    printf("WARNING: plugin %s reserved frame %lu for %lu bytes, but wrote %lu; erasing the frame\n",
                           cnx->current_plugin->name, rfs->frame_type, rfs->nb_bytes, data_bytes);
                else
                    printf("WARNING: plugin %p reserved frame %lu for %lu bytes, but wrote %lu; erasing the frame\n",
                           cnx->current_plugin, rfs->frame_type, rfs->nb_bytes, data_bytes);
            }
            memset(&bytes[length], 0, rfs->nb_bytes);
        }

        if (ret == PICOQUIC_MISCCODE_RETRY_NXT_PKT) {
            ret = 0;
        }
    }

    protoop_save_outputs(cnx, length, is_pure_ack);
    return ret;
}

// bytes = starting point of the buffer
// max_bytes: max amont of bytes that can be used for the new frames
int picoquic_scheduler_write_new_frames(picoquic_cnx_t *cnx, uint8_t *bytes, size_t max_bytes, picoquic_packet_t *packet, size_t *consumed, unsigned int *is_pure_ack) {
    protoop_arg_t outs[PROTOOPARGS_MAX];
    int ret = protoop_prepare_and_run_noparam(cnx, &PROTOOP_NOPARAM_SCHEDULER_WRITE_NEW_FRAMES, outs,
        bytes, max_bytes, packet);
    *consumed = (size_t) outs[0];
    *is_pure_ack &= outs[1];
    return ret;
}


/**
 * See PROTOOP_NOPARAM_RETRANSMIT_NEEDED
 */
protoop_arg_t retransmit_needed(picoquic_cnx_t *cnx)
{
    picoquic_packet_context_enum pc = (picoquic_packet_context_enum) cnx->protoop_inputv[0];
    picoquic_path_t * path_x = (picoquic_path_t *) cnx->protoop_inputv[1];
    uint64_t current_time = (uint64_t) cnx->protoop_inputv[2];
    picoquic_packet_t* packet = (picoquic_packet_t *) cnx->protoop_inputv[3];
    size_t send_buffer_max = (size_t) cnx->protoop_inputv[4];
    int is_cleartext_mode = (int) cnx->protoop_inputv[5];
    uint32_t header_length = (uint32_t) cnx->protoop_inputv[6];

    uint32_t length = 0;
    bool stop = false;
    char* reason = NULL;

    for (int i = 0; i < cnx->nb_paths; i++) {
        picoquic_path_t* orig_path = cnx->path[i];
        picoquic_packet_t* p = orig_path->pkt_ctx[pc].retransmit_oldest;
        /* TODO: while packets are pure ACK, drop them from retransmit queue */
        while (p != NULL) {
            if (!p->is_pure_ack && !p->is_mtu_probe && p->send_length > send_buffer_max) {
                // if the packet is too big to be retransmitted, then give up
                //TODO: retransmit parts of the packet
                length = 0;
                break;
            }
            int should_retransmit = 0;
            int timer_based_retransmit = 0;
            uint64_t lost_packet_number = p->sequence_number;
            picoquic_packet_t* p_next = p->next_packet;
            uint8_t * new_bytes = packet->bytes;
            int ret = 0;

            length = 0;
            /* Get the packet type */

            should_retransmit = picoquic_retransmit_needed_by_packet(cnx, p, current_time, &timer_based_retransmit, &reason);

            if (should_retransmit == 0) {
                /*
                * Always retransmit in order. If not this one, then nothing.
                * But make an exception for 0-RTT packets.
                */
                if (p->ptype == picoquic_packet_0rtt_protected) {
                    p = p_next;
                    continue;
                } else {
                    break;
                }
            } else {
                /* check if this is an ACK only packet */
                int do_not_detect_spurious = 1;
                int frame_is_pure_ack = 0;
                size_t frame_length = 0;
                size_t byte_index = 0; /* Used when parsing the old packet */
                size_t checksum_length = 0;
                /* TODO: should be the path on which the packet was transmitted */
                picoquic_path_t * old_path = p->send_path;

                header_length = 0;

                if (p->ptype == picoquic_packet_0rtt_protected) {
                    /* Only retransmit as 0-RTT if contains crypto data */
                    byte_index = p->offset;

                    if (p->contains_crypto) {
                        /* Because path_x must be old_path */
                        length = picoquic_predict_packet_header_length(cnx, picoquic_packet_0rtt_protected, old_path);
                        packet->ptype = picoquic_packet_0rtt_protected;
                        packet->offset = length;
                    } else if (cnx->cnx_state < picoquic_state_client_ready) {
                        should_retransmit = 0;
                    } else {
                        length = picoquic_predict_packet_header_length(cnx, picoquic_packet_1rtt_protected_phi0, path_x);
                        packet->ptype = picoquic_packet_1rtt_protected_phi0;
                        packet->offset = length;
                    }
                } else {
                    length = picoquic_predict_packet_header_length(cnx, p->ptype, path_x);
                    packet->ptype = p->ptype;
                    packet->offset = length;
                }

                if (should_retransmit != 0) {
                    packet->sequence_number = path_x->pkt_ctx[pc].send_sequence;
                    packet->send_path = path_x;
                    packet->pc = pc;

                    header_length = length;

                    if (p->ptype == picoquic_packet_1rtt_protected_phi0 || p->ptype == picoquic_packet_1rtt_protected_phi1 || p->ptype == picoquic_packet_0rtt_protected) {
                        is_cleartext_mode = 0;
                    } else {
                        is_cleartext_mode = 1;
                    }

                    /* Update the number of bytes in transit and remove old packet from queue */
                    /* If not pure ack, the packet will be placed in the "retransmitted" queue,
                    * in order to enable detection of spurious restransmissions */
                    int packet_is_pure_ack = p->is_pure_ack;
                    int written_non_pure_ack_frames = 0;

                    if (p->is_mtu_probe && p->length > old_path->send_mtu) {
                        /* MTU probe was lost, presumably because of packet too big */
                        old_path->mtu_probe_sent = 0;
                        old_path->send_mtu_max_tried = (uint32_t)(p->length);
                        /* MTU probes should not be retransmitted */
                        packet_is_pure_ack = 1;
                        do_not_detect_spurious = 0;
                    } else {
                        checksum_length = picoquic_get_checksum_length(cnx, is_cleartext_mode);
                        /* Copy the relevant bytes from one packet to the next */
                        byte_index = p->offset;

                        bool has_unlimited_frame = false;
                        while (ret == 0 && byte_index < p->length) {
                            ret = picoquic_skip_frame(cnx, &p->bytes[byte_index],
                                p->length - byte_index, &frame_length, &frame_is_pure_ack);

                            /* Check whether the data was already acked, which may happen in 
                            * case of spurious retransmissions */
                            if (ret == 0 && frame_is_pure_ack == 0) {
                                ret = picoquic_check_stream_frame_already_acked(cnx, &p->bytes[byte_index],
                                    frame_length, &frame_is_pure_ack);
                            }
                            /* Prepare retransmission if needed */
                            // FIXME: if the packet contained a retransmittable plugin frame, it will be retransmitted while the plugin thinks it has been lost...
                            // FIXME: At the end, the plugin frames must never be retransmitted and use notify to perform retransmission
                            if (ret == 0 && !frame_is_pure_ack) {
                                if (picoquic_is_stream_frame_unlimited(&p->bytes[byte_index])) {
                                    has_unlimited_frame = true;
                                    /* We are at the last frame of the packet, let's put all the plugin frames before it */
                                    size_t consumed = 0;
                                    int new_plugin_frame_is_pure_ack = 0;
                                    if (!packet_is_pure_ack && checksum_length + length + frame_length < send_buffer_max) {
                                        picoquic_scheduler_write_new_frames(cnx, &new_bytes[length], send_buffer_max - checksum_length - length - frame_length, packet, &consumed, (unsigned int *) &new_plugin_frame_is_pure_ack);
                                        if (consumed > 0) {
                                            // we might have written non-pure-ack frames
                                            written_non_pure_ack_frames |= !new_plugin_frame_is_pure_ack;
                                        }
                                        length += consumed;
                                    }
                                    /* Need to PAD to the end of the frame to avoid sending extra bytes */
                                    while (checksum_length + length + frame_length < send_buffer_max) {
                                        new_bytes[length] = picoquic_frame_type_padding;
                                        length++;
                                    }
                                }
                                DBG_PRINTF("%lu <= %lu", length + frame_length + checksum_length, send_buffer_max);
                                if (length + frame_length + checksum_length <= send_buffer_max) {
                                    memcpy(&new_bytes[length], &p->bytes[byte_index], frame_length);
                                    length += (uint32_t)frame_length;
                                    // we have written non-pure-ack frames
                                    written_non_pure_ack_frames |= !frame_is_pure_ack;
                                }
                            }
                            byte_index += frame_length;
                        }
                        if (!packet_is_pure_ack && !has_unlimited_frame && checksum_length + length < send_buffer_max) {
                            // there is remaining space in the packet
                            size_t consumed = 0;
                            picoquic_scheduler_write_new_frames(cnx, &new_bytes[length], send_buffer_max - length - checksum_length, packet, &consumed, (unsigned int *) &frame_is_pure_ack);
                            length += consumed;
                            if (consumed > 0) {
                                // we might have written non-pure-ack frames
                                written_non_pure_ack_frames |= !frame_is_pure_ack;
                            }
                        }
                    }

                    if (written_non_pure_ack_frames)
                        packet->is_pure_ack = 0;

                    picoquic_dequeue_retransmit_packet(cnx, p, p->is_pure_ack & do_not_detect_spurious);

                    /* If we have a good packet, return it */
                    if (packet_is_pure_ack) {
                        length = 0;
                    } else {
                        /* We should also consider if some action was recently observed to consider that it is actually a RTO... */
                        uint64_t retrans_timer = orig_path->pkt_ctx[pc].time_stamp_largest_received + orig_path->smoothed_rtt;
                        if (orig_path->pkt_ctx[pc].latest_retransmit_time >= orig_path->pkt_ctx[pc].time_stamp_largest_received) {
                            retrans_timer = orig_path->pkt_ctx[pc].latest_retransmit_time + orig_path->smoothed_rtt;
                        }
                        /* Or any packet acknowledged */
                        if (orig_path->pkt_ctx[pc].latest_progress_time + orig_path->smoothed_rtt > retrans_timer) {
                            retrans_timer = orig_path->pkt_ctx[pc].latest_progress_time + orig_path->smoothed_rtt;
                        }
                        
                        bool is_timer_based = false;
                        uint64_t retrans_cc_notification_timer = orig_path->pkt_ctx[pc].latest_retransmit_cc_notification_time + orig_path->smoothed_rtt;
                        if (timer_based_retransmit != 0 && current_time >= retrans_timer) {
                            is_timer_based = true;
                            if (orig_path->pkt_ctx[pc].nb_retransmit > 5) {
                                /*
                                * Max retransmission count was exceeded. Disconnect.
                                */
                                DBG_PRINTF("%s\n", "Too many retransmits, disconnect");
                                picoquic_set_cnx_state(cnx, picoquic_state_disconnected);
                                if (cnx->callback_fn) {
                                    (cnx->callback_fn)(cnx, 0, NULL, 0, picoquic_callback_close, cnx->callback_ctx);
                                }
                                length = 0;
                                stop = true;
                                break;
                            } else {
                                orig_path->pkt_ctx[pc].latest_retransmit_time = current_time;
                                if (current_time >= retrans_cc_notification_timer) {
                                    orig_path->pkt_ctx[pc].nb_retransmit++;
                                }
                            }
                        }

                        if (should_retransmit != 0) {
                            if (p->ptype < picoquic_packet_1rtt_protected_phi0) {
                                DBG_PRINTF("Retransmit packet type %d, pc=%d, seq = %llx, is_client = %d\n",
                                    p->ptype, p->pc,
                                    (unsigned long long)p->sequence_number, cnx->client_mode);
                            }

                            /* special case for the client initial */
                            if (p->ptype == picoquic_packet_initial && cnx->client_mode != 0) {
                                while (length < (send_buffer_max - checksum_length)) {
                                    new_bytes[length++] = 0;
                                }
                            }
                            packet->length = length;
                            cnx->nb_retransmission_total++;

                            if (current_time >= retrans_cc_notification_timer && cnx->congestion_alg != NULL) {
                                orig_path->pkt_ctx[pc].latest_retransmit_cc_notification_time = current_time;
                                picoquic_congestion_algorithm_notify_func(cnx, old_path,
                                    (is_timer_based) ? picoquic_congestion_notification_timeout : picoquic_congestion_notification_repeat,
                                    0, 0, lost_packet_number, current_time);
                            }

                            stop = true;

                            break;
                        }
                    }
                }
            }
            /*
            * If the loop is continuing, this means that we need to look
            * at the next candidate packet.
            */
            p = p_next;
        }

        if (stop) {
            break;
        }
    }

    protoop_save_outputs(cnx, is_cleartext_mode, header_length, reason);

    return (protoop_arg_t) ((int) length);
}

int picoquic_retransmit_needed(picoquic_cnx_t* cnx,
    picoquic_packet_context_enum pc,
    picoquic_path_t * path_x, uint64_t current_time,
    picoquic_packet_t* packet, size_t send_buffer_max, int* is_cleartext_mode, uint32_t* header_length, char **reason)
{
    protoop_arg_t outs[PROTOOPARGS_MAX];
    int ret = (int) protoop_prepare_and_run_noparam(cnx, &PROTOOP_NOPARAM_RETRANSMIT_NEEDED, outs,
        pc, path_x, current_time, packet, send_buffer_max, *is_cleartext_mode, *header_length);
    *is_cleartext_mode = (int) outs[0];
    *header_length = (uint32_t) outs[1];
    if (reason != NULL) {
        *reason = (char *) outs[2];
    }
    return ret;
}

/*
 * Returns true if there is nothing to repeat in the retransmission queue
 */
int picoquic_is_cnx_backlog_empty(picoquic_cnx_t* cnx)
{
    int backlog_empty = 1;

    for (picoquic_packet_context_enum pc = 0;
        backlog_empty == 1 && pc < picoquic_nb_packet_context; pc++)
    {
        for (int i = 0; i < cnx->nb_paths && backlog_empty == 1; i++) {
            picoquic_path_t* path_x = cnx->path[i];
            picoquic_packet_t* p = path_x->pkt_ctx[pc].retransmit_oldest;

            while (p != NULL && backlog_empty == 1) {
                /* check if this is an ACK only packet */
                if (!p->is_pure_ack) {
                    backlog_empty = 0;
                }
                p = p->previous_packet;
            }
        }
    }

    return backlog_empty;
}

/* Decide whether MAX data need to be sent or not */
int picoquic_should_send_max_data(picoquic_cnx_t* cnx)
{
    int ret = 0;

    if (2 * cnx->data_received > cnx->maxdata_local)
        ret = 1;

    return ret;
}

/* Decide whether to send an MTU probe */
int picoquic_is_mtu_probe_needed(picoquic_cnx_t* cnx, picoquic_path_t * path_x)
{
    int ret = 0;

    if ((cnx->cnx_state == picoquic_state_client_ready || cnx->cnx_state == picoquic_state_server_ready) && path_x->mtu_probe_sent == 0 && (path_x->send_mtu_max_tried == 0 || (path_x->send_mtu + 10) < path_x->send_mtu_max_tried)) {
        ret = 1;
    }

    return ret;
}

/**
 * See PROTOOP_NOPARAM_PREPARE_MTU_PROBE
 */
protoop_arg_t prepare_mtu_probe(picoquic_cnx_t* cnx)
{
    picoquic_path_t * path_x = (picoquic_path_t *) cnx->protoop_inputv[0];
    uint32_t header_length = (uint32_t) cnx->protoop_inputv[1];
    uint32_t checksum_length = (uint32_t) cnx->protoop_inputv[2];
    uint8_t* bytes = (uint8_t*) cnx->protoop_inputv[3];

    uint32_t probe_length;
    uint32_t length = header_length;
    

    if (path_x->send_mtu_max_tried == 0) {
        if (cnx->remote_parameters.max_packet_size > 0) {
            probe_length = cnx->remote_parameters.max_packet_size;
            
            if (cnx->quic->mtu_max > 0 && (int)probe_length > cnx->quic->mtu_max) {
                probe_length = cnx->quic->mtu_max;
            } else if (probe_length > PICOQUIC_MAX_PACKET_SIZE) {
                probe_length = PICOQUIC_MAX_PACKET_SIZE;
            }
            if (probe_length < path_x->send_mtu) {
                probe_length = path_x->send_mtu;
            }
        } else if (cnx->quic->mtu_max > 0) {
            probe_length = cnx->quic->mtu_max;
        } else {
            probe_length = PICOQUIC_PRACTICAL_MAX_MTU;
        }
    } else {
        probe_length = (path_x->send_mtu + path_x->send_mtu_max_tried) / 2;
    }

    bytes[length++] = picoquic_frame_type_ping;
    bytes[length++] = 0;
    memset(&bytes[length], 0, probe_length - checksum_length - length);

    return (protoop_arg_t) probe_length - checksum_length;
}

/* Prepare an MTU probe packet */
uint32_t picoquic_prepare_mtu_probe(picoquic_cnx_t* cnx,
    picoquic_path_t * path_x,
    uint32_t header_length, uint32_t checksum_length,
    uint8_t* bytes)
{
    return (uint32_t) protoop_prepare_and_run_noparam(cnx, &PROTOOP_NOPARAM_PREPARE_MTU_PROBE, NULL,
        path_x, header_length, checksum_length, bytes);   
}

protoop_plugin_t *get_next_plugin(picoquic_cnx_t *cnx, protoop_plugin_t *t)
{
    if (t->hh.next != NULL) {
        return t->hh.next;
    }
    /* Otherwise, it is the first one */
    return cnx->plugins;
}

/* Special wake up decision logic in initial state */
/* TODO: tie with per path scheduling */
static void picoquic_cnx_set_next_wake_time_init(picoquic_cnx_t* cnx, uint64_t current_time)
{
    uint64_t next_time = cnx->start_time + PICOQUIC_MICROSEC_HANDSHAKE_MAX;
    picoquic_stream_head* stream = NULL;
    int timer_based = 0;
    int blocked = 1;
    int pacing = 0;
    picoquic_path_t * path_x = cnx->path[0];
    int pc_ready_flag = 1 << picoquic_packet_context_initial;

    if (cnx->tls_stream[0].send_queue == NULL) {
        if (cnx->crypto_context[1].aead_encrypt != NULL &&
            cnx->tls_stream[1].send_queue != NULL) {
            pc_ready_flag |= 1 << picoquic_packet_context_application;
        }
        else if (cnx->crypto_context[2].aead_encrypt != NULL &&
            cnx->tls_stream[1].send_queue == NULL) {
            pc_ready_flag |= 1 << picoquic_packet_context_handshake;
        }
    }

    if (next_time < current_time)
    {
        next_time = current_time;
        blocked = 0;
    }
    else
    {

        for (picoquic_packet_context_enum pc = 0; blocked == 0 && pc < picoquic_nb_packet_context; pc++) {
            for (int i = 0; blocked == 0 && i < cnx->nb_paths; i++) {
                path_x = cnx->path[i];
                picoquic_packet_t* p = path_x->pkt_ctx[pc].retransmit_oldest;

                if ((pc_ready_flag & (1 << pc)) == 0) {
                    continue;
                }

                while (p != NULL)
                {
                    if (p->ptype < picoquic_packet_0rtt_protected) {
                        if (picoquic_retransmit_needed_by_packet(cnx, p, current_time, &timer_based, NULL)) {
                            blocked = 0;
                        }
                        break;
                    }
                    p = p->next_packet;
                }

                if (blocked != 0)
                {
                    if (picoquic_is_ack_needed(cnx, current_time, pc, path_x)) {
                        blocked = 0;
                    }
                }
            }
        }

        if (blocked != 0)
        {
            for (int i = 0; blocked != 0 && pacing == 0 && i < cnx->nb_paths; i++) {
                path_x = cnx->path[i];
                if (path_x->cwin > path_x->bytes_in_transit && path_x->challenge_verified == 1) {
                    if (picoquic_should_send_max_data(cnx) ||
                        picoquic_is_tls_stream_ready(cnx) ||
                        (cnx->crypto_context[1].aead_encrypt != NULL && (stream = picoquic_find_ready_stream(cnx)) != NULL)) {
                        if (path_x->next_pacing_time < current_time + path_x->pacing_margin_micros) {
                            blocked = 0;
                        }
                        else {
                            pacing = 1;
                        }
                    }
                }
            }
        }

        if (blocked == 0) {
            next_time = current_time;
        }
        else if (pacing != 0) {
            next_time = path_x->next_pacing_time;
        }
        else {
            for (picoquic_packet_context_enum pc = 0; pc < picoquic_nb_packet_context; pc++) {
                for (int i = 0; i < cnx->nb_paths; i++) {
                    path_x = cnx->path[i];
                    picoquic_packet_t* p = path_x->pkt_ctx[pc].retransmit_oldest;

                    if ((pc_ready_flag & (1 << pc)) == 0) {
                        continue;
                    }

                    /* Consider delayed ACK */
                    if (path_x->pkt_ctx[pc].ack_needed) {
                        if (path_x->pkt_ctx[pc].highest_ack_time + path_x->pkt_ctx[pc].ack_delay_local < next_time)
                        next_time = path_x->pkt_ctx[pc].highest_ack_time + path_x->pkt_ctx[pc].ack_delay_local;
                    }

                    while (p != NULL &&
                        p->ptype == picoquic_packet_0rtt_protected &&
                        p->contains_crypto == 0) {
                        p = p->next_packet;
                    }

                    if (p != NULL) {
                        if (path_x->pkt_ctx[pc].nb_retransmit == 0) {
                            if (p->send_time + path_x->retransmit_timer < next_time) {
                                next_time = p->send_time + path_x->retransmit_timer;
                            }
                        }
                        else {
                            if (p->send_time + (1000000ull << (path_x->pkt_ctx[pc].nb_retransmit - 1)) < next_time) {
                                next_time = p->send_time + (1000000ull << (path_x->pkt_ctx[pc].nb_retransmit - 1));
                            }
                        }
                    }
                }
            }
        }
    }

    /* Consider path challenges */
    for (int i = 0; i < cnx->nb_paths; i++) {
        path_x = cnx->path[i];
        if (blocked != 0 && path_x->challenge_verified == 0) {
            uint64_t next_challenge_time = path_x->challenge_time + path_x->retransmit_timer;
            if (next_challenge_time <= current_time) {
                next_time = current_time;
            } else if (next_challenge_time < next_time) {
                next_time = next_challenge_time;
            }
        }
    }

    /* reset the connection at its new logical position */
    picoquic_reinsert_by_wake_time(cnx->quic, cnx, next_time);
}

protoop_arg_t has_congestion_controlled_plugin_frames_to_send(picoquic_cnx_t *cnx) {
    protoop_arg_t ret = 0;
    protoop_plugin_t *p = cnx->first_drr;

    if(p) {
        do {
            if (queue_peek(p->block_queue_cc)) {
                ret = 1;
                break;
            }
        } while (!ret && (p = get_next_plugin(cnx, p)) != cnx->first_drr);
    }
    return ret;
}

bool picoquic_has_congestion_controlled_plugin_frames_to_send(picoquic_cnx_t *cnx) {
    return (bool) protoop_prepare_and_run_noparam(cnx, &PROTOOP_NOPARAM_HAS_CONGESTION_CONTROLLED_PLUGIN_FRAMEMS_TO_SEND, NULL, NULL);
}

/**
 * See PROTOOP_NOPARAM_SET_NEXT_WAKE_TIME
 */
protoop_arg_t set_next_wake_time(picoquic_cnx_t *cnx)
{
    uint64_t current_time = (uint64_t) cnx->protoop_inputv[0];
    uint32_t last_pkt_length = (uint32_t) cnx->protoop_inputv[1];
    uint64_t next_time = cnx->latest_progress_time + PICOQUIC_MICROSEC_SILENCE_MAX * (2 - cnx->client_mode);
    picoquic_stream_head* stream = NULL;
    int timer_based = 0;
    int blocked = 1;
    int pacing = 0;
    int ret = 0;


    if (cnx->cnx_state < picoquic_state_client_ready)
    {
        picoquic_cnx_set_next_wake_time_init(cnx, current_time);
        return 0;
    }

    if (cnx->cnx_state == picoquic_state_disconnecting || cnx->cnx_state == picoquic_state_handshake_failure || cnx->cnx_state == picoquic_state_closing_received) {
        blocked = 0;
    }

    for (int i = 0; last_pkt_length > 0 && blocked != 0 && i < cnx->nb_paths; i++) {
        picoquic_path_t * path_x = cnx->path[i];
        if (path_x->cwin > path_x->bytes_in_transit && picoquic_is_mtu_probe_needed(cnx, path_x)) {
            blocked = 0;
        }
        if (path_x->cwin > path_x->bytes_in_transit && picoquic_has_booked_plugin_frames(cnx)) {
            blocked = 0;
        }
    }

    picoquic_path_t * path_x = cnx->path[0];
    if (blocked != 0) {
        for (int i = 0; blocked != 0 && pacing == 0 && i < cnx->nb_paths; i++) {
            path_x = cnx->path[i];
            for (picoquic_packet_context_enum pc = 0; pc < picoquic_nb_packet_context; pc++) {
                picoquic_packet_t* p = path_x->pkt_ctx[pc].retransmit_oldest;

                if (p != NULL && ret == 0 && picoquic_retransmit_needed_by_packet(cnx, p, current_time, /* &ph,*/ &timer_based, NULL)) {
                    blocked = 0;
                }
                else if (picoquic_is_ack_needed(cnx, current_time, pc, path_x)) {
                    blocked = 0;
                }
            }

            if (blocked != 0) {
                if (path_x->cwin > path_x->bytes_in_transit) {
                    if (picoquic_should_send_max_data(cnx) ||
                        picoquic_is_tls_stream_ready(cnx) ||
                        ((cnx->cnx_state == picoquic_state_client_ready || cnx->cnx_state == picoquic_state_server_ready) &&
                                ((stream = picoquic_find_ready_stream(cnx)) != NULL || picoquic_has_congestion_controlled_plugin_frames_to_send(cnx)))) {
                        if (path_x->next_pacing_time < current_time + path_x->pacing_margin_micros) {
                            blocked = 0;
                        }
                        else {
                            pacing = 1;
                        }
                    }
                }
            }
        }
    }

    if (blocked == 0 || (cnx->wake_now && pacing == 0)) {
        next_time = current_time;
    } else if (pacing != 0) {
        next_time = path_x->next_pacing_time;
    } else {
        for (picoquic_packet_context_enum pc = 0; pc < picoquic_nb_packet_context; pc++) {
            for (int i = 0; i < cnx->nb_paths; i++) {
                path_x = cnx->path[i];
                picoquic_packet_t* p = path_x->pkt_ctx[pc].retransmit_oldest;
                /* Consider delayed ACK */
                if (path_x->pkt_ctx[pc].ack_needed) {
                    uint64_t ack_time = path_x->pkt_ctx[pc].highest_ack_time + path_x->pkt_ctx[pc].ack_delay_local;

                    if (ack_time < next_time) {
                        next_time = ack_time;
                    }
                }

                /* Consider delayed RACK */
                if (p != NULL) {
                    int64_t delta_seq = path_x->pkt_ctx[pc].highest_acknowledged - p->sequence_number;
                    if (path_x->pkt_ctx[pc].latest_time_acknowledged > p->send_time  // we already received an acknowledgement for an older packet, so there is a hole. Identical to checking delta_seq > 0
                        && p->send_time + path_x->smoothed_rtt + (path_x->smoothed_rtt >> 3) < next_time
                        && p->ptype != picoquic_packet_0rtt_protected) {
                        next_time = p->send_time + path_x->smoothed_rtt + (path_x->smoothed_rtt >> 3); // we retransmit the packet after at least 9/8*rtt

                        /* RACK logic fails when the smoothed RTT is too small, in which case we
                         * rely on dupack logic possible, or on a safe estimate of the RACK delay if it
                         * is not */
                        if (delta_seq < 3) {
                            uint64_t rack_timer_min = path_x->pkt_ctx[pc].latest_time_acknowledged + PICOQUIC_RACK_DELAY; // ensure at least a safe delay of PICOQUIC_RACK_DELAY
                            if (next_time < rack_timer_min)
                                next_time = rack_timer_min;
                        }

                    }

                    if (p->rto_time < next_time) {
                        next_time = p->rto_time;
                    }
                }
            }
        }

        for (int i = 0; i < cnx->nb_paths; i++) {
            path_x = cnx->path[i];
            /* Consider path challenges */
            if (path_x->challenge_verified == 0) {
                uint64_t next_challenge_time = path_x->challenge_time + path_x->retransmit_timer;
                if (current_time < next_challenge_time) {
                    if (next_time > next_challenge_time) {
                        next_time = next_challenge_time;
                    }
                }
            }

            /* Consider keep alive */
            if (cnx->keep_alive_interval != 0 && next_time > (cnx->latest_progress_time + cnx->keep_alive_interval)) {
                next_time = cnx->latest_progress_time + cnx->keep_alive_interval;
            }
        }
    }
    cnx->wake_now = 0;
    /* reset the connection at its new logical position */
    picoquic_reinsert_by_wake_time(cnx->quic, cnx, next_time);

    return 0;
}

/* Decide the next time at which the connection should send data */
/* TODO: tie with per path scheduling */
void picoquic_cnx_set_next_wake_time(picoquic_cnx_t* cnx, uint64_t current_time, uint32_t last_pkt_length)
{
    protoop_prepare_and_run_noparam(cnx, &PROTOOP_NOPARAM_SET_NEXT_WAKE_TIME, NULL,
        current_time, last_pkt_length);
}

/* Prepare the next packet to 0-RTT packet to send in the client initial
 * state, when 0-RTT is available
 */
int picoquic_prepare_packet_0rtt(picoquic_cnx_t* cnx, picoquic_path_t * path_x, picoquic_packet_t* packet,
    uint64_t current_time, uint8_t* send_buffer, size_t send_buffer_max, size_t* send_length)
{
    int ret = 0;
    picoquic_stream_head* stream = NULL;
    picoquic_packet_type_enum packet_type = picoquic_packet_0rtt_protected;
    size_t data_bytes = 0;
    int padding_required = 0;
    uint32_t header_length = 0;
    uint8_t* bytes = packet->bytes;
    uint32_t length = 0;
    uint32_t checksum_overhead = picoquic_aead_get_checksum_length(cnx->crypto_context[1].aead_encrypt);

    send_buffer_max = (send_buffer_max > path_x->send_mtu) ? path_x->send_mtu : send_buffer_max;

    stream = picoquic_find_ready_stream(cnx);
    length = picoquic_predict_packet_header_length(cnx, packet_type, path_x);
    packet->ptype = picoquic_packet_0rtt_protected;
    packet->offset = length;
    header_length = length;
    packet->pc = picoquic_packet_context_application;
    packet->sequence_number = path_x->pkt_ctx[picoquic_packet_context_application].send_sequence;
    packet->send_time = current_time;
    packet->send_path = path_x;
    packet->checksum_overhead = checksum_overhead;

    if (packet->sequence_number == 0 && send_buffer_max < PICOQUIC_ENFORCED_INITIAL_MTU) {
        /* Special case in which the 0-RTT packet is coalesced with initial packet */
        padding_required = 1;
    }

    if ((stream == NULL && cnx->first_misc_frame == NULL && padding_required == 0) || 
        (PICOQUIC_DEFAULT_0RTT_WINDOW <= path_x->bytes_in_transit + send_buffer_max)) {
        length = 0;
    } else {
        /* If present, send misc frame */
        while (cnx->first_misc_frame != NULL) {
            ret = picoquic_prepare_first_misc_frame(cnx, &bytes[length],
                send_buffer_max - checksum_overhead - length, &data_bytes);

            if (ret == 0) {
                length += (uint32_t)data_bytes;
            } else {
                break;
            }
        }
        /* Encode the stream frame */
        while ((stream = picoquic_schedule_next_stream(cnx, send_buffer_max - checksum_overhead - length, path_x)) != NULL) {
            ret = picoquic_prepare_stream_frame(cnx, stream, &bytes[length],
                send_buffer_max - checksum_overhead - length, &data_bytes);
            if (ret == 0) {
                length += (uint32_t) data_bytes;
            }
        }
        /* Add padding if required */
        if (padding_required) {
            while (length < send_buffer_max - checksum_overhead) {
                bytes[length++] = 0;
            }
        }
    }

    packet->is_congestion_controlled = 1;
    picoquic_finalize_and_protect_packet(cnx, packet,
        ret, length, header_length, checksum_overhead,
        send_length, send_buffer, (uint32_t)send_buffer_max, path_x, current_time);

    if (length > 0) {
        /* Accounting of zero rtt packets sent */
        cnx->nb_zero_rtt_sent++;
    }

    picoquic_cnx_set_next_wake_time(cnx, current_time, length);

    return ret;
}

/* Get packet type from epoch */
picoquic_packet_type_enum picoquic_packet_type_from_epoch(int epoch)
{
    picoquic_packet_type_enum ptype;

    switch (epoch) {
    case 0:
        ptype = picoquic_packet_initial;
        break;
    case 1:
        ptype = picoquic_packet_0rtt_protected;
        break;
    case 2:
        ptype = picoquic_packet_handshake;
        break;
    case 3:
        ptype = picoquic_packet_1rtt_protected_phi0;
        break;
    default:
        ptype = picoquic_packet_error;
        break;
    }

    return ptype;
}

/**
 * See PROTOOP_NOPARAM_PREPARE_PACKET_OLD_CONTEXT
 */
protoop_arg_t prepare_packet_old_context(picoquic_cnx_t* cnx)
{
    picoquic_packet_context_enum pc = (picoquic_packet_context_enum) cnx->protoop_inputv[0];
    picoquic_path_t * path_x = (picoquic_path_t *) cnx->protoop_inputv[1];
    picoquic_packet_t* packet = (picoquic_packet_t *) cnx->protoop_inputv[2];
    size_t send_buffer_max = (size_t) cnx->protoop_inputv[3];
    uint64_t current_time = (uint64_t) cnx->protoop_inputv[4];
    uint32_t header_length = (uint32_t) cnx->protoop_inputv[5];

    int is_cleartext_mode = (pc == picoquic_packet_context_initial) ? 1 : 0;
    uint32_t length = 0;
    size_t data_bytes = 0;
    uint32_t checksum_overhead = picoquic_get_checksum_length(cnx, is_cleartext_mode);

    header_length = 0;

    send_buffer_max = (send_buffer_max > path_x->send_mtu) ? path_x->send_mtu : send_buffer_max;

    char * retransmit_reason = NULL;
    length = picoquic_retransmit_needed(cnx, pc, path_x, current_time, packet, send_buffer_max,
        &is_cleartext_mode, &header_length, &retransmit_reason);
    if (length > 0 && retransmit_reason != NULL) {
        protoop_id_t pid = { .id = retransmit_reason };
        pid.hash = hash_value_str(pid.id);
        protoop_prepare_and_run_noparam(cnx, &pid, NULL, packet);
    }

    if (length == 0 && path_x->pkt_ctx[pc].ack_needed != 0 &&
        pc != picoquic_packet_context_application) {
        packet->ptype =
            (pc == picoquic_packet_context_initial) ? picoquic_packet_initial :
            (pc == picoquic_packet_context_handshake) ? picoquic_packet_handshake :
                picoquic_packet_0rtt_protected;
        length = picoquic_predict_packet_header_length(cnx, packet->ptype, path_x);
        packet->offset = length;
        header_length = length;
        packet->sequence_number = path_x->pkt_ctx[pc].send_sequence;
        packet->send_time = current_time;
        packet->send_path = path_x;
    }

    if (length > 0) {
        if (packet->ptype != picoquic_packet_0rtt_protected) {
            /* Check whether it makes sens to add an ACK at the end of the retransmission */
            if (picoquic_prepare_ack_frame(cnx, current_time, pc, &packet->bytes[length],
                send_buffer_max - checksum_overhead - length, &data_bytes)
                == 0) {
                length += (uint32_t)data_bytes;
            }
        }
        packet->length = length;
        /* document the send time & overhead */
        packet->send_time = current_time;
        packet->checksum_overhead = checksum_overhead;
        packet->pc = pc;
    } else {
        packet->is_pure_ack = 1;
    }

    protoop_save_outputs(cnx, header_length);    

    return (protoop_arg_t) length;
}

/* Prepare a required repetition or ack  in a previous context */
uint32_t picoquic_prepare_packet_old_context(picoquic_cnx_t* cnx, picoquic_packet_context_enum pc,
    picoquic_path_t * path_x, picoquic_packet_t* packet, size_t send_buffer_max, uint64_t current_time, uint32_t * header_length)
{
    protoop_arg_t outs[1];
    uint32_t length = (uint32_t) protoop_prepare_and_run_noparam(cnx, &PROTOOP_NOPARAM_PREPARE_PACKET_OLD_CONTEXT, outs,
        pc, path_x, packet, send_buffer_max, current_time, *header_length);
    *header_length = (uint32_t) outs[0];
    return length;
}

/* Prepare the next packet to send when in one of the client initial states */
int picoquic_prepare_packet_client_init(picoquic_cnx_t* cnx, picoquic_path_t ** path, picoquic_packet_t* packet,
    uint64_t current_time, uint8_t* send_buffer, size_t send_buffer_max, size_t* send_length)
{
    int ret = 0;
    int tls_ready = 0;
    picoquic_packet_type_enum packet_type = 0;
    uint32_t checksum_overhead = 8;
    int is_cleartext_mode = 1;
    size_t data_bytes = 0;
    int retransmit_possible = 0;
    uint32_t header_length = 0;
    uint8_t* bytes = packet->bytes;
    uint32_t length = 0;
    int epoch = 0;
    picoquic_packet_context_enum pc = picoquic_packet_context_initial;
    /* This packet MUST be sent on initial path */
    *path = cnx->path[0];
    picoquic_path_t* path_x = *path;

    if (cnx->tls_stream[0].send_queue == NULL) {
        if (cnx->crypto_context[1].aead_encrypt != NULL &&
            cnx->tls_stream[1].send_queue != NULL) {
            epoch = 1;
            pc = picoquic_packet_context_application;
        } else if (cnx->crypto_context[2].aead_encrypt != NULL && 
            cnx->tls_stream[1].send_queue == NULL) {
            epoch = 2;
            pc = picoquic_packet_context_handshake;
        } 
    }

    packet_type = picoquic_packet_type_from_epoch(epoch);
    LOG_EVENT(cnx, "TRANSPORT", "PREPARE_PACKET", "", "{\"type\": \"%s\"}", picoquic_log_ptype_name(packet_type));
    PUSH_LOG_CTX(cnx, "\"packet_type\": \"%s\"", picoquic_log_ptype_name(packet_type));

    send_buffer_max = (send_buffer_max > path_x->send_mtu) ? path_x->send_mtu : send_buffer_max;

    /* Prepare header -- depend on connection state */
    /* TODO: 0-RTT work. */
    switch (cnx->cnx_state) {
    case picoquic_state_client_init:
        break;
    case picoquic_state_client_init_sent:
    case picoquic_state_client_init_resent:
        retransmit_possible = 1;
        break;
    case picoquic_state_client_renegotiate:
        packet_type = picoquic_packet_initial;
        break;
    case picoquic_state_client_handshake_start:
        retransmit_possible = 1;
        break;
    case picoquic_state_client_handshake_progress:
        retransmit_possible = 1;
        break;
    case picoquic_state_client_almost_ready:
        break;
    default:
        ret = -1;
        break;
    }

    /* If context is handshake, verify first that there is no need for retransmit or ack
     * on initial context */
    if (ret == 0 && epoch > 0) {
        length = picoquic_prepare_packet_old_context(cnx, picoquic_packet_context_initial,
            path_x, packet, send_buffer_max, current_time, &header_length);
    }

    if (ret == 0 && epoch > 1 && length == 0) {
        length = picoquic_prepare_packet_old_context(cnx, picoquic_packet_context_application,
            path_x, packet, send_buffer_max, current_time, &header_length);
    }

    /* If there is nothing to send in previous context, check this one too */
    if (length == 0) {
        checksum_overhead = picoquic_get_checksum_length(cnx, is_cleartext_mode);
        packet->checksum_overhead = checksum_overhead;
        packet->pc = pc;

        tls_ready = picoquic_is_tls_stream_ready(cnx);

        char * reason = NULL;
        if (ret == 0 && retransmit_possible &&
            (length = picoquic_retransmit_needed(cnx, pc, path_x, current_time, packet, send_buffer_max, &is_cleartext_mode, &header_length, &reason)) > 0) {
            /* Check whether it makes sens to add an ACK at the end of the retransmission */
            if (reason != NULL) {
                protoop_id_t pid = { .id = reason };
                pid.hash = hash_value_str(pid.id);
                protoop_prepare_and_run_noparam(cnx, &pid, NULL, packet);
            }
            if (epoch != 1) {
                if (picoquic_prepare_ack_frame(cnx, current_time, pc, &bytes[length],
                    send_buffer_max - checksum_overhead - length, &data_bytes)
                    == 0) {
                    length += (uint32_t)data_bytes;
                }
            } 
            /* document the send time & overhead */
            packet->length = length;
            packet->send_time = current_time;
            packet->checksum_overhead = checksum_overhead;
            packet->is_pure_ack = 0;
        }
        else if (ret == 0 && is_cleartext_mode && tls_ready == 0
            && cnx->first_misc_frame == NULL && path_x->pkt_ctx[pc].ack_needed == 0) {
            /* when in a clear text mode, only send packets if there is
            * actually something to send, or resend */

            packet->length = 0;
        }
        else if (ret == 0) {
            if (cnx->crypto_context[epoch].aead_encrypt == NULL) {
                packet->length = 0;
            }
            else {
                length = picoquic_predict_packet_header_length(cnx, packet_type, path_x);
                packet->ptype = packet_type;
                packet->offset = length;
                header_length = length;
                packet->sequence_number = path_x->pkt_ctx[pc].send_sequence;
                packet->send_time = current_time;
                packet->send_path = path_x;

                if ((tls_ready == 0 || path_x->cwin <= path_x->bytes_in_transit)
                    && (cnx->cnx_state == picoquic_state_client_almost_ready
                        || picoquic_is_ack_needed(cnx, current_time, pc, path_x) == 0)
                    && cnx->first_misc_frame == NULL) {
                    length = 0;
                }
                else {
                    if (epoch != 1 && path_x->pkt_ctx[pc].ack_needed) {
                        ret = picoquic_prepare_ack_frame(cnx, current_time, pc, &bytes[length],
                            send_buffer_max - checksum_overhead - length, &data_bytes);
                        if (ret == 0) {
                            length += (uint32_t)data_bytes;
                            data_bytes = 0;
                        }
                        else if (ret == PICOQUIC_ERROR_FRAME_BUFFER_TOO_SMALL) {
                            ret = 0;
                        }
                    }
                    /* If present, send misc frame */
                    while (cnx->first_misc_frame != NULL) {
                        ret = picoquic_prepare_first_misc_frame(cnx, &bytes[length],
                            send_buffer_max - checksum_overhead - length, &data_bytes);
                        if (ret == 0) {
                            length += (uint32_t)data_bytes;
                            data_bytes = 0;
                        }
                        else {
                            if (ret == PICOQUIC_ERROR_FRAME_BUFFER_TOO_SMALL) {
                                ret = 0;
                            }
                            break;
                        }
                    }

                    if (ret == 0 && path_x->cwin > path_x->bytes_in_transit) {
                        /* Encode the crypto handshake frame */
                        if (tls_ready != 0) {
                            ret = picoquic_prepare_crypto_hs_frame(cnx, epoch,
                                &bytes[length],
                                send_buffer_max - checksum_overhead - length, &data_bytes);

                            if (ret == 0) {
                                if (data_bytes > 0) {
                                    packet->is_pure_ack = 0;
                                    packet->contains_crypto = 1;
                                    packet->is_congestion_controlled = 1;
                                }
                                length += (uint32_t)data_bytes;
                            }
                            else if (ret == PICOQUIC_ERROR_FRAME_BUFFER_TOO_SMALL) {
                                ret = 0;
                            }
                        }

                        if (packet_type == picoquic_packet_initial && 
                            cnx->crypto_context[1].aead_encrypt == NULL) {
                            /* Pad to minimum packet length. But don't do that if the
                             * initial packet will be coalesced with 0-RTT packet */
                            while (length < send_buffer_max - checksum_overhead) {
                                bytes[length++] = 0;
                            }
                        }

                        if (packet_type == picoquic_packet_0rtt_protected) {
                            cnx->nb_zero_rtt_sent++;
                        }
                    }

                    /* If stream zero packets are sent, progress the state */
                    if (ret == 0 && tls_ready != 0 && data_bytes > 0 && 
                        cnx->tls_stream[epoch].send_queue == NULL) {
                        switch (cnx->cnx_state) {
                        case picoquic_state_client_init:
                            picoquic_set_cnx_state(cnx, picoquic_state_client_init_sent);
                            path_x->next_pacing_time = current_time + 10000;
                            break;
                        case picoquic_state_client_renegotiate:
                            picoquic_set_cnx_state(cnx, picoquic_state_client_init_resent);
                            break;
                        case picoquic_state_client_almost_ready:
                            if (cnx->tls_stream[0].send_queue == NULL &&
                                cnx->tls_stream[1].send_queue == NULL &&
                                cnx->tls_stream[2].send_queue == NULL) {
                                picoquic_set_cnx_state(cnx, picoquic_state_client_ready);
                            }
                            break;
                        default:
                            break;
                        }
                    }
                }
            }
        }
    }

    if (ret == 0 && length == 0 && cnx->crypto_context[1].aead_encrypt != NULL) {
        /* Consider sending 0-RTT */
        ret = picoquic_prepare_packet_0rtt(cnx, path_x, packet, current_time, send_buffer, send_buffer_max, send_length);
    } else {
        packet->is_congestion_controlled = 1;
        picoquic_finalize_and_protect_packet(cnx, packet,
            ret, length, header_length, checksum_overhead,
            send_length, send_buffer, (uint32_t)send_buffer_max, path_x, current_time);

        if (cnx->cnx_state != picoquic_state_draining) {
            picoquic_cnx_set_next_wake_time(cnx, current_time, length);
        }
    }
    POP_LOG_CTX(cnx);

    return ret;
}

/* Prepare the next packet to send when in one the server initial states */
int picoquic_prepare_packet_server_init(picoquic_cnx_t* cnx, picoquic_path_t ** path, picoquic_packet_t* packet,
    uint64_t current_time, uint8_t* send_buffer, size_t send_buffer_max, size_t* send_length)
{
    int ret = 0;
    int tls_ready = 0;
    int epoch = 0;
    picoquic_packet_type_enum packet_type = picoquic_packet_initial;
    picoquic_packet_context_enum pc = picoquic_packet_context_initial;
    uint32_t checksum_overhead = 8;
    int is_cleartext_mode = 1;
    size_t data_bytes = 0;
    uint32_t header_length = 0;
    uint8_t* bytes = packet->bytes;
    uint32_t length = 0;
    char * reason = NULL;  // The potential reason for retransmitting a packet
    /* This packet MUST be sent on initial path */
    *path = cnx->path[0];
    picoquic_path_t* path_x = *path;

    if (cnx->crypto_context[2].aead_encrypt != NULL &&
        cnx->tls_stream[0].send_queue == NULL) {
        epoch = 2;
        pc = picoquic_packet_context_handshake;
        packet_type = picoquic_packet_handshake;
    }

    LOG_EVENT(cnx, "TRANSPORT", "PREPARE_PACKET", "", "{\"type\": \"%s\"}", picoquic_log_ptype_name(packet_type));
    PUSH_LOG_CTX(cnx, "\"packet_type\": \"%s\"", picoquic_log_ptype_name(packet_type));

    send_buffer_max = (send_buffer_max > path_x->send_mtu) ? path_x->send_mtu : send_buffer_max;


    /* If context is handshake, verify first that there is no need for retransmit or ack
    * on initial context */
    if (ret == 0 && pc == picoquic_packet_context_handshake) {
        length = picoquic_prepare_packet_old_context(cnx, picoquic_packet_context_initial,
            path_x, packet, send_buffer_max, current_time, &header_length);
    }

    if (length == 0) {

        checksum_overhead = picoquic_get_checksum_length(cnx, is_cleartext_mode);

        tls_ready = picoquic_is_tls_stream_ready(cnx);

        length = picoquic_predict_packet_header_length(cnx, packet_type, path_x);
        packet->ptype = packet_type;
        packet->offset = length;
        header_length = length;
        packet->sequence_number = path_x->pkt_ctx[pc].send_sequence;
        packet->send_time = current_time;
        packet->send_path = path_x;
        packet->pc = pc;

        if (tls_ready != 0 && path_x->cwin <= path_x->bytes_in_transit && path_x->challenge_time == 0) {
            /* Should send a path challenge and get a reply before sending more data */
            path_x->challenge_verified = 0;
        }

        if (path_x->challenge_verified == 0) {
            if (path_x->challenge_time + path_x->retransmit_timer <= current_time || path_x->challenge_time == 0) {
                /* When blocked, repeat the path challenge or wait */
                if (picoquic_prepare_path_challenge_frame(cnx, &bytes[length],
                    send_buffer_max - checksum_overhead - length, &data_bytes, path_x) == 0) {
                    length += (uint32_t)data_bytes;
                    path_x->challenge_time = current_time;
                    path_x->challenge_repeat_count++;
                }
                /* add an ACK just to be nice */
                if (picoquic_prepare_ack_frame(cnx, current_time, pc, &bytes[length],
                    send_buffer_max - checksum_overhead - length, &data_bytes)
                    == 0) {
                    length += (uint32_t)data_bytes;
                }

                if (path_x->challenge_repeat_count > PICOQUIC_CHALLENGE_REPEAT_MAX) {
                    DBG_PRINTF("%s\n", "Too many challenge retransmits, disconnect");
                    picoquic_set_cnx_state(cnx, picoquic_state_disconnected);
                    if (cnx->callback_fn) {
                        (cnx->callback_fn)(cnx, 0, NULL, 0, picoquic_callback_close, cnx->callback_ctx);
                    }
                    length = 0;
                }

                packet->length = length;
            }
        }
        else if ((tls_ready != 0 && path_x->cwin > path_x->bytes_in_transit) 
            || path_x->pkt_ctx[pc].ack_needed) {
            if (picoquic_prepare_ack_frame(cnx, current_time, pc, &bytes[length],
                send_buffer_max - checksum_overhead - length, &data_bytes)
                == 0) {
                length += (uint32_t)data_bytes;
                data_bytes = 0;
            }

            /* Encode the crypto frame */
            ret = picoquic_prepare_crypto_hs_frame(cnx, epoch, &bytes[length],
                send_buffer_max - checksum_overhead - length, &data_bytes);
            if (ret == 0) {
                if (data_bytes > 0) {
                    packet->is_pure_ack = 0;
                    packet->contains_crypto = 1;
                    packet->is_congestion_controlled = 1;
                }
                length += (uint32_t)data_bytes;
            }
            else if (ret == PICOQUIC_ERROR_FRAME_BUFFER_TOO_SMALL) {
                /* todo: reset offset to previous position? */
                ret = 0;
            }

            /* progress the state if the epoch data is all sent */

            if (ret == 0 && tls_ready != 0 && data_bytes > 0 && cnx->tls_stream[epoch].send_queue == NULL) {
                if (epoch == 2 && picoquic_tls_client_authentication_activated(cnx->quic) == 0) {
                    picoquic_set_cnx_state(cnx, picoquic_state_server_ready);
                }
                else {
                    picoquic_set_cnx_state(cnx, picoquic_state_server_handshake);
                }
            }

            packet->length = length;

        }
        else  if ((length = picoquic_retransmit_needed(cnx, pc, path_x, current_time, packet, send_buffer_max, &is_cleartext_mode, &header_length, &reason)) > 0) {
            if (reason != NULL) {
                protoop_id_t pid = { .id = reason };
                pid.hash = hash_value_str(pid.id);
                protoop_prepare_and_run_noparam(cnx, &pid, NULL, packet);
            }
            /* Set the new checksum length */
            checksum_overhead = picoquic_get_checksum_length(cnx, is_cleartext_mode);
            /* Check whether it makes sens to add an ACK at the end of the retransmission */
            if (picoquic_prepare_ack_frame(cnx, current_time, pc, &bytes[length],
                send_buffer_max - checksum_overhead - length, &data_bytes)
                == 0) {
                length += (uint32_t)data_bytes;
                packet->length = length;
            }
            /* document the send time & overhead */
            packet->send_time = current_time;
            packet->checksum_overhead = checksum_overhead;
            packet->is_pure_ack = 0;
        }
        else if (path_x->pkt_ctx[pc].ack_needed) {
            /* when in a handshake mode, send acks asap. */
            length = picoquic_predict_packet_header_length(cnx, packet_type, path_x);

            if (picoquic_prepare_ack_frame(cnx, current_time, pc, &bytes[length],
                send_buffer_max - checksum_overhead - length, &data_bytes)
                == 0) {
                length += (uint32_t)data_bytes;
                packet->length = length;
            }
        } else {
            length = 0;
            packet->length = 0;
        }
    }

    packet->is_congestion_controlled = 1;
    picoquic_finalize_and_protect_packet(cnx, packet,
        ret, length, header_length, checksum_overhead,
        send_length, send_buffer, (uint32_t)send_buffer_max, path_x, current_time);

    picoquic_cnx_set_next_wake_time(cnx, current_time, length);

    POP_LOG_CTX(cnx);

    return ret;
}

/* Prepare the next packet to send when in one the closing states */
int picoquic_prepare_packet_closing(picoquic_cnx_t* cnx, picoquic_path_t ** path, picoquic_packet_t* packet,
    uint64_t current_time, uint8_t* send_buffer, size_t send_buffer_max, size_t* send_length)
{
    int ret = 0;
    /* TODO: manage multiple streams. */
    picoquic_packet_type_enum packet_type = 0;
    uint32_t checksum_overhead = 8;
    int is_cleartext_mode = 1;
    uint32_t header_length = 0;
    uint8_t* bytes = packet->bytes;
    uint32_t length = 0;
    picoquic_packet_context_enum pc = picoquic_packet_context_application;

    /* TODO: sent on others than initial path */
    *path = cnx->path[0];
    picoquic_path_t* path_x = *path;

    send_buffer_max = (send_buffer_max > path_x->send_mtu) ? path_x->send_mtu : send_buffer_max;

    /* Prepare header -- depend on connection state */
    /* TODO: 0-RTT work. */
    switch (cnx->cnx_state) {
    case picoquic_state_handshake_failure:
        /* TODO: check whether closing can be requested in "initial" mode */
        if (cnx->crypto_context[2].aead_encrypt != NULL) {
            pc = picoquic_packet_context_handshake;
            packet_type = picoquic_packet_handshake;
        }
        else {
            pc = picoquic_packet_context_initial;
            packet_type = picoquic_packet_initial;
        }
        break;
    case picoquic_state_disconnecting:
        packet_type = picoquic_packet_1rtt_protected_phi0;
        is_cleartext_mode = 0;
        break;
    case picoquic_state_closing_received:
        packet_type = picoquic_packet_1rtt_protected_phi0;
        is_cleartext_mode = 0;
        break;
    case picoquic_state_closing:
        packet_type = picoquic_packet_1rtt_protected_phi0;
        is_cleartext_mode = 0;
        break;
    case picoquic_state_draining:
        packet_type = picoquic_packet_1rtt_protected_phi0;
        is_cleartext_mode = 0;
        break;
    case picoquic_state_disconnected:
        ret = PICOQUIC_ERROR_DISCONNECTED;
        break;
    default:
        ret = -1;
        break;
    }

    /* At this stage, we don't try to retransmit any old packet, whether in
     * the current context or in previous contexts. */

    if (length == 0) {
        checksum_overhead = picoquic_get_checksum_length(cnx, is_cleartext_mode);
        packet->pc = pc;

        if (ret == 0 && cnx->cnx_state == picoquic_state_closing_received) {
            /* Send a closing frame, move to closing state */
            size_t consumed = 0;
            uint64_t exit_time = cnx->latest_progress_time + 3 * path_x->retransmit_timer;

            length = picoquic_predict_packet_header_length(cnx, packet_type, path_x);
            packet->ptype = packet_type;
            packet->offset = length;
            header_length = length;
            packet->sequence_number = path_x->pkt_ctx[pc].send_sequence;
            packet->send_time = current_time;
            packet->send_path = path_x;

            /* Send the disconnect frame */
            ret = picoquic_prepare_connection_close_frame(cnx, bytes + length,
                send_buffer_max - checksum_overhead - length, &consumed);

            if (ret == 0) {
                length += (uint32_t)consumed;
            }
            picoquic_set_cnx_state(cnx, picoquic_state_draining);
            picoquic_reinsert_by_wake_time(cnx->quic, cnx, exit_time);
        }
        else if (ret == 0 && cnx->cnx_state == picoquic_state_closing) {
            /* if more than 3*RTO is elapsed, move to disconnected */
            uint64_t exit_time = cnx->latest_progress_time + 3 * path_x->retransmit_timer;

            if (current_time >= exit_time) {
                picoquic_set_cnx_state(cnx, picoquic_state_disconnected);
            }
            else if (current_time >= cnx->next_wake_time) {
                uint64_t delta_t = path_x->rtt_min;
                uint64_t next_time = 0;

                if (delta_t * 2 < path_x->retransmit_timer) {
                    delta_t = path_x->retransmit_timer / 2;
                }
                /* if more than N packet received, repeat and erase */
                if (path_x->pkt_ctx[pc].ack_needed) {
                    size_t consumed = 0;
                    length = picoquic_predict_packet_header_length(
                        cnx, packet_type, path_x);
                    packet->ptype = packet_type;
                    packet->offset = length;
                    header_length = length;
                    packet->sequence_number = path_x->pkt_ctx[pc].send_sequence;
                    packet->send_time = current_time;
                    packet->send_path = path_x;

                    /* Resend the disconnect frame */
                    if (cnx->local_error == 0) {
                        ret = picoquic_prepare_application_close_frame(cnx, bytes + length,
                            send_buffer_max - checksum_overhead - length, &consumed);
                    }
                    else {
                        ret = picoquic_prepare_connection_close_frame(cnx, bytes + length,
                            send_buffer_max - checksum_overhead - length, &consumed);
                    }
                    if (ret == 0) {
                        length += (uint32_t)consumed;
                    }
                    path_x->pkt_ctx[pc].ack_needed = 0;
                }
                next_time = current_time + delta_t;
                if (next_time > exit_time) {
                    next_time = exit_time;
                }
                picoquic_reinsert_by_wake_time(cnx->quic, cnx, next_time);
            }
        }
        else if (ret == 0 && cnx->cnx_state == picoquic_state_draining) {
            /* Nothing is ever sent in the draining state */
            /* if more than 3*RTO is elapsed, move to disconnected */
            uint64_t exit_time = cnx->latest_progress_time + 3 * path_x->retransmit_timer;

            if (current_time >= exit_time) {
                picoquic_set_cnx_state(cnx, picoquic_state_disconnected);
            }
            else {
                picoquic_reinsert_by_wake_time(cnx->quic, cnx, exit_time);
            }
            length = 0;
        }
        else if (ret == 0 && (cnx->cnx_state == picoquic_state_disconnecting || cnx->cnx_state == picoquic_state_handshake_failure)) {
            length = picoquic_predict_packet_header_length(
                cnx, packet_type, path_x);
            packet->ptype = packet_type;
            packet->offset = length;
            header_length = length;
            packet->sequence_number = path_x->pkt_ctx[pc].send_sequence;
            packet->send_time = current_time;
            packet->send_path = path_x;

            /* send either app close or connection close, depending on error code */
            size_t consumed = 0;
            uint64_t delta_t = path_x->rtt_min;

            if (2 * delta_t < path_x->retransmit_timer) {
                delta_t = path_x->retransmit_timer / 2;
            }

            /* add a final ack so receiver gets clean state */
            ret = picoquic_prepare_ack_frame(cnx, current_time, pc, &bytes[length],
                send_buffer_max - checksum_overhead - length, &consumed);
            if (ret == 0) {
                length += (uint32_t)consumed;
            }

            consumed = 0;
            /* Send the disconnect frame */
            if (cnx->local_error == 0) {
                ret = picoquic_prepare_application_close_frame(cnx, bytes + length,
                    send_buffer_max - checksum_overhead - length, &consumed);
            }
            else {
                ret = picoquic_prepare_connection_close_frame(cnx, bytes + length,
                    send_buffer_max - checksum_overhead - length, &consumed);
            }

            if (ret == 0) {
                length += (uint32_t)consumed;
            }

            if (cnx->cnx_state == picoquic_state_handshake_failure) {
                picoquic_set_cnx_state(cnx, picoquic_state_disconnected);
            }
            else {
                picoquic_set_cnx_state(cnx, picoquic_state_closing);
            }
            cnx->latest_progress_time = current_time;
            picoquic_reinsert_by_wake_time(cnx->quic, cnx, current_time + delta_t);
            path_x->pkt_ctx[pc].ack_needed = 0;

            if (cnx->callback_fn) {
                (cnx->callback_fn)(cnx, 0, NULL, 0, picoquic_callback_close, cnx->callback_ctx);
            }
        }
        else {
            length = 0;
        }
    }

    packet->is_congestion_controlled = 1;
    picoquic_finalize_and_protect_packet(cnx, packet,
        ret, length, header_length, checksum_overhead,
        send_length, send_buffer, (uint32_t)send_buffer_max, path_x, current_time);

    return ret;
}

/**
 * See PROTOOP_NOPARM_SELECT_SENDING_PATH
 */
protoop_arg_t select_sending_path(picoquic_cnx_t *cnx)
{
    /* Set the path to be the initial one */
    return (protoop_arg_t) cnx->path[0];
}

picoquic_path_t *picoquic_select_sending_path(picoquic_cnx_t *cnx, picoquic_packet_t* retransmit_p, picoquic_path_t* from_path, char* reason)
{
    return (picoquic_path_t *) protoop_prepare_and_run_noparam(cnx, &PROTOOP_NOPARAM_SELECT_SENDING_PATH, NULL,
        retransmit_p, from_path, reason);
}

/* This implements a deficit round robin with bursts */
void picoquic_frame_fair_reserve(picoquic_cnx_t *cnx, picoquic_path_t *path_x, picoquic_stream_head* stream, uint64_t frame_mss)
{
    /* If there is no plugin, there is no frame to reserve! */
    if (!cnx->plugins) {
        return;
    }
    /* Handle the first call */
    if (!cnx->first_drr) {
        cnx->first_drr = cnx->plugins;
    }
    /* Find if reservations were made */
    protoop_plugin_t *p, *tmp_p;
    reserve_frames_block_t *block;

    uint64_t plugin_use = 0;
    uint64_t num_plugins = 0;

    /* FIXME this is not fair... Introduce DRR */
    HASH_ITER(hh, cnx->plugins, p, tmp_p) {
        plugin_use += p->bytes_in_flight;
        num_plugins += 1;
    }

    uint64_t max_plugin_cwin = path_x->cwin * (1000 - cnx->core_rate) / 1000;
    uint64_t total_plugin_bytes_in_flight = 0;

    /*
    if (stream != NULL && plugin_use >= max_plugin_cwin) {
        printf("Fair reserve over rate! Stream %p plugin_use %lu max_plugin_cwin %lu\n", stream, plugin_use, max_plugin_cwin);
        // Don't go over the guaranteed rate!
        return;
    }
    */

    bool should_wake_now = false;
    uint64_t queued_bytes = 0;

    p = cnx->first_drr;

    /* First pass: consider only under-rated plugins with CC */
    do {
        while ((block = queue_peek(p->block_queue_cc)) != NULL &&
                queued_bytes < frame_mss &&
                !(stream != NULL && plugin_use >= max_plugin_cwin) &&
                (!block->is_congestion_controlled || path_x->bytes_in_transit < path_x->cwin))
        {
            should_wake_now |= !block->low_priority;    // we should wake now as soon as there is a high priority block
            block = (reserve_frames_block_t *) queue_dequeue(p->block_queue_cc);
            for (int i = 0; i < block->nb_frames; i++) {
                /* Not the most efficient way, but will do the trick */
                block->frames[i].p = p;
                queue_enqueue(cnx->reserved_frames, &block->frames[i]);
            }
            /* Update queued bytes counter */
            queued_bytes += block->total_bytes;
<<<<<<< HEAD
            {
=======
            LOG {
>>>>>>> e3266d7d
                char ftypes_str[250];
                size_t ftypes_ofs = 0;
                for (int i = 0; i < block->nb_frames; i++) {
                    ftypes_ofs += snprintf(ftypes_str + ftypes_ofs, sizeof(ftypes_str) - ftypes_ofs, "%lu%s", block->frames[i].frame_type, i < block->nb_frames - 1 ? ", " : "");
                }
                LOG_EVENT(cnx, "PLUGINS", "ENQUEUE_FRAMES", "FRAME_FAIR_RESERVE_UNDER_RATED", "{\"plugin\": \"%s\", \"nb_frames\": %d, \"total_bytes\": %lu, \"is_cc\": %d, \"frames\": [%s]}", p->name, block->nb_frames, block->total_bytes, block->is_congestion_controlled, ftypes_str);
            }
            /* Free the block */
            free(block);
        }
        total_plugin_bytes_in_flight += p->bytes_in_flight;
    } while ((p = get_next_plugin(cnx, p)) != cnx->first_drr && total_plugin_bytes_in_flight < max_plugin_cwin);
    p = cnx->first_drr;
    /* Second pass: consider all plugins with non CC */
    do {
        while ((block = queue_peek(p->block_queue_non_cc)) != NULL &&
                queued_bytes < frame_mss &&
                (!block->is_congestion_controlled || path_x->bytes_in_transit < path_x->cwin))
        {
            should_wake_now |= !block->low_priority;    // we should wake now as soon as there is a high priority block
            block = (reserve_frames_block_t *) queue_dequeue(p->block_queue_non_cc);
            for (int i = 0; i < block->nb_frames; i++) {
                /* Not the most efficient way, but will do the trick */
                block->frames[i].p = p;
                queue_enqueue(cnx->reserved_frames, &block->frames[i]);
            }
            /* Update queued bytes counter */
            queued_bytes += block->total_bytes;
<<<<<<< HEAD
            {
=======
            LOG {
>>>>>>> e3266d7d
                char ftypes_str[250];
                size_t ftypes_ofs = 0;
                for (int i = 0; i < block->nb_frames; i++) {
                    ftypes_ofs += snprintf(ftypes_str + ftypes_ofs, sizeof(ftypes_str) - ftypes_ofs, "%lu%s", block->frames[i].frame_type, i < block->nb_frames - 1 ? ", " : "");
                }
                LOG_EVENT(cnx, "PLUGINS", "ENQUEUE_FRAMES", "FRAME_FAIR_RESERVE", "{\"plugin\": \"%s\", \"nb_frames\": %d, \"total_bytes\": %lu, \"is_cc\": %d, \"frames\": [%s]}", p->name, block->nb_frames, block->total_bytes, block->is_congestion_controlled, ftypes_str);
            }
            /* Free the block */
            free(block);
        }
        total_plugin_bytes_in_flight += p->bytes_in_flight;
    } while ((p = get_next_plugin(cnx, p)) != cnx->first_drr);
    /* Now we put all we could */
    cnx->first_drr = get_next_plugin(cnx, p);
    cnx->wake_now = 0;

    /* Finally, put the first pointer to the next one */
    if (should_wake_now) {
        /* If we scheduled a frame but no app data and we have congestion allowance, let's wake again */
        if (stream == NULL || total_plugin_bytes_in_flight < max_plugin_cwin) {
            cnx->wake_now = 1;
        }
    }
}

/**
 * See PROTOOPID_NOPARAM_SCHEDULE_FRAMES_ON_PATH
 */
protoop_arg_t schedule_frames_on_path(picoquic_cnx_t *cnx)
{
    picoquic_packet_t* packet = (picoquic_packet_t*) cnx->protoop_inputv[0];
    size_t send_buffer_max = (size_t) cnx->protoop_inputv[1];
    uint64_t current_time = (uint64_t) cnx->protoop_inputv[2];
    picoquic_packet_t* retransmit_p = (picoquic_packet_t*) cnx->protoop_inputv[3];
    picoquic_path_t* from_path = (picoquic_path_t*) cnx->protoop_inputv[4];
    char* reason = (char*) cnx->protoop_inputv[5];

    int ret = 0;
    uint32_t length = 0;
    int is_cleartext_mode = 0;
    uint32_t checksum_overhead = picoquic_get_checksum_length(cnx, is_cleartext_mode);

    /* FIXME cope with different path MTUs */
    picoquic_path_t *path_x = cnx->path[0];
    PUSH_LOG_CTX(cnx, "\"path\": \"%p\"", path_x);

    uint32_t send_buffer_min_max = (send_buffer_max > path_x->send_mtu) ? path_x->send_mtu : (uint32_t)send_buffer_max;
    int retransmit_possible = 1;
    picoquic_packet_context_enum pc = picoquic_packet_context_application;
    size_t data_bytes = 0;
    uint32_t header_length = 0;
    uint8_t* bytes = packet->bytes;
    picoquic_packet_type_enum packet_type = picoquic_packet_1rtt_protected_phi0;
<<<<<<< HEAD

    /* TODO: manage multiple streams. */
    picoquic_stream_head* stream = NULL;
    int tls_ready = picoquic_is_tls_stream_ready(cnx);
    stream = picoquic_find_ready_stream(cnx);

=======

    /* TODO: manage multiple streams. */
    picoquic_stream_head* stream = NULL;
    int tls_ready = picoquic_is_tls_stream_ready(cnx);
    stream = picoquic_find_ready_stream(cnx);
>>>>>>> e3266d7d

    /* First enqueue frames that can be fairly sent, if any */
    /* Only schedule new frames if there is no planned frames */
    if (queue_peek(cnx->reserved_frames) == NULL) {
<<<<<<< HEAD
=======
        stream = picoquic_schedule_next_stream(cnx, send_buffer_min_max - checksum_overhead - length, path_x);
>>>>>>> e3266d7d
        picoquic_frame_fair_reserve(cnx, path_x, stream, send_buffer_min_max - checksum_overhead - length);
    }

    char * retrans_reason = NULL;
    if (ret == 0 && retransmit_possible &&
        (length = picoquic_retransmit_needed(cnx, pc, path_x, current_time, packet, send_buffer_min_max, &is_cleartext_mode, &header_length, &retrans_reason)) > 0) {
        if (reason != NULL) {
            protoop_id_t pid = { .id = retrans_reason };
            pid.hash = hash_value_str(pid.id);
            protoop_prepare_and_run_noparam(cnx, &pid, NULL, packet);
        }
        /* Set the new checksum length */
        checksum_overhead = picoquic_get_checksum_length(cnx, is_cleartext_mode);
        /* Check whether it makes sense to add an ACK at the end of the retransmission */
        /* Don't do that if it risks mixing clear text and encrypted ack */
        if (is_cleartext_mode == 0 && packet->ptype != picoquic_packet_0rtt_protected) {
            if (picoquic_prepare_ack_frame(cnx, current_time, pc, &bytes[length],
                send_buffer_min_max - checksum_overhead - length, &data_bytes)
                == 0) {
                length += (uint32_t)data_bytes;
                packet->length = length;
            }
        }
        /* document the send time & overhead */
        packet->is_pure_ack = 0;
        packet->send_time = current_time;
        packet->checksum_overhead = checksum_overhead;
    }
    else if (ret == 0) {
        length = picoquic_predict_packet_header_length(
                cnx, packet_type, path_x);
        packet->ptype = packet_type;
        packet->offset = length;
        header_length = length;
        packet->sequence_number = path_x->pkt_ctx[pc].send_sequence;
        packet->send_time = current_time;
        packet->send_path = path_x;

        if (((stream == NULL && tls_ready == 0 && cnx->first_misc_frame == NULL) ||
                path_x->cwin <= path_x->bytes_in_transit)
            && picoquic_is_ack_needed(cnx, current_time, pc, path_x) == 0
            && path_x->challenge_response_to_send == 0
            && (path_x->challenge_verified == 1 || current_time < path_x->challenge_time + path_x->retransmit_timer)
            && queue_peek(cnx->reserved_frames) == NULL
            && queue_peek(cnx->retry_frames) == NULL) {
            if (ret == 0 && send_buffer_max > path_x->send_mtu
                && path_x->cwin > path_x->bytes_in_transit && picoquic_is_mtu_probe_needed(cnx, path_x)) {
                length = picoquic_prepare_mtu_probe(cnx, path_x, header_length, checksum_overhead, bytes);
                packet->is_mtu_probe = 1;
                packet->length = length;
                packet->is_congestion_controlled = 1;
                path_x->mtu_probe_sent = 1;
                packet->is_pure_ack = 0;
            } else {
                length = 0;
                packet->offset = 0;
            }
        } else {
            if (path_x->challenge_verified == 0 &&
                current_time >= (path_x->challenge_time + path_x->retransmit_timer)) {
                if (picoquic_prepare_path_challenge_frame(cnx, &bytes[length],
                                                            send_buffer_min_max - checksum_overhead - length,
                                                            &data_bytes, path_x) == 0) {
                    length += (uint32_t) data_bytes;
                    path_x->challenge_time = current_time;
                    path_x->challenge_repeat_count++;
                    packet->is_congestion_controlled = 1;


                    if (path_x->challenge_repeat_count > PICOQUIC_CHALLENGE_REPEAT_MAX) {
                        DBG_PRINTF("%s\n", "Too many challenge retransmits, disconnect");
                        picoquic_set_cnx_state(cnx, picoquic_state_disconnected);
                        if (cnx->callback_fn) {
                            (cnx->callback_fn)(cnx, 0, NULL, 0, picoquic_callback_close, cnx->callback_ctx);
                        }
                        length = 0;
                        packet->offset = 0;
                    }
                }
            }

            if (cnx->cnx_state != picoquic_state_disconnected) {
                size_t consumed = 0;
                unsigned int is_pure_ack = packet->is_pure_ack;
                ret = picoquic_scheduler_write_new_frames(cnx, &bytes[length],
                                                          send_buffer_min_max - checksum_overhead - length, packet,
                                                          &consumed, &is_pure_ack);
                packet->is_pure_ack = is_pure_ack;
                if (!ret && consumed > send_buffer_min_max - checksum_overhead - length) {
                    ret = PICOQUIC_ERROR_FRAME_BUFFER_TOO_SMALL;
                } else if (!ret) {
                    length += consumed;
                    /* FIXME: Sorry, I'm lazy, this could be easily fixed by making this a PO.
                        * This is needed by the way the cwin is now handled. */
                    if (path_x == cnx->path[0] && (header_length != length || picoquic_is_ack_needed(cnx, current_time, pc, path_x))) {
                        if (picoquic_prepare_ack_frame(cnx, current_time, pc, &bytes[length], send_buffer_min_max - checksum_overhead - length, &data_bytes) == 0) {
                            length += (uint32_t)data_bytes;
                        }
                    }

                    if (path_x->cwin > path_x->bytes_in_transit) {
                        /* if present, send tls data */
                        if (tls_ready) {
                            ret = picoquic_prepare_crypto_hs_frame(cnx, 3, &bytes[length],
                                                                    send_buffer_min_max - checksum_overhead - length, &data_bytes);

                            if (ret == 0) {
                                length += (uint32_t)data_bytes;
                                if (data_bytes > 0)
                                {
                                    packet->is_pure_ack = 0;
                                    packet->contains_crypto = 1;
                                    packet->is_congestion_controlled = 1;
                                }
                            }
                        }
                        /* if present, send path response. This ensures we send it on the right path */
                        if (path_x->challenge_response_to_send && send_buffer_min_max - checksum_overhead - length >= PICOQUIC_CHALLENGE_LENGTH + 1) {
                            /* This is not really clean, but it will work */
                            bytes[length] = picoquic_frame_type_path_response;
                            memcpy(&bytes[length+1], path_x->challenge_response, PICOQUIC_CHALLENGE_LENGTH);
                            path_x->challenge_response_to_send = 0;
                            length += PICOQUIC_CHALLENGE_LENGTH + 1;
                            packet->is_congestion_controlled = 1;
                        }
                        /* If present, send misc frame */
                        while (cnx->first_misc_frame != NULL) {
                            ret = picoquic_prepare_first_misc_frame(cnx, &bytes[length],
                                                                    send_buffer_min_max - checksum_overhead - length, &data_bytes);
                            if (ret == 0) {
                                length += (uint32_t)data_bytes;
                                packet->is_congestion_controlled = 1;
                            }
                            else {
                                if (ret == PICOQUIC_ERROR_FRAME_BUFFER_TOO_SMALL) {
                                    ret = 0;
                                }
                                break;
                            }
                        }
                        /* If necessary, encode the max data frame */
                        if (ret == 0 && 2 * cnx->data_received > cnx->maxdata_local) {
                            ret = picoquic_prepare_max_data_frame(cnx, 2 * cnx->data_received, &bytes[length],
                                                                    send_buffer_min_max - checksum_overhead - length, &data_bytes);

                            if (ret == 0) {
                                length += (uint32_t)data_bytes;
                                if (data_bytes > 0)
                                {
                                    packet->is_pure_ack = 0;
                                    packet->is_congestion_controlled = 1;
                                }
                            }
                            else if (ret == PICOQUIC_ERROR_FRAME_BUFFER_TOO_SMALL) {
                                ret = 0;
                            }
                        }
                        /* If necessary, encode the max stream data frames */
                        if (ret == 0) {
                            ret = picoquic_prepare_required_max_stream_data_frames(cnx, &bytes[length],
                                                                                    send_buffer_min_max - checksum_overhead - length, &data_bytes);
                            if (ret == 0) {
                                length += (uint32_t)data_bytes;
                                if (data_bytes > 0)
                                {
                                    packet->is_pure_ack = 0;
                                    packet->is_congestion_controlled = 1;
                                }
                            }
                        }

<<<<<<< HEAD
=======
                        size_t stream_bytes_max = picoquic_stream_bytes_max(cnx, send_buffer_min_max - checksum_overhead - length, header_length, bytes);
                        stream = picoquic_schedule_next_stream(cnx, stream_bytes_max, path_x);

>>>>>>> e3266d7d
                        /* Encode the stream frame, or frames */
                        while (stream != NULL) {
                            ret = picoquic_prepare_stream_frame(cnx, stream, &bytes[length],
                                                                stream_bytes_max, &data_bytes);
                            if (ret == 0) {
                                length += (uint32_t)data_bytes;
                                if (data_bytes > 0)
                                {
                                    packet->is_pure_ack = 0;
                                    packet->is_congestion_controlled = 1;
                                }

                                if (stream_bytes_max > checksum_overhead + length + 8) {
                                    stream_bytes_max = picoquic_stream_bytes_max(cnx, send_buffer_min_max - checksum_overhead - length, header_length, bytes);
                                    stream = picoquic_schedule_next_stream(cnx, stream_bytes_max, path_x);
                                } else {
                                    break;
                                }
                            } else if (ret == PICOQUIC_ERROR_FRAME_BUFFER_TOO_SMALL) {
                                ret = 0;
                                break;
                            }
                        }
                    }
                    if (length == 0 || length == header_length) {
                        /* Don't flood the network with packets! */
                        length = 0;
                        packet->offset = 0;
                    } else if (length > 0 && length != header_length && length + checksum_overhead <= PICOQUIC_RESET_PACKET_MIN_SIZE) {
                        uint32_t pad_size = PICOQUIC_RESET_PACKET_MIN_SIZE - checksum_overhead - length + 1;
                        for (uint32_t i = 0; i < pad_size; i++) {
                            bytes[length++] = 0;
                        }
                    }
                }
            }

        }
    }

    POP_LOG_CTX(cnx);
    protoop_save_outputs(cnx, path_x, length, header_length);
    return (protoop_arg_t) ret;
}


/* TODO FIXME packet should never be passed in this function, we should have a way to say send the retransmission now on the given path */
int picoquic_schedule_frames_on_path(picoquic_cnx_t *cnx, picoquic_packet_t *packet, size_t send_buffer_max, uint64_t current_time,
    picoquic_packet_t* retransmit_p, picoquic_path_t * from_path, char * reason, picoquic_path_t **path_x, uint32_t *length, uint32_t *header_length)
{
    
    protoop_arg_t outs[PROTOOPARGS_MAX];
    int ret = protoop_prepare_and_run_noparam(cnx, &PROTOOP_NOPARAM_SCHEDULE_FRAMES_ON_PATH, outs,
        packet, send_buffer_max, current_time, retransmit_p, from_path, reason);
    *path_x = (picoquic_path_t*) outs[0];
    *length = (uint32_t) outs[1];
    *header_length = (uint32_t) outs[2];
    return ret;
}

/**
 * cnx->protoop_inputv[0] = picoquic_path_t *path_x
 * cnx->protoop_inputv[1] = picoquic_packet_t* packet
 * cnx->protoop_inputv[2] = uint64_t current_time
 * cnx->protoop_inputv[3] = uint8_t* send_buffer
 * cnx->protoop_inputv[4] = size_t send_buffer_max
 * cnx->protoop_inputv[5] = size_t send_length
 *
 * Output: error code (int)
 * cnx->protoop_outputv[0] = size_t send_length
 * cnx->protoop_outputv[1] = picoquic_path_t *path_x
 */
protoop_arg_t prepare_packet_ready(picoquic_cnx_t *cnx)
{
    picoquic_path_t *path_x = (picoquic_path_t *) cnx->protoop_inputv[0];
    picoquic_packet_t* packet = (picoquic_packet_t *) cnx->protoop_inputv[1];
    uint64_t current_time = (uint64_t) cnx->protoop_inputv[2];
    uint8_t* send_buffer = (uint8_t *) cnx->protoop_inputv[3];
    size_t send_buffer_max = (size_t) cnx->protoop_inputv[4];
    /* Why do we keep this as regular int and not pointer? Because if we provide this to
     * an eBPF VM, there is no guarantee that this pointer will be part of context memory...
     */
    size_t send_length = (size_t) cnx->protoop_inputv[5];

    picoquic_packet_type_enum packet_type = picoquic_packet_1rtt_protected_phi0;
    picoquic_packet_context_enum pc = picoquic_packet_context_application;
    int timer_based_retransmit = 0;
    char* reason = NULL;

    LOG_EVENT(cnx, "TRANSPORT", "PREPARE_PACKET", "", "{\"type\": \"%s\"}", picoquic_log_ptype_name(packet_type));
    PUSH_LOG_CTX(cnx, "\"packet_type\": \"%s\"", picoquic_log_ptype_name(packet_type));

    /* We should be able to get the retransmission, no matter the path we look at */
    picoquic_packet_t* retransmit_p = NULL;
    picoquic_path_t * from_path = NULL;
    for (int i = 0; !retransmit_p && i < cnx->nb_paths; i++) {
        picoquic_path_t* orig_path = cnx->path[i];
        picoquic_packet_t* p = orig_path->pkt_ctx[pc].retransmit_oldest;
        while (p != NULL) {
            picoquic_packet_t* p_next = p->next_packet;
            int should_retransmit = 0;
            timer_based_retransmit = 0;
            reason = NULL;
            /* Get the packet type */

            should_retransmit = picoquic_retransmit_needed_by_packet(cnx, p, current_time, &timer_based_retransmit, &reason);

            if (should_retransmit == 0) {
                break;
            }

            /* We might need to retransmit, but should we really? If it is a pure ACK, don't */
            if (p->is_pure_ack) {
                picoquic_dequeue_retransmit_packet(cnx, p, p->is_pure_ack);
                p = p_next;
            } else {
                /* Ok, we found one! */
                retransmit_p = p;
                from_path = p->send_path;
                break;
            }
        }
    }

    int ret = 0;
    int is_cleartext_mode = 0;
    packet->contains_crypto = 0;
    packet->is_pure_ack = 1;
    int contains_crypto = 0;
    uint32_t header_length = 0;
    uint8_t* bytes = packet->bytes;
    uint32_t length = 0;
    uint32_t checksum_overhead = 0;
    uint32_t send_buffer_min_max = 0;

    /* Verify first that there is no need for retransmit or ack
     * on initial or handshake context. This does not deal with EOED packets,
     * as they are handled from within the general retransmission path */
    for (int i = 0; ret == 0 && length == 0 && i < cnx->nb_paths; i++) {
        path_x = cnx->path[i];
        checksum_overhead = picoquic_get_checksum_length(cnx, is_cleartext_mode);
        send_buffer_min_max = (send_buffer_max > path_x->send_mtu) ? path_x->send_mtu : (uint32_t)send_buffer_max;
        length = picoquic_prepare_packet_old_context(cnx, picoquic_packet_context_initial,
            path_x, packet, send_buffer_min_max, current_time, &header_length);

        if (length == 0) {
            length = picoquic_prepare_packet_old_context(cnx, picoquic_packet_context_handshake,
                path_x, packet, send_buffer_min_max, current_time, &header_length);
        }
    }

    if (length == 0) {
        packet->pc = pc;
        ret = picoquic_schedule_frames_on_path(cnx, packet, send_buffer_max, current_time, retransmit_p,
                                      from_path, reason, &path_x, &length, &header_length);

        if (cnx->cnx_state != picoquic_state_disconnected) {
            /* If necessary, encode and send the keep alive packet!
             * We only send keep alive packets when no other data is sent!
             */
            if (packet->is_pure_ack == 0)
            {
                cnx->latest_progress_time = current_time;
            }
            else if (
                cnx->keep_alive_interval != 0
                && cnx->latest_progress_time + cnx->keep_alive_interval <= current_time && length == 0) {
                length = picoquic_predict_packet_header_length(
                    cnx, packet_type, path_x);
                packet->ptype = packet_type;
                packet->pc = pc;
                packet->offset = length;
                header_length = length;
                packet->sequence_number = path_x->pkt_ctx[pc].send_sequence;
                packet->send_path = path_x;
                packet->send_time = current_time;
                bytes[length++] = picoquic_frame_type_ping;
                bytes[length++] = 0;
                cnx->latest_progress_time = current_time;
            }
        }
    }

    packet->contains_crypto = contains_crypto;

    picoquic_finalize_and_protect_packet(cnx, packet,
        ret, length, header_length, checksum_overhead,
        &send_length, send_buffer, send_buffer_min_max, path_x, current_time);

    if (send_length > 0) {
        path_x->ping_received = 0;
    }

    if ((queue_peek(cnx->reserved_frames) != NULL || queue_peek(cnx->retry_frames) != NULL) && path_x->cwin > path_x->bytes_in_transit && send_length > 0) {
        picoquic_reinsert_by_wake_time(cnx->quic, cnx, current_time);
    } else {
        picoquic_cnx_set_next_wake_time(cnx, current_time, length);
    }

    POP_LOG_CTX(cnx);
    protoop_save_outputs(cnx, send_length, path_x);

    return (protoop_arg_t) ret;
}

/*  Prepare the next packet to send when in one the ready states */
int picoquic_prepare_packet_ready(picoquic_cnx_t* cnx, picoquic_path_t ** path, picoquic_packet_t* packet,
    uint64_t current_time, uint8_t* send_buffer, size_t send_buffer_max, size_t* send_length)
{
    protoop_arg_t outs[PROTOOPARGS_MAX];
    int ret = (int) protoop_prepare_and_run_noparam(cnx, &PROTOOP_NOPARAM_PREPARE_PACKET_READY, outs,
        *path, packet, current_time, send_buffer, send_buffer_max, *send_length);
    *send_length = (size_t) outs[0];
    *path = (picoquic_path_t*) outs[1];
    return ret;
}

/* Prepare next packet to send, or nothing.. */
int picoquic_prepare_segment(picoquic_cnx_t* cnx, picoquic_path_t ** path, picoquic_packet_t* packet,
    uint64_t current_time, uint8_t* send_buffer, size_t send_buffer_max, size_t* send_length)
{
    int ret = 0;
  
    /* Check that the connection is still alive -- the timer is asymmetric, so client will drop faster */
    if ((cnx->cnx_state < picoquic_state_disconnecting && 
        current_time >= cnx->latest_progress_time && (current_time - cnx->latest_progress_time) >= (PICOQUIC_MICROSEC_SILENCE_MAX*(2 - cnx->client_mode))) ||
        (cnx->cnx_state < picoquic_state_client_ready &&
            current_time >= cnx->start_time + PICOQUIC_MICROSEC_HANDSHAKE_MAX))
    {
        /* Too long silence, break it. */
        picoquic_set_cnx_state(cnx, picoquic_state_disconnected);
        ret = PICOQUIC_ERROR_DISCONNECTED;
        if (cnx->callback_fn) {
            (cnx->callback_fn)(cnx, 0, NULL, 0, picoquic_callback_close, cnx->callback_ctx);
        }
    } else {
        /* Prepare header -- depend on connection state */
        /* TODO: 0-RTT work. */
        switch (cnx->cnx_state) {
        case picoquic_state_client_init:
        case picoquic_state_client_init_sent:
        case picoquic_state_client_init_resent:
        case picoquic_state_client_renegotiate:
        case picoquic_state_client_handshake_start:
        case picoquic_state_client_handshake_progress:
        case picoquic_state_client_almost_ready:
            ret = picoquic_prepare_packet_client_init(cnx, path, packet, current_time, send_buffer, send_buffer_max, send_length);
            break;
        case picoquic_state_server_almost_ready:
        case picoquic_state_server_init:
        case picoquic_state_server_handshake:
            ret = picoquic_prepare_packet_server_init(cnx, path, packet, current_time, send_buffer, send_buffer_max, send_length);
            break;
        case picoquic_state_client_ready:
        case picoquic_state_server_ready:
            ret = picoquic_prepare_packet_ready(cnx, path, packet, current_time, send_buffer, send_buffer_max, send_length);
            break;
        case picoquic_state_handshake_failure:
        case picoquic_state_disconnecting:
        case picoquic_state_closing_received:
        case picoquic_state_closing:
        case picoquic_state_draining:
            ret = picoquic_prepare_packet_closing(cnx, path, packet, current_time, send_buffer, send_buffer_max, send_length);
            break;
        case picoquic_state_disconnected:
            ret = PICOQUIC_ERROR_DISCONNECTED;
            break;
        case picoquic_state_client_retry_received:
            DBG_PRINTF("Unexpected connection state: %d\n", cnx->cnx_state);
            ret = PICOQUIC_ERROR_UNEXPECTED_STATE;
            break;
        default:
            DBG_PRINTF("Unexpected connection state: %d\n", cnx->cnx_state);
            ret = PICOQUIC_ERROR_UNEXPECTED_STATE;
            break;
        }
    }

    if (*send_length > 0 && *path) {
        (*path)->nb_pkt_sent++;
    }

    return ret;
}


/* Prepare next packet to send, or nothing.. */
int picoquic_prepare_packet(picoquic_cnx_t* cnx,
    uint64_t current_time, uint8_t* send_buffer, size_t send_buffer_max, size_t* send_length, picoquic_path_t **path)
{
    int ret = 0;
    picoquic_packet_t * packet = NULL;

    *send_length = 0;

    while (ret == 0)
    {
        size_t available = send_buffer_max;
        size_t segment_length = 0;

        /* TODO cope with different path mtus */
        picoquic_path_t* path_x = cnx->path[0];
        if (*send_length > 0) {
            send_buffer_max = path_x->send_mtu;

            if (send_buffer_max < *send_length + PICOQUIC_MIN_SEGMENT_SIZE) {
                break;
            }
            else {
                available = send_buffer_max - *send_length;
            }
        }

        packet = picoquic_create_packet(cnx);

        if (packet == NULL) {
            ret = PICOQUIC_ERROR_MEMORY;
            break;
        }
        else {
            ret = picoquic_prepare_segment(cnx, path, packet, current_time,
                send_buffer + *send_length, available, &segment_length);

            if (ret == 0) {
                *send_length += segment_length;
                if (packet->length == 0 ||
                    packet->ptype == picoquic_packet_1rtt_protected_phi0 ||
                    packet->ptype == picoquic_packet_1rtt_protected_phi1) {
                    if (packet->length == 0) {
                        free(packet);
                        packet = NULL;
                    }
                    break;
                } else {
                    LOG_EVENT(cnx, "TRANSPORT", "PACKET_PREPARED", "", "{\"type\": \"%s\", \"pn\": %lu, \"path\": \"%p\"}", picoquic_log_ptype_name(packet->ptype), packet->sequence_number, packet->send_path);
                }
            } else {
                free(packet);
                packet = NULL;

                if (*send_length != 0){
                    ret = 0;
                }
                break;
            }
        }
    }

    return ret;
}

int picoquic_close(picoquic_cnx_t* cnx, uint16_t reason_code)
{
    int ret = 0;

    if (cnx->cnx_state == picoquic_state_server_ready || cnx->cnx_state == picoquic_state_client_ready) {
        picoquic_set_cnx_state(cnx, picoquic_state_disconnecting);
        cnx->application_error = reason_code;
    } else if (cnx->cnx_state < picoquic_state_client_ready) {
        picoquic_set_cnx_state(cnx, picoquic_state_handshake_failure);
        cnx->application_error = reason_code;
    } else {
        ret = -1;
    }
    cnx->offending_frame_type = 0;

    picoquic_cnx_set_next_wake_time(cnx, picoquic_get_quic_time(cnx->quic), 1);

    return ret;
}

void sender_register_noparam_protoops(picoquic_cnx_t *cnx)
{
    register_noparam_protoop(cnx, &PROTOOP_NOPARAM_GET_DESTINATION_CONNECTION_ID, &get_destination_connection_id);

    register_noparam_protoop(cnx, &PROTOOP_NOPARAM_SET_NEXT_WAKE_TIME, &set_next_wake_time);

    /** \todo Refactor API */
    register_noparam_protoop(cnx, &PROTOOP_NOPARAM_PREPARE_PACKET_READY, &prepare_packet_ready);

    register_noparam_protoop(cnx, &PROTOOP_NOPARAM_SELECT_SENDING_PATH, &select_sending_path);

    register_noparam_protoop(cnx, &PROTOOP_NOPARAM_SCHEDULE_FRAMES_ON_PATH, &schedule_frames_on_path);
    register_noparam_protoop(cnx, &PROTOOP_NOPARAM_SCHEDULER_WRITE_NEW_FRAMES, &scheduler_write_new_frames);

    register_noparam_protoop(cnx, &PROTOOP_NOPARAM_RETRANSMIT_NEEDED, &retransmit_needed);
    register_noparam_protoop(cnx, &PROTOOP_NOPARAM_RETRANSMIT_NEEDED_BY_PACKET, &retransmit_needed_by_packet);
    register_noparam_protoop(cnx, &PROTOOP_NOPARAM_PREDICT_PACKET_HEADER_LENGTH, &predict_packet_header_length);
    register_noparam_protoop(cnx, &PROTOOP_NOPARAM_GET_CHECKSUM_LENGTH, &get_checksum_length);
    register_noparam_protoop(cnx, &PROTOOP_NOPARAM_DEQUEUE_RETRANSMIT_PACKET, &dequeue_retransmit_packet);
    register_noparam_protoop(cnx, &PROTOOP_NOPARAM_DEQUEUE_RETRANSMITTED_PACKET, &dequeue_retransmitted_packet);
    register_noparam_protoop(cnx, &PROTOOP_NOPARAM_PREPARE_PACKET_OLD_CONTEXT, &prepare_packet_old_context);
    register_noparam_protoop(cnx, &PROTOOP_NOPARAM_PREPARE_MTU_PROBE, &prepare_mtu_probe);
    register_noparam_protoop(cnx, &PROTOOP_NOPARAM_FINALIZE_AND_PROTECT_PACKET, &finalize_and_protect_packet);
    register_noparam_protoop(cnx, &PROTOOP_NOPARAM_HAS_CONGESTION_CONTROLLED_PLUGIN_FRAMEMS_TO_SEND, &has_congestion_controlled_plugin_frames_to_send);
}<|MERGE_RESOLUTION|>--- conflicted
+++ resolved
@@ -123,11 +123,7 @@
             }
         }
 
-<<<<<<< HEAD
-        LOG_EVENT(cnx, "APPLICATION", "ADD_TO_STREAM", "", "{\"stream\": \"%p\", \"stream_id\": %lu, \"data_ptr\": \"%p\", \"length\": %lu, \"fin\": %d}", stream, stream->stream_id, data, length, set_fin);
-=======
         LOG_EVENT(cnx, "APPLICATION", "ADD_TO_STREAM", "", "{\"stream\": \"%p\", \"stream_id\": %lu, \"data_ptr\": \"%p\", \"length\": %lu, \"fin\": %d, \"queued_size\": %lu}", stream, stream->stream_id, data, length, set_fin, stream->sending_offset - stream->sent_offset);
->>>>>>> e3266d7d
 
         picoquic_cnx_set_next_wake_time(cnx, picoquic_get_quic_time(cnx->quic), 1);
     }
@@ -469,11 +465,7 @@
     /* Using encryption, the "payload" length also includes the encrypted packet length */
     picoquic_update_payload_length(send_buffer, pn_offset, h_length - pn_length, length + aead_checksum_length);
 
-<<<<<<< HEAD
-    {
-=======
     LOG {
->>>>>>> e3266d7d
         picoquic_connection_id_t dest_cnx_id = *(picoquic_get_destination_connection_id(cnx, ptype, path_x));
         char dest_id_str[(dest_cnx_id.id_len) + 1];
         snprintf_bytes(dest_id_str, (dest_cnx_id.id_len * 2) + 1, dest_cnx_id.id, dest_cnx_id.id_len);
@@ -482,11 +474,7 @@
 
         if (ptype == picoquic_packet_1rtt_protected_phi0 || ptype == picoquic_packet_1rtt_protected_phi1) {
             LOG_EVENT(cnx, "TRANSPORT", "SHORT_HEADER_CREATED", "", "{\"type\": \"%s\", \"dcid\": \"%s\", \"pn\": %lu, \"payload_length\": %d}", picoquic_log_ptype_name(ptype), dest_id_str, sequence_number, payload_length);
-<<<<<<< HEAD
-        } else {
-=======
         } else LOG {
->>>>>>> e3266d7d
             char srce_id_str[(path_x->local_cnxid.id_len) + 1];
             snprintf_bytes(srce_id_str, (path_x->local_cnxid.id_len * 2) + 1, path_x->local_cnxid.id, path_x->local_cnxid.id_len);
 
@@ -2684,11 +2672,7 @@
             }
             /* Update queued bytes counter */
             queued_bytes += block->total_bytes;
-<<<<<<< HEAD
-            {
-=======
             LOG {
->>>>>>> e3266d7d
                 char ftypes_str[250];
                 size_t ftypes_ofs = 0;
                 for (int i = 0; i < block->nb_frames; i++) {
@@ -2717,11 +2701,7 @@
             }
             /* Update queued bytes counter */
             queued_bytes += block->total_bytes;
-<<<<<<< HEAD
-            {
-=======
             LOG {
->>>>>>> e3266d7d
                 char ftypes_str[250];
                 size_t ftypes_ofs = 0;
                 for (int i = 0; i < block->nb_frames; i++) {
@@ -2775,28 +2755,17 @@
     uint32_t header_length = 0;
     uint8_t* bytes = packet->bytes;
     picoquic_packet_type_enum packet_type = picoquic_packet_1rtt_protected_phi0;
-<<<<<<< HEAD
 
     /* TODO: manage multiple streams. */
     picoquic_stream_head* stream = NULL;
     int tls_ready = picoquic_is_tls_stream_ready(cnx);
     stream = picoquic_find_ready_stream(cnx);
 
-=======
-
-    /* TODO: manage multiple streams. */
-    picoquic_stream_head* stream = NULL;
-    int tls_ready = picoquic_is_tls_stream_ready(cnx);
-    stream = picoquic_find_ready_stream(cnx);
->>>>>>> e3266d7d
 
     /* First enqueue frames that can be fairly sent, if any */
     /* Only schedule new frames if there is no planned frames */
     if (queue_peek(cnx->reserved_frames) == NULL) {
-<<<<<<< HEAD
-=======
         stream = picoquic_schedule_next_stream(cnx, send_buffer_min_max - checksum_overhead - length, path_x);
->>>>>>> e3266d7d
         picoquic_frame_fair_reserve(cnx, path_x, stream, send_buffer_min_max - checksum_overhead - length);
     }
 
@@ -2968,12 +2937,9 @@
                             }
                         }
 
-<<<<<<< HEAD
-=======
                         size_t stream_bytes_max = picoquic_stream_bytes_max(cnx, send_buffer_min_max - checksum_overhead - length, header_length, bytes);
                         stream = picoquic_schedule_next_stream(cnx, stream_bytes_max, path_x);
 
->>>>>>> e3266d7d
                         /* Encode the stream frame, or frames */
                         while (stream != NULL) {
                             ret = picoquic_prepare_stream_frame(cnx, stream, &bytes[length],
