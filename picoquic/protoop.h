--- conflicted
+++ resolved
@@ -61,13 +61,13 @@
 static const protoop_id_t PROTOOP_PARAM_PROCESS_FRAME = "process_frame";
 
 /**
-<<<<<<< HEAD
  * Returns whether the frame type provided as parameter is subject to congestion control.
  *
  * \return \b bool 0 iff not congestion controlled
  */
 static const protoop_id_t PROTOOP_PARAM_IS_FRAME_CONGESTION_CONTROLLED = "is_frame_congestion_controlled";
-=======
+
+/**
  * Write the frame whose the type is provided as parameter.
  * \param[in] bytes \b uint8_t* Pointer to the start of the buffer to write
  * \param[in] bytes_max <b> const uint8_t* </b> Pointer to the end of the buffer to write
@@ -78,7 +78,6 @@
  * \param[out] consumed \b int The number of bytes written in \p bytes
  */
 static const protoop_id_t PROTOOP_PARAM_WRITE_FRAME = "write_frame";
->>>>>>> d4d21a16
 
 /* @} */ 
 
