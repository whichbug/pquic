--- conflicted
+++ resolved
@@ -71,12 +71,7 @@
  * Write the frame whose the type is provided as parameter.
  * \param[in] bytes \b uint8_t* Pointer to the start of the buffer to write
  * \param[in] bytes_max <b> const uint8_t* </b> Pointer to the end of the buffer to write
-<<<<<<< HEAD
  * \param[in] frame_ctx \b void* The context of the frame to write. If not NULL, it has to be allocated in context memory and has to be free'd.
- * \param[in] consumed \b int Current value of consumed
-=======
- * \param[in] frame_ctx \b void* The context of the frame to write. If no NULL, it has to be allocated in context memory and has to be free'd.
->>>>>>> aeebc7cd
  * 
  * \return \b int Error code, 0 iff everything was fine
  * \param[out] consumed \b int The number of bytes written in \p bytes
