/*
* Author: Christian Huitema
* Copyright (c) 2017, Private Octopus, Inc.
* All rights reserved.
*
* Permission to use, copy, modify, and distribute this software for any
* purpose with or without fee is hereby granted, provided that the above
* copyright notice and this permission notice appear in all copies.
*
* THIS SOFTWARE IS PROVIDED BY THE COPYRIGHT HOLDERS AND CONTRIBUTORS "AS IS" AND
* ANY EXPRESS OR IMPLIED WARRANTIES, INCLUDING, BUT NOT LIMITED TO, THE IMPLIED
* WARRANTIES OF MERCHANTABILITY AND FITNESS FOR A PARTICULAR PURPOSE ARE
* DISCLAIMED. IN NO EVENT SHALL Private Octopus, Inc. BE LIABLE FOR ANY
* DIRECT, INDIRECT, INCIDENTAL, SPECIAL, EXEMPLARY, OR CONSEQUENTIAL DAMAGES
* (INCLUDING, BUT NOT LIMITED TO, PROCUREMENT OF SUBSTITUTE GOODS OR SERVICES;
* LOSS OF USE, DATA, OR PROFITS; OR BUSINESS INTERRUPTION) HOWEVER CAUSED AND
* ON ANY THEORY OF LIABILITY, WHETHER IN CONTRACT, STRICT LIABILITY, OR TORT
* (INCLUDING NEGLIGENCE OR OTHERWISE) ARISING IN ANY WAY OUT OF THE USE OF THIS
* SOFTWARE, EVEN IF ADVISED OF THE POSSIBILITY OF SUCH DAMAGE.
*/

/*
 * Processing of an incoming packet.
 * - Has to find the proper context, based on either the 64 bit context ID
 *   or a combination of source address, source port and partial context value.
 * - Has to find the sequence number, based on partial values and windows.
 * - For initial packets, has to perform version checks.
 */

#include "fnv1a.h"
#include "picoquic_internal.h"
#include "tls_api.h"
#include <stdint.h>
#include <stdlib.h>
#include <string.h>
#include "plugin.h"
#include "memory.h"
#include "logger.h"

/*
 * The new packet header parsing is version dependent
 */

int picoquic_parse_packet_header(
    picoquic_quic_t* quic,
    uint8_t* bytes,
    uint32_t length,
    struct sockaddr* addr_from,
    picoquic_packet_header* ph,
    picoquic_cnx_t** pcnx,
    int receiving)
{
    int ret = 0;
    uint8_t local_ctx_length = (quic == NULL) ? 0 : quic->local_ctx_length;

    /* Initialize the PH structure to zero, but version index to -1 (error) */
    memset(ph, 0, sizeof(picoquic_packet_header));
    ph->version_index = -1;

    /* Is this a long header of a short header? -- in any case, we need at least 17 bytes */
    if ((bytes[0] & 0x80) == 0x80) {
        if (length < 6) {
            ret = -1;
        } else {
            uint8_t l_dest_id, l_srce_id;
            /* The bytes at position 1..4 describe the version */
            ph->vn = PICOPARSE_32(bytes + 1);
            /* Obtain the connection ID lengths from the byte following the version */
            picoquic_parse_packet_header_cnxid_lengths(bytes[5], &l_dest_id, &l_srce_id);
            /* Required length: 
             * (packet type(1) + version number(4) + cid_lengths(1) = 6,
             * cid lengths,
             * sequence number (4) */
            if (6 + l_dest_id + l_srce_id + 4 > (int) length) {
                /* malformed packet */
                ret = -1;
            }
            else {
                ph->offset = 6;
                ph->offset += picoquic_parse_connection_id(bytes + ph->offset, l_dest_id, &ph->dest_cnx_id);
                ph->offset += picoquic_parse_connection_id(bytes + ph->offset, l_srce_id, &ph->srce_cnx_id);

                /* Not applicable for long packets. */
                ph->has_spin_bit = 0;
                ph->spin = 0;
                
                if (ph->vn == 0) {
                    /* VN = zero identifies a version negotiation packet */
                    ph->ptype = picoquic_packet_version_negotiation;
                    ph->pc = picoquic_packet_context_initial;
                    ph->payload_length = (uint16_t) ((length > ph->offset) ? length - ph->offset : 0);

                    if (*pcnx == NULL && quic != NULL) {
                        /* The version negotiation should always include the cnx-id sent by the client */
                        if (ph->dest_cnx_id.id_len > 0) {
                            *pcnx = picoquic_cnx_by_id(quic, ph->dest_cnx_id);
                        }
                        else {
                            *pcnx = picoquic_cnx_by_net(quic, addr_from);

                            if (*pcnx != NULL && (*pcnx)->path[0]->local_cnxid.id_len != 0) {
                                *pcnx = NULL;
                            }
                        }
                    }
                }
                else {
                    char context_by_addr = 0;
                    uint64_t payload_length = 0;
                    uint64_t pn_length_clear = 0;  
                    uint32_t var_length = 0; 

                    ph->version_index = picoquic_get_version_index(ph->vn);

                    if (ph->version_index >= 0) {
                        /* If the version is supported now, the format field in the version table
                        * describes the encoding. */
                        switch (picoquic_supported_versions[ph->version_index].version_header_encoding) {
                        case picoquic_version_header_13:
                            switch (bytes[0]) {
                            case 0xFF: 
                            {
                                /* special case of the initial packets. They contain a retry token between the header
                                * and the encrypted payload */
                                uint64_t tok_len = 0;
                                size_t l_tok_len = picoquic_varint_decode(bytes + ph->offset, length - ph->offset, &tok_len);

                                ph->ptype = picoquic_packet_initial;
                                ph->pc = picoquic_packet_context_initial;
                                ph->epoch = 0;
                                if (l_tok_len == 0) {
                                    /* packet is malformed */
                                    ph->offset = length;
                                    ph->ptype = picoquic_packet_error;
                                    ph->pc = 0;
                                }
                                else {
                                    ph->token_length = (uint32_t)tok_len;
                                    ph->token_offset = ph->offset + (uint32_t)l_tok_len;
                                    ph->offset += (uint32_t)(l_tok_len + (size_t)tok_len);
                                }

                                break;
                            }
                            case 0xFE:
                                ph->ptype = picoquic_packet_retry;
                                ph->pc = picoquic_packet_context_initial;
                                ph->epoch = 0;
                                break;
                            case 0xFD:
                                ph->ptype = picoquic_packet_handshake;
                                ph->pc = picoquic_packet_context_handshake;
                                ph->epoch = 2;
                                break;
                            case 0xFC:
                                ph->ptype = picoquic_packet_0rtt_protected;
                                ph->pc = picoquic_packet_context_application;
                                ph->epoch = 1;
                                break;
                            default:
                                ph->offset = length;
                                ph->ptype = picoquic_packet_error;
                                ph->pc = 0;
                                break;
                            }
                            break;
                        default:
                            /* version is not supported */
                            DBG_PRINTF("Version (%x) is recognized but encoding not supported\n", ph->vn);
                            ph->ptype = picoquic_packet_error;
                            ph->version_index = -1;
                            ph->pc = 0;
                            break;
                        }
                    }

                    if (ph->ptype == picoquic_packet_retry) {
                        /* No segment length or sequence number in retry packets */
                        if (length > ph->offset) {
                            payload_length = (uint16_t)length - ph->offset;
                        }
                        else {
                            payload_length = 0;
                            ph->ptype = picoquic_packet_error;
                        }
                    } else {
                        if (ph->offset < length) {
                            var_length = (uint32_t)picoquic_varint_decode(bytes + ph->offset,
                                length - ph->offset, &payload_length);
                        }

                        if (var_length <= 0 || ph->offset + var_length + pn_length_clear + payload_length > length ||
                            ph->version_index < 0) {
                            ph->ptype = picoquic_packet_error;
                            ph->payload_length = (uint16_t)((length > ph->offset) ? length - ph->offset : 0);
                        }
                        if (var_length <= 0 || ph->offset + var_length + pn_length_clear + payload_length > length ||
                            ph->version_index < 0) {
                            ph->ptype = picoquic_packet_error;
                            ph->payload_length = (uint16_t)((length > ph->offset) ? length - ph->offset : 0);
                        }
                    }
                    
                    if (ph->ptype != picoquic_packet_error)
                    {
                        ph->payload_length = (uint16_t)payload_length;
                        ph->offset += var_length;
                        ph->pn_offset = ph->offset;

                        /* Retrieve the connection context */
                        if (*pcnx == NULL && quic != NULL) {
                            *pcnx = picoquic_cnx_by_id(quic, ph->dest_cnx_id);

                            /* TODO: something for the case of client initial, e.g. source IP + initial CNX_ID */
                            if (*pcnx == NULL) {
                                *pcnx = picoquic_cnx_by_net(quic, addr_from);

                                if (*pcnx != NULL)
                                {
                                    context_by_addr = 1;
                                }
                            }
                        }

                        /* If the context was found by using `addr_from`, but the packet type
                         * does not allow that, reset the context to NULL. */
                        if (context_by_addr)
                        {
                            if (ph->ptype == picoquic_packet_initial || ph->ptype == picoquic_packet_0rtt_protected)
                            {
                                if (picoquic_compare_connection_id(&(*pcnx)->initial_cnxid, &ph->dest_cnx_id) != 0) {
                                    *pcnx = NULL;
                                }
                            } else {
                                *pcnx = NULL;
                            }
                        }
                    }
                }
            }
        }
    } else {
        /* If this is a short header, it should be possible to retrieve the connection
         * context. This depends on whether the quic context requires cnx_id or not.
         */
         uint8_t cnxid_length = (receiving == 0 && *pcnx != NULL) ? (*pcnx)->path[0]->remote_cnxid.id_len : local_ctx_length;
         ph->pc = picoquic_packet_context_application;

         if ((int)length >= 1 + cnxid_length) {
             /* We can identify the connection by its ID */
             ph->offset = (uint32_t)( 1 + picoquic_parse_connection_id(bytes + 1, cnxid_length, &ph->dest_cnx_id));
             /* TODO: should consider using combination of CNX ID and ADDR_FROM */
             if (*pcnx == NULL && quic != NULL)
             {
                 if (local_ctx_length > 0) {
                     *pcnx = picoquic_cnx_by_id(quic, ph->dest_cnx_id);
                 }
                 else {
                     *pcnx = picoquic_cnx_by_net(quic, addr_from);
                 }
             }
         } else {
             ph->ptype = picoquic_packet_error;
             ph->offset = length;
             ph->payload_length = 0;
         }
         
         if (*pcnx != NULL) {
             ph->epoch = 3;
             ph->version_index = (*pcnx)->version_index;
             /* If the connection is identified, decode the short header per version ID */
             switch (picoquic_supported_versions[ph->version_index].version_header_encoding) {
             case picoquic_version_header_13:
                 if ((bytes[0] & 0x40) == 0) {
                     ph->ptype = picoquic_packet_1rtt_protected_phi0;
                 }
                 else {
                     ph->ptype = picoquic_packet_1rtt_protected_phi1;
                 }
                 ph->has_spin_bit = 1;
                 ph->spin = (bytes[0] >> 2) & 1;
                 ph->spin_vec = bytes[0] & 0x03 ;

                 ph->pn_offset = ph->offset;
                 ph->pn = 0;
                 ph->pnmask = 0;
                 break;
             }

             if (length < ph->offset) {
                 ret = -1;
                 ph->payload_length = 0;
             } else {
                 ph->payload_length = (uint16_t)(length - ph->offset);
             }
         } else {
             /* This may be a packet to a forgotten connection */
             if ((bytes[0] & 0x40) == 0) {
                 ph->ptype = picoquic_packet_1rtt_protected_phi0;
             }
             else {
                 ph->ptype = picoquic_packet_1rtt_protected_phi1;
             }
             ph->payload_length = (uint16_t)((length > ph->offset)?length - ph->offset:0);
         }
    }

    return ret;
}

/* The packet number logic */
uint64_t picoquic_get_packet_number64(uint64_t highest, uint64_t mask, uint32_t pn)
{
    uint64_t expected = highest + 1;
    uint64_t not_mask_plus_one = (~mask) + 1;
    uint64_t pn64 = (expected & mask) | pn;

    if (pn64 < expected) {
        uint64_t delta1 = expected - pn64;
        uint64_t delta2 = not_mask_plus_one - delta1;
        if (delta2 < delta1) {
            pn64 += not_mask_plus_one;
        }
    } else {
        uint64_t delta1 = pn64 - expected;
        uint64_t delta2 = not_mask_plus_one - delta1;

        if (delta2 <= delta1 && (pn64 & mask) > 0) {
            /* Out of sequence packet from previous roll */
            pn64 -= not_mask_plus_one;
        }
    }

    return pn64;
}

/*
 * Decrypt the incoming packet.
 * Apply packet number decryption. This may require updating the 
 * sequence number and the offset 
 */
size_t  picoquic_decrypt_packet(picoquic_cnx_t* cnx,
    uint8_t* bytes, size_t packet_length, picoquic_packet_header* ph, 
    void * pn_enc, void* aead_context, int * already_received, picoquic_path_t* path_from)
{
    size_t decoded;
    size_t length = ph->offset + ph->payload_length; /* this may change after decrypting the PN */

    /* Might happen if the CID is not the one expected */
    if (!path_from) {
        path_from = cnx->path[0];
    }

    if (already_received != NULL) {
        *already_received = 0;
    }
    
    if (pn_enc != NULL)
    {
        /* The header length is not yet known, will only be known after the sequence number is decrypted */
        size_t encrypted_length = 4;
        size_t sample_offset = ph->pn_offset + encrypted_length;
        size_t sample_size = picoquic_pn_iv_size(pn_enc);
        uint8_t decoded_pn_bytes[4];

        if (sample_offset + sample_size > length)
        {
            sample_offset = length - sample_size;
            if (ph->pn_offset < sample_offset) {
                encrypted_length = sample_offset - ph->pn_offset;
            }
            else {
                encrypted_length = 0;
            }
        }
        if (encrypted_length > 0)
        {
            /* Decode */
            picoquic_pn_encrypt(pn_enc, bytes + sample_offset, decoded_pn_bytes, bytes + ph->pn_offset, encrypted_length);
            /* Packet encoding is varint, specialized for sequence number */
            switch (decoded_pn_bytes[0] & 0xC0) {
            case 0x00:
            case 0x40: /* single byte encoding */
                ph->pn = decoded_pn_bytes[0] & 0x7F;
                ph->pnmask = 0xFFFFFFFFFFFFFF80ull;
                ph->offset = ph->pn_offset + 1;
                ph->payload_length -= 1;
                break;
            case 0x80: /* two byte encoding */
                ph->pn = (PICOPARSE_16(decoded_pn_bytes)) & 0x3FFF;
                ph->pnmask = 0xFFFFFFFFFFFFC000ull;
                ph->offset = ph->pn_offset + 2;
                ph->payload_length -= 2;
                break;
            case 0xC0:
                ph->pn = (PICOPARSE_32(decoded_pn_bytes)) & 0x3FFFFFFF;
                ph->pnmask = 0xFFFFFFFFC0000000ull;
                ph->offset = ph->pn_offset + 4;
                ph->payload_length -= 4;
                break;
            }

            if (ph->offset > ph->pn_offset) {
                memcpy(bytes + ph->pn_offset, decoded_pn_bytes, ph->offset - ph->pn_offset);
            }
        }
        else {
            /* Invalid packet format. Avoid crash! */
            ph->pn = 0xFFFFFFFF;
            ph->pnmask = 0xFFFFFFFF00000000ull;
            ph->offset = ph->pn_offset;

            DBG_PRINTF("Invalid packet format, type: %d, epoch: %d, pc: %d, pn: %d\n",
                ph->ptype, ph->epoch, ph->pc, (int)ph->pn);
        }
    }
    else {
        /* The pn_enc algorithm was not initialized. Avoid crash! */
        ph->pn = 0xFFFFFFFF;
        ph->pnmask = 0xFFFFFFFF00000000ull;
        ph->offset = ph->pn_offset;

        DBG_PRINTF("PN dec not ready, type: %d, epoch: %d, pc: %d, pn: %d\n",
            ph->ptype, ph->epoch, ph->pc, (int)ph->pn);
    }

    /* Build a packet number to 64 bits */
    ph->pn64 = picoquic_get_packet_number64(
        (already_received==NULL)?path_from->pkt_ctx[ph->pc].send_sequence:
        path_from->pkt_ctx[ph->pc].first_sack_item.end_of_sack_range, ph->pnmask, ph->pn);

    LOG {
        char dest_id_str[(ph->dest_cnx_id.id_len * 2) + 1];
        snprintf_bytes(dest_id_str, (ph->dest_cnx_id.id_len * 2) + 1, ph->dest_cnx_id.id, ph->dest_cnx_id.id_len);
        if (ph->ptype == picoquic_packet_1rtt_protected_phi0 || ph->ptype == picoquic_packet_1rtt_protected_phi1) {
            LOG_EVENT(cnx, "TRANSPORT", "SHORT_HEADER_PARSED", "", "{\"type\": \"%s\", \"dcid\": \"%s\", \"pn\": %lu, \"payload_length\": %d}", picoquic_log_ptype_name(ph->ptype), dest_id_str, ph->pn64, ph->payload_length);
        } else if (ph->ptype != picoquic_packet_version_negotiation && ph->ptype != picoquic_packet_retry) {
            char srce_id_str[(ph->srce_cnx_id.id_len) + 1];
            snprintf_bytes(srce_id_str, (ph->srce_cnx_id.id_len * 2) + 1, ph->srce_cnx_id.id, ph->srce_cnx_id.id_len);
            LOG_EVENT(cnx, "TRANSPORT", "LONG_HEADER_PARSED", "", "{\"type\": \"%s\", \"dcid\": \"%s\", \"scid\": \"%s\", \"pn\": %lu, \"payload_length\": %d}", picoquic_log_ptype_name(ph->ptype), dest_id_str, srce_id_str, ph->pn64, ph->payload_length);
        } else {
            // TODO: vneg
        }
    }


    /* verify that the packet is new */
    if (already_received != NULL && picoquic_is_pn_already_received(path_from, ph->pc, ph->pn64) != 0) {
        /* Set error type: already received */
        *already_received = 1;
    } 
    
    /* by conventions, values larger than input indicate error */
    decoded = picoquic_aead_decrypt_generic(bytes + ph->offset,
                bytes + ph->offset, ph->payload_length, ph->pn64, bytes, ph->offset, aead_context);

    return decoded;
}

/**
 * See PROTOOP_NOPARAM_GET_INCOMING_PATH
 */
protoop_arg_t get_incoming_path(picoquic_cnx_t* cnx)
{
    picoquic_packet_header* ph = (picoquic_packet_header*) cnx->protoop_inputv[0];
    picoquic_path_t* path_from = NULL;

    if (picoquic_compare_connection_id(&ph->dest_cnx_id, &cnx->initial_cnxid) == 0 ||
        picoquic_compare_connection_id(&ph->dest_cnx_id, &cnx->path[0]->local_cnxid) == 0) {
        path_from = cnx->path[0];
    }

    return (protoop_arg_t) path_from;
}

picoquic_path_t* picoquic_get_incoming_path(
    picoquic_cnx_t* cnx,
    picoquic_packet_header* ph)
{
    return (picoquic_path_t*) protoop_prepare_and_run_noparam(cnx, &PROTOOP_NOPARAM_GET_INCOMING_PATH, NULL,
        ph);
}

int picoquic_parse_header_and_decrypt(
    picoquic_quic_t* quic,
    uint8_t* bytes,
    uint32_t length,
    uint32_t packet_length,
    struct sockaddr* addr_from,
    uint64_t current_time,
    picoquic_packet_header* ph,
    picoquic_cnx_t** pcnx,
    uint32_t * consumed,
    int * new_context_created)
{
    /* Parse the clear text header. Ret == 0 means an incorrect packet that could not be parsed */
    int already_received = 0;
    size_t decoded_length = 0;
    int ret = picoquic_parse_packet_header(quic, bytes, length, addr_from, ph, pcnx, 1);

    if (ret == 0) {
        /* TODO: clarify length, payload length, packet length -- special case of initial packet */
        length = ph->offset + ph->payload_length;
        *consumed = length;

        if (*pcnx == NULL && ph->ptype == picoquic_packet_initial) {
            /* Create a connection context if the CI is acceptable */
            if (packet_length < PICOQUIC_ENFORCED_INITIAL_MTU) {
                /* Unexpected packet. Reject, drop and log. */
                ret = PICOQUIC_ERROR_INITIAL_TOO_SHORT;
            }
            else {
                /* if listening is OK, listen */
                *pcnx = picoquic_create_cnx(quic, ph->dest_cnx_id, ph->srce_cnx_id, addr_from, current_time, ph->vn, NULL, NULL, 0);
                *new_context_created = (*pcnx == NULL) ? 0 : 1;
            }
        }

        /* TODO: replace switch by reference to epoch */

        if (*pcnx != NULL) {
            picoquic_path_t* path_from = picoquic_get_incoming_path(*pcnx, ph);
            switch (ph->ptype) {
            case picoquic_packet_version_negotiation:
                /* Packet is not encrypted */
                break;
            case picoquic_packet_initial:
                decoded_length = picoquic_decrypt_packet(*pcnx, bytes, packet_length, ph,
                    (*pcnx)->crypto_context[0].pn_dec,
                    (*pcnx)->crypto_context[0].aead_decrypt, &already_received, path_from);
                length = ph->offset + ph->payload_length;
                *consumed = length;
                break;
            case picoquic_packet_retry:
                /* packet is not encrypted, no sequence number. */
                ph->pn = 0;
                ph->pn64 = 0;
                ph->pnmask = 0;
                decoded_length = ph->payload_length;
                break;
            case picoquic_packet_handshake:
                decoded_length = picoquic_decrypt_packet(*pcnx, bytes, length, ph,
                    (*pcnx)->crypto_context[2].pn_dec,
                    (*pcnx)->crypto_context[2].aead_decrypt, &already_received, path_from);
                break;
            case picoquic_packet_0rtt_protected:
                decoded_length = picoquic_decrypt_packet(*pcnx, bytes, length, ph,
                    (*pcnx)->crypto_context[1].pn_dec,
                    (*pcnx)->crypto_context[1].aead_decrypt, &already_received, path_from);
                break;
            case picoquic_packet_1rtt_protected_phi0:
            case picoquic_packet_1rtt_protected_phi1:
                /* TODO : roll key based on PHI */
                /* AEAD Decrypt, in place */
                decoded_length = picoquic_decrypt_packet(*pcnx, bytes, length, ph,
                    (*pcnx)->crypto_context[3].pn_dec,
                    (*pcnx)->crypto_context[3].aead_decrypt, &already_received, path_from);
                break;
            default:
                /* Packet type error. Log and ignore */
                ret = PICOQUIC_ERROR_DETECTED;
                break;
            }

            /* TODO: consider the error "too soon" */
            if (decoded_length > (length - ph->offset)) {
                ret = PICOQUIC_ERROR_AEAD_CHECK;
                if (*new_context_created) {
                    picoquic_delete_cnx(*pcnx);
                    *pcnx = NULL;
                    *new_context_created = 0;
                }
            }
            else if (already_received != 0) {
                ret = PICOQUIC_ERROR_DUPLICATE;
            }
            else {
                ph->payload_length = (uint16_t)decoded_length;
            }
        }
        else if (ph->ptype == picoquic_packet_1rtt_protected_phi0 ||
            ph->ptype == picoquic_packet_1rtt_protected_phi1)
        {
            /* This may be a stateles reset */
            *pcnx = picoquic_cnx_by_net(quic, addr_from);

            if (*pcnx != NULL && length >= PICOQUIC_RESET_PACKET_MIN_SIZE &&
                memcmp(bytes + length - PICOQUIC_RESET_SECRET_SIZE,
                (*pcnx)->path[0]->reset_secret, PICOQUIC_RESET_SECRET_SIZE) == 0) {
                ret = PICOQUIC_ERROR_STATELESS_RESET;
            }
            else {
                *pcnx = NULL;
            }
        }
    }

    return ret;
}

/*
 * Processing of a version renegotiation packet.
 *
 * From the specification: When the client receives a Version Negotiation packet 
 * from the server, it should select an acceptable protocol version. If the server
 * lists an acceptable version, the client selects that version and reattempts to
 * create a connection using that version. Though the contents of a packet might
 * not change in response to version negotiation, a client MUST increase the packet
 * number it uses on every packet it sends. Packets MUST continue to use long headers
 * and MUST include the new negotiated protocol version.
 */
int picoquic_incoming_version_negotiation(
    picoquic_cnx_t* cnx,
    uint8_t* bytes,
    uint32_t length,
    struct sockaddr* addr_from,
    picoquic_packet_header* ph,
    uint64_t current_time)
{
    /* Parse the content */
    int ret = -1;
#ifdef _WINDOWS
    UNREFERENCED_PARAMETER(addr_from);
#endif

    if (picoquic_compare_connection_id(&ph->dest_cnx_id, &cnx->path[0]->local_cnxid) != 0 || ph->vn != 0) {
        /* Packet that do not match the "echo" checks should be logged and ignored */
        ret = 0;
    } else {
        /* Trying to renegotiate the version, just ignore the packet if not good. */
        ret = picoquic_reset_cnx_version(cnx, bytes + ph->offset, length - ph->offset, current_time);
    }

    return ret;
}

/*
 * Send a version negotiation packet in response to an incoming packet
 * sporting the wrong version number.
 */

int picoquic_prepare_version_negotiation(
    picoquic_quic_t* quic,
    struct sockaddr* addr_from,
    struct sockaddr* addr_to,
    unsigned long if_index_to,
    picoquic_packet_header* ph)
{
    int ret = -1;
    picoquic_stateless_packet_t* sp = picoquic_create_stateless_packet(quic);

    if (sp != NULL) {
        uint8_t* bytes = sp->bytes;
        size_t byte_index = 0;

        /* Packet type set to random value for version negotiation */
        picoquic_public_random(bytes + byte_index, 1);
        bytes[byte_index++] |= 0x80;
        /* Set the version number to zero */
        picoformat_32(bytes + byte_index, 0);
        byte_index += 4;
        /* Encode the ID lengths */
        bytes[byte_index++] = picoquic_create_packet_header_cnxid_lengths(ph->srce_cnx_id.id_len, ph->dest_cnx_id.id_len);
        /* Copy the incoming connection ID */
        byte_index += picoquic_format_connection_id(bytes + byte_index, PICOQUIC_MAX_PACKET_SIZE - byte_index, ph->srce_cnx_id);
        byte_index += picoquic_format_connection_id(bytes + byte_index, PICOQUIC_MAX_PACKET_SIZE - byte_index, ph->dest_cnx_id);
        
        /* Set the payload to the list of versions */
        for (size_t i = 0; i < picoquic_nb_supported_versions; i++) {
            picoformat_32(bytes + byte_index, picoquic_supported_versions[i].version);
            byte_index += 4;
        }
        /* Set length and addresses, and queue. */
        sp->length = byte_index;
        memset(&sp->addr_to, 0, sizeof(sp->addr_to));
        memcpy(&sp->addr_to, addr_from,
            (addr_from->sa_family == AF_INET) ? sizeof(struct sockaddr_in) : sizeof(struct sockaddr_in6));
        memset(&sp->addr_local, 0, sizeof(sp->addr_local));
        memcpy(&sp->addr_local, addr_to,
            (addr_to->sa_family == AF_INET) ? sizeof(struct sockaddr_in) : sizeof(struct sockaddr_in6));
        sp->if_index_local = if_index_to;
        picoquic_queue_stateless_packet(quic, sp);
    }

    return ret;
}

/*
 * Process an unexpected connection ID. This could be an old packet from a 
 * previous connection. If the packet type correspond to an encrypted value,
 * the server can respond with a public reset.
 *
 * Per draft 14, the stateless reset starts with the packet code 0K110000.
 * The packet has after the first byte at least 20 random bytes, and then
 * the 16 bytes reset token.
 */
void picoquic_process_unexpected_cnxid(
    picoquic_quic_t* quic,
    uint32_t length,
    struct sockaddr* addr_from,
    struct sockaddr* addr_to,
    unsigned long if_index_to,
    picoquic_packet_header* ph)
{
    if (length > PICOQUIC_RESET_PACKET_MIN_SIZE && 
        (ph->ptype == picoquic_packet_1rtt_protected_phi0 || 
            ph->ptype == picoquic_packet_1rtt_protected_phi1)) {
        picoquic_stateless_packet_t* sp = picoquic_create_stateless_packet(quic);
        if (sp != NULL) {
            uint32_t pad_size = length - 17;
            uint8_t* bytes = sp->bytes;
            size_t byte_index = 0;

            if (pad_size > 20) {
                pad_size = (uint32_t)picoquic_public_uniform_random(pad_size - 20) + 20;
            }
            else {
                pad_size = 20;
            }

            /* Packet type set to short header */
            bytes[byte_index++] = (ph->ptype == picoquic_packet_1rtt_protected_phi0) ? 0x30 : 0x70;
            /* Add the random bytes */
            picoquic_public_random(bytes + byte_index, pad_size);
            byte_index += pad_size;
            /* Add the public reset secret */
            (void)picoquic_create_cnxid_reset_secret(quic, &ph->dest_cnx_id, bytes + byte_index);
            byte_index += PICOQUIC_RESET_SECRET_SIZE;
            sp->length = byte_index;
            memset(&sp->addr_to, 0, sizeof(sp->addr_to));
            memcpy(&sp->addr_to, addr_from,
                (addr_from->sa_family == AF_INET) ? sizeof(struct sockaddr_in) : sizeof(struct sockaddr_in6));
            memset(&sp->addr_local, 0, sizeof(sp->addr_local));
            memcpy(&sp->addr_local, addr_to,
                (addr_to->sa_family == AF_INET) ? sizeof(struct sockaddr_in) : sizeof(struct sockaddr_in6));
            sp->if_index_local = if_index_to;
            picoquic_queue_stateless_packet(quic, sp);
        }
    }
}

/*
 * Queue a stateless retry packet
 */

void picoquic_queue_stateless_retry(picoquic_cnx_t* cnx,
    picoquic_packet_header* ph, struct sockaddr* addr_from,
    struct sockaddr* addr_to,
    unsigned long if_index_to,
    uint8_t * token,
    size_t token_length)
{
    picoquic_stateless_packet_t* sp = picoquic_create_stateless_packet(cnx->quic);
    size_t checksum_length = picoquic_get_checksum_length(cnx, 1);

    if (sp != NULL) {
        uint8_t* bytes = sp->bytes;
        uint32_t byte_index = 0;
        size_t data_bytes = 0;
        uint32_t header_length = 0;
        uint32_t pn_offset;
        uint32_t pn_length;
        uint8_t odcil_random = ((uint8_t)picoquic_public_uniform_random(256))&0xF0;

        cnx->path[0]->remote_cnxid = ph->srce_cnx_id;

        byte_index = header_length = picoquic_create_packet_header(cnx, picoquic_packet_retry,
            cnx->path[0],
            0, bytes, &pn_offset, &pn_length);

        
        /* use same encoding as packet header */
        bytes[byte_index++] = odcil_random|picoquic_create_packet_header_cnxid_lengths(0, cnx->initial_cnxid.id_len);

        byte_index += picoquic_format_connection_id(bytes + byte_index,
            PICOQUIC_MAX_PACKET_SIZE - byte_index - checksum_length, cnx->initial_cnxid);
        byte_index += (uint32_t)data_bytes;
        memcpy(&bytes[byte_index], token, token_length);
        byte_index += (uint32_t)token_length;

        sp->length = byte_index;


        memset(&sp->addr_to, 0, sizeof(sp->addr_to));
        memcpy(&sp->addr_to, addr_from,
            (addr_from->sa_family == AF_INET) ? sizeof(struct sockaddr_in) : sizeof(struct sockaddr_in6));
        memset(&sp->addr_local, 0, sizeof(sp->addr_local));
        memcpy(&sp->addr_local, addr_to,
            (addr_to->sa_family == AF_INET) ? sizeof(struct sockaddr_in) : sizeof(struct sockaddr_in6));
        sp->if_index_local = if_index_to;
        picoquic_queue_stateless_packet(cnx->quic, sp);
    }
}

/*
 * Processing of an incoming client initial packet,
 * on an unknown connection context.
 */

int picoquic_incoming_initial(
    picoquic_cnx_t** pcnx,
    uint8_t* bytes,
    struct sockaddr* addr_from,
    struct sockaddr* addr_to,
    unsigned long if_index_to,
    picoquic_packet_header* ph,
    uint64_t current_time,
    int new_context_created)
{
    int ret = 0;
    size_t extra_offset = 0;

    /* Logic to test the retry token.
     * TODO: this should probably be implemented as a callback */
    if ((*pcnx)->quic->flags&picoquic_context_check_token) {
        uint8_t * base;
        size_t len;
        uint8_t token[16];

        if (addr_from->sa_family == AF_INET) {
            struct sockaddr_in * a4 = (struct sockaddr_in *)addr_from;
            len = 4;
            base = (uint8_t *)&a4->sin_addr;
        }
        else {
            struct sockaddr_in6 * a6 = (struct sockaddr_in6 *)addr_from;
            len = 16;
            base = (uint8_t *)&a6->sin6_addr;
        }

        if (picoquic_get_retry_token((*pcnx)->quic, base, len,
            token, sizeof(token)) != 0)
        {
            ret = PICOQUIC_ERROR_MEMORY;
        }
        else {
            if (ph->token_length != sizeof(token) ||
                memcmp(token, bytes + ph->token_offset, sizeof(token)) != 0)
            {
                picoquic_queue_stateless_retry(*pcnx, ph,
                    addr_from, addr_to, if_index_to, token, sizeof(token));
                ret = PICOQUIC_ERROR_RETRY;
            }
        }
    }

    /* decode the incoming frames */
    if (ret == 0) {
        picoquic_path_t* path_x = (*pcnx)->path[0];
        ret = picoquic_decode_frames(*pcnx,
            bytes + ph->offset + extra_offset, ph->payload_length - extra_offset, ph->epoch, current_time, path_x);
    }

    /* processing of client initial packet */
    if (ret == 0) {
        /* initialization of context & creation of data */
        /* TODO: find path to send data produced by TLS. */
        ret = picoquic_tls_stream_process(*pcnx);
    }

    if (ret != 0 || (*pcnx)->cnx_state == picoquic_state_disconnected) {
        /* This is bad. If this is an initial attempt, delete the connection */
        if (new_context_created) {
            picoquic_delete_cnx(*pcnx);
            *pcnx = NULL;
            ret = PICOQUIC_ERROR_CONNECTION_DELETED;
        }
    }
    else {
        /* remember the local address on which the initial packet arrived. */
        (*pcnx)->path[0]->if_index_local = if_index_to;
        (*pcnx)->path[0]->local_addr_len = (addr_to->sa_family == AF_INET) ? sizeof(struct sockaddr_in) : sizeof(struct sockaddr_in6);
        memcpy(&(*pcnx)->path[0]->local_addr, addr_to, (*pcnx)->path[0]->local_addr_len);
    }

    return ret;
}

/*
 * Processing of a server retry
 *
 * The packet number and connection ID fields echo the corresponding fields from the 
 * triggering client packet. This allows a client to verify that the server received its packet.
 *
 * A Server Stateless Retry packet is never explicitly acknowledged in an ACK frame by a client.
 * Receiving another Client Initial packet implicitly acknowledges a Server Stateless Retry packet.
 *
 * After receiving a Server Stateless Retry packet, the client uses a new Client Initial packet 
 * containing the next token. In effect, the next cryptographic
 * handshake message is sent on a new connection. 
 */

int picoquic_incoming_retry(
    picoquic_cnx_t* cnx,
    uint8_t* bytes,
    picoquic_packet_header* ph,
    uint64_t current_time)
{
    int ret = 0;
    size_t token_length = 0;
    uint8_t * token = NULL;

    if (cnx->cnx_state != picoquic_state_client_init_sent && cnx->cnx_state != picoquic_state_client_init_resent) {
        ret = PICOQUIC_ERROR_UNEXPECTED_PACKET;
    } else {
        /* Verify that the header is a proper echo of what was sent */
        if (ph->vn != picoquic_supported_versions[cnx->version_index].version) {
            /* Packet that do not match the "echo" checks should be logged and ignored */
            ret = PICOQUIC_ERROR_UNEXPECTED_PACKET;
        } else if (ph->pn64 != 0) {
            /* after draft-12, PN is required to be 0 */
            ret = PICOQUIC_ERROR_UNEXPECTED_PACKET;
        }
    }

    if (ret == 0) {
        /* Parse the retry frame */
        size_t byte_index = ph->offset;
        uint8_t odcil;
        uint8_t unused_cil;

        picoquic_parse_packet_header_cnxid_lengths(bytes[byte_index++], &unused_cil, &odcil);


        if (odcil != cnx->initial_cnxid.id_len || odcil + 1 > ph->payload_length ||
            memcmp(cnx->initial_cnxid.id, &bytes[byte_index], odcil) != 0) {
            /* malformed ODCIL, or does not match initial cid; ignore */
            ret = PICOQUIC_ERROR_UNEXPECTED_PACKET;
        } else {
            byte_index += odcil;
            token_length = ph->offset + ph->payload_length - byte_index;

            if (token_length > 0) {
                token = malloc(token_length);
                if (token == NULL) {
                    ret = PICOQUIC_ERROR_MEMORY;
                } else {
                    memcpy(token, &bytes[byte_index], token_length);
                }
            }
        }
    }

    if (ret == 0) {
        /* reset the initial CNX_ID to the version sent by the server */
        cnx->initial_cnxid = ph->srce_cnx_id;

        /* keep a copy of the retry token */
        if (cnx->retry_token != NULL) {
            free(cnx->retry_token);
        }
        cnx->retry_token = token;
        cnx->retry_token_length = (uint32_t)token_length;

        picoquic_reset_cnx(cnx, current_time);
    }

    if (ret == 0) {
        /* Mark the packet as not required for ack */
        ret = PICOQUIC_ERROR_RETRY;
    }

    return ret;
}

/*
 * Processing of a server clear text packet.
 */

int picoquic_incoming_server_cleartext(
    picoquic_cnx_t* cnx,
    uint8_t* bytes,
    struct sockaddr* addr_to,
    unsigned long if_index_to,
    picoquic_packet_header* ph,
    uint64_t current_time)
{
    int ret = 0;
#ifdef _WINDOWS
    UNREFERENCED_PARAMETER(addr_to);
    UNREFERENCED_PARAMETER(if_index_to);
#endif

    if (cnx->cnx_state == picoquic_state_client_init_sent || cnx->cnx_state == picoquic_state_client_init_resent) {
        picoquic_set_cnx_state(cnx, picoquic_state_client_handshake_start);
    }

    int restricted = cnx->cnx_state != picoquic_state_client_handshake_start && cnx->cnx_state != picoquic_state_client_handshake_progress;

    /* Check the server cnx id */
    if (picoquic_is_connection_id_null(cnx->path[0]->remote_cnxid) && restricted == 0) {
        /* On first response from the server, copy the cnx ID and the incoming address */
        cnx->path[0]->remote_cnxid = ph->srce_cnx_id;
        cnx->path[0]->local_addr_len = (addr_to->sa_family == AF_INET) ? sizeof(struct sockaddr_in) : sizeof(struct sockaddr_in6);
        memcpy(&cnx->path[0]->local_addr, addr_to, cnx->path[0]->local_addr_len);
    }
    else if (picoquic_compare_connection_id(&cnx->path[0]->remote_cnxid, &ph->srce_cnx_id) != 0) {
        ret = PICOQUIC_ERROR_CNXID_CHECK; /* protocol error */
    }


    if (ret == 0) {
        /* Accept the incoming frames */
        picoquic_path_t* path_x = cnx->path[0];
        ret = picoquic_decode_frames(cnx,
            bytes + ph->offset, ph->payload_length, ph->epoch, current_time, path_x);
    }

    /* processing of initial packet */
    if (ret == 0 && restricted == 0) {
        ret = picoquic_tls_stream_process(cnx);
    }

    if (ret != 0) {
        /* This is bad. should just delete the context, log the packet, etc */
    }


    return ret;
}

/*
 * Processing of client clear text packet.
 */
int picoquic_incoming_client_cleartext(
    picoquic_cnx_t* cnx,
    uint8_t* bytes,
    picoquic_packet_header* ph,
    uint64_t current_time)
{
    int ret = 0;

    if (cnx->cnx_state == picoquic_state_server_init
        || cnx->cnx_state == picoquic_state_server_handshake
        || cnx->cnx_state == picoquic_state_server_almost_ready
        || cnx->cnx_state == picoquic_state_server_ready) {
        if (picoquic_compare_connection_id(&ph->srce_cnx_id, &cnx->path[0]->remote_cnxid) != 0) {
            ret = PICOQUIC_ERROR_CNXID_CHECK;
        } else {
            /* Accept the incoming frames */
            picoquic_path_t* path_x = cnx->path[0];
            ret = picoquic_decode_frames(cnx,
                bytes + ph->offset, ph->payload_length, ph->epoch, current_time, path_x);

            /* processing of client clear text packet */
            if (ret == 0) {
                /* initialization of context & creation of data */
                /* TODO: find path to send data produced by TLS. */
                ret = picoquic_tls_stream_process(cnx);
            }

            if (ret != 0) {
                /* This is bad. should just delete the context, log the packet, etc */
            }
        }
    } else {
        /* Not expected. Log and ignore. */
        ret = PICOQUIC_ERROR_UNEXPECTED_PACKET;
    }

    return ret;
}

/*
* Processing of stateless reset packet.
*/
int picoquic_incoming_stateless_reset(
    picoquic_cnx_t* cnx)
{
    /* Stateless reset. The connection should be abandonned */
    picoquic_set_cnx_state(cnx, picoquic_state_disconnected);

    if (cnx->callback_fn) {
        (cnx->callback_fn)(cnx, 0, NULL, 0, picoquic_callback_stateless_reset, cnx->callback_ctx);
    }

    return PICOQUIC_ERROR_AEAD_CHECK;
}

/*
 * Processing of 0-RTT packet 
 */

int picoquic_incoming_0rtt(
    picoquic_cnx_t* cnx,
    uint8_t* bytes,
    picoquic_packet_header* ph,
    uint64_t current_time)
{
    int ret = 0;

    if (!(picoquic_compare_connection_id(&ph->dest_cnx_id , &cnx->initial_cnxid)==0 ||
        picoquic_compare_connection_id(&ph->dest_cnx_id, &cnx->path[0]->local_cnxid) == 0) ||
        picoquic_compare_connection_id(&ph->srce_cnx_id, &cnx->path[0]->remote_cnxid) != 0 ) {
        ret = PICOQUIC_ERROR_CNXID_CHECK;
    } else if (cnx->cnx_state == picoquic_state_server_almost_ready || cnx->cnx_state == picoquic_state_server_ready) {
        if (ph->vn != picoquic_supported_versions[cnx->version_index].version) {
            ret = picoquic_connection_error(cnx, PICOQUIC_TRANSPORT_PROTOCOL_VIOLATION, 0);
        } else {
            /* Accept the incoming frames */
            picoquic_path_t* path_x = cnx->path[0];
            ret = picoquic_decode_frames(cnx,
                bytes + ph->offset, ph->payload_length, ph->epoch, current_time, path_x);

            if (ret == 0) {
                /* Processing of TLS messages -- EOED */
                ret = picoquic_tls_stream_process(cnx);
            }
        }
    } else {
        /* Not expected. Log and ignore. */
        ret = PICOQUIC_ERROR_UNEXPECTED_PACKET;
    }

    return ret;
}


/**
 * See PROTOOP_NOPARAM_INCOMING_ENCRYPTED
 */
protoop_arg_t incoming_encrypted(picoquic_cnx_t *cnx)
{
    /* Is argc at the right value? */
    if (cnx->protoop_inputc != 4) {
        printf("Not matching number of arguments: %d != %d\n", cnx->protoop_inputc, 4);
        return PICOQUIC_ERROR_PROTOCOL_OPERATION_UNEXEPECTED_ARGC;
    }

    uint8_t* bytes = (uint8_t *) cnx->protoop_inputv[0];
    picoquic_packet_header* ph = (picoquic_packet_header *) cnx->protoop_inputv[1];
    struct sockaddr* addr_from = (struct sockaddr *) cnx->protoop_inputv[2];
    uint64_t current_time = (uint64_t) cnx->protoop_inputv[3];

    int ret = 0;
    picoquic_packet_context_enum pc = ph->pc;
    picoquic_path_t* path_x = picoquic_get_incoming_path(cnx, ph);

    if (!path_x) {
        ret = PICOQUIC_ERROR_CNXID_CHECK;
    } else if (cnx->cnx_state < picoquic_state_client_almost_ready) {
        /* handshake is not complete. Just ignore the packet */
        ret = PICOQUIC_ERROR_UNEXPECTED_PACKET;
    } else if (cnx->cnx_state == picoquic_state_disconnected) {
        /* Connection is disconnected. Just ignore the packet */
        ret = PICOQUIC_ERROR_UNEXPECTED_PACKET;
    }
    else {
        /* Packet is correct */
        if (ph->pn64 > path_x->pkt_ctx[pc].first_sack_item.end_of_sack_range) {
            cnx->current_spin = ph->spin ^ cnx->client_mode;
            if (ph->has_spin_bit && cnx->current_spin != cnx->prev_spin) {
                // got an edge 
                cnx->prev_spin = cnx->current_spin;
                cnx->spin_edge = 1;
                cnx->spin_vec = (ph->spin_vec == 3) ? 3 : (ph->spin_vec + 1);
                cnx->spin_last_trigger = picoquic_get_quic_time(cnx->quic);
            }
        }

        /* Do not process data in closing or draining modes */
        if (cnx->cnx_state >= picoquic_state_closing_received) {
            /* only look for closing frames in closing modes */
            if (cnx->cnx_state == picoquic_state_closing) {
                int closing_received = 0;

                ret = picoquic_decode_closing_frames(cnx,
                    bytes + ph->offset, ph->payload_length, &closing_received);

                if (ret == 0) {
                    if (closing_received) {
                        if (cnx->client_mode) {
                            picoquic_set_cnx_state(cnx, picoquic_state_disconnected);
                        }
                        else {
                            picoquic_set_cnx_state(cnx, picoquic_state_draining);
                        }
                    }
                    else {
                        path_x->pkt_ctx[ph->pc].ack_needed = 1;
                    }
                }
            }
            else {
                /* Just ignore the packets in closing received or draining mode */
                ret = PICOQUIC_ERROR_UNEXPECTED_PACKET;
            }
        }
        else {
            /* Compare the packet address to the current path value */
            if (picoquic_compare_addr((struct sockaddr *)&path_x->peer_addr,
                (struct sockaddr *)addr_from) != 0 &&
                (((addr_from->sa_family != AF_INET) || ((struct sockaddr_in *) addr_from)->sin_addr.s_addr != 0))) /* This line is a pure hotfix for UDP src address being 0.0.0.0 */
            {
                uint8_t buffer[16];
                size_t challenge_length;
                /* Address origin different than expected. Update */
                path_x->peer_addr_len = (addr_from->sa_family == AF_INET) ? sizeof(struct sockaddr_in) : sizeof(struct sockaddr_in6);
                memcpy(&path_x->peer_addr, addr_from, path_x->peer_addr_len);
                /* Reset the path challenge */
                path_x->challenge = picoquic_public_random_64();
                path_x->challenge_verified = 0;
                path_x->challenge_time = current_time + path_x->retransmit_timer;
                path_x->challenge_repeat_count = 0;
                /* Create a path challenge misc frame */
                if (picoquic_prepare_path_challenge_frame(cnx, buffer, sizeof(buffer),
                    &challenge_length, path_x) == 0) {
                    if (picoquic_queue_misc_frame(cnx, buffer, challenge_length)) {
                        /* if we cannot send the challenge, just accept packets */
                        path_x->challenge_verified = 1;
                    }
                }
            }
            /* Accept the incoming frames */
            ret = picoquic_decode_frames(cnx,
                bytes + ph->offset, ph->payload_length, ph->epoch, current_time, path_x);
        }

        if (ret == 0) {
            /* Processing of TLS messages  */
            ret = picoquic_tls_stream_process(cnx);
        }
    }

    return (protoop_arg_t) ret;
}

/*
 * Processing of client encrypted packet.
 */
int picoquic_incoming_encrypted(
    picoquic_cnx_t* cnx,
    uint8_t* bytes,
    picoquic_packet_header* ph,
    struct sockaddr* addr_from,
    uint64_t current_time)
{
    return (int) protoop_prepare_and_run_noparam(cnx, &PROTOOP_NOPARAM_INCOMING_ENCRYPTED, NULL,
        bytes, ph, addr_from, current_time);
}

/*
* Processing of the packet that was just received from the network.
*/

int picoquic_incoming_segment(
    picoquic_quic_t* quic,
    uint8_t* bytes,
    uint32_t length,
    uint32_t packet_length,
    uint32_t * consumed,
    struct sockaddr* addr_from,
    struct sockaddr* addr_to,
    int if_index_to,
    uint64_t current_time,
    picoquic_connection_id_t * previous_dest_id,
    int *new_context_created)
{
    int ret = 0;
    picoquic_cnx_t* cnx = NULL;
    picoquic_packet_header ph;
    *new_context_created = 0;

    /* Parse the header and decrypt the packet */
    ret = picoquic_parse_header_and_decrypt(quic, bytes, length, packet_length, addr_from,
<<<<<<< HEAD
        current_time, &ph, &cnx, consumed, &new_context_created);
    if (cnx != NULL) LOG {
=======
        current_time, &ph, &cnx, consumed, new_context_created);
    if (cnx != NULL) {
>>>>>>> a8ddece5
        PUSH_LOG_CTX(cnx, "\"packet_type\": \"%s\", \"pn\": %lu", picoquic_log_ptype_name(ph.ptype), ph.pn64);
    }

    /* Verify that the segment coalescing is for the same destination ID */
    if (ret == 0) {
        if (picoquic_is_connection_id_null(*previous_dest_id)) {
            *previous_dest_id = ph.dest_cnx_id;
        }
        else if (picoquic_compare_connection_id(previous_dest_id, &ph.dest_cnx_id) != 0) {
            ret = PICOQUIC_ERROR_CNXID_SEGMENT;

        }
    }

    /* Log the incoming packet */
    picoquic_log_decrypted_segment(quic->F_log, 1, cnx, 1, &ph, bytes, (uint32_t)*consumed, ret);

    if (ret == 0) {
        if (cnx == NULL) {
            if (ph.version_index < 0 && ph.vn != 0) {
                /* use the result of parsing to consider version negotiation */
                picoquic_prepare_version_negotiation(quic, addr_from, addr_to, if_index_to, &ph);
            }
            else {
                /* Unexpected packet. Reject, drop and log. */
                if (!picoquic_is_connection_id_null(ph.dest_cnx_id)) {
                    picoquic_process_unexpected_cnxid(quic, length, addr_from, addr_to, if_index_to, &ph);
                }
                ret = PICOQUIC_ERROR_DETECTED;
            }
        }
        else {
            /* TO DO: Find the incoming path */
            /* TO DO: update each of the incoming functions, since the packet is already decrypted. */
            /* Hook for performing action when connection received new packet */
            picoquic_received_packet(cnx, quic->rcv_socket);
            picoquic_path_t *path = (picoquic_path_t *) protoop_prepare_and_run_noparam(cnx, &PROTOOP_NOPARAM_GET_INCOMING_PATH, NULL, &ph);
            picoquic_received_segment(cnx, &ph, path, *consumed);
            if (cnx != NULL) LOG {
                PUSH_LOG_CTX(cnx, "\"path\": \"%p\"", path);
            }

            switch (ph.ptype) {
            case picoquic_packet_version_negotiation:
                if (cnx->cnx_state == picoquic_state_client_init_sent) {
                    /* Proceed with version negotiation*/
                    ret = picoquic_incoming_version_negotiation(
                        cnx, bytes, length, addr_from, &ph, current_time);
                }
                else {
                    /* This is an unexpected packet. Log and drop.*/
                    DBG_PRINTF("Unexpected packet (%d), type: %d, epoch: %d, pc: %d, pn: %d\n",
                        cnx->client_mode, ph.ptype, ph.epoch, ph.pc, (int) ph.pn);
                    ret = PICOQUIC_ERROR_DETECTED;
                }
                break;
            case picoquic_packet_initial:
                /* Initial packet: either crypto handshakes or acks. */
                if (picoquic_compare_connection_id(&ph.dest_cnx_id, &cnx->initial_cnxid) == 0 ||
                    picoquic_compare_connection_id(&ph.dest_cnx_id, &cnx->path[0]->local_cnxid) == 0) {
                    /* Verify that the source CID matches expectation */
                    if (picoquic_is_connection_id_null(cnx->path[0]->remote_cnxid)) {
                        cnx->path[0]->remote_cnxid = ph.srce_cnx_id;
                    } else if (picoquic_compare_connection_id(&cnx->path[0]->remote_cnxid, &ph.srce_cnx_id) != 0) {
                        DBG_PRINTF("Error wrong srce cnxid (%d), type: %d, epoch: %d, pc: %d, pn: %d\n",
                            cnx->client_mode, ph.ptype, ph.epoch, ph.pc, (int)ph.pn);
                        ret = PICOQUIC_ERROR_UNEXPECTED_PACKET;
                    }
                    if (ret == 0) {
                        if (cnx->client_mode == 0) {
                            /* TODO: finish processing initial connection packet */
                            ret = picoquic_incoming_initial(&cnx, bytes,
                                addr_from, addr_to, if_index_to, &ph, current_time, *new_context_created);
                        }
                        else {
                            /* TODO: this really depends on the current receive epoch */
                            ret = picoquic_incoming_server_cleartext(cnx, bytes, addr_to, if_index_to, &ph, current_time);
                        }
                    }
                } else {
                    DBG_PRINTF("Error detected (%d), type: %d, epoch: %d, pc: %d, pn: %d\n",
                        cnx->client_mode, ph.ptype, ph.epoch, ph.pc, (int)ph.pn);
                    ret = PICOQUIC_ERROR_DETECTED;
                }
                break;
            case picoquic_packet_retry:
                /* TODO: server retry is completely revised in the new version. */
                ret = picoquic_incoming_retry(cnx, bytes, &ph, current_time);
                break;
            case picoquic_packet_handshake:
                if (cnx->client_mode)
                {
                    ret = picoquic_incoming_server_cleartext(cnx, bytes, addr_to, if_index_to, &ph, current_time);
                }
                else
                {
                    ret = picoquic_incoming_client_cleartext(cnx, bytes, &ph, current_time);
                }
                break;
            case picoquic_packet_0rtt_protected:
                /* TODO : decrypt with 0RTT key */
                ret = picoquic_incoming_0rtt(cnx, bytes, &ph, current_time);
                break;
            case picoquic_packet_1rtt_protected_phi0:
            case picoquic_packet_1rtt_protected_phi1:
                ret = picoquic_incoming_encrypted(cnx, bytes, &ph, addr_from, current_time);
                /* TODO : roll key based on PHI */
                break;
            default:
                /* Packet type error. Log and ignore */
                DBG_PRINTF("Unexpected packet type (%d), type: %d, epoch: %d, pc: %d, pn: %d\n",
                    cnx->client_mode, ph.ptype, ph.epoch, ph.pc, (int) ph.pn);
                ret = PICOQUIC_ERROR_DETECTED;
                break;
            }
            if (cnx != NULL) LOG {
                POP_LOG_CTX(cnx);
            }
        }
    } else if (ret == PICOQUIC_ERROR_STATELESS_RESET) {
        ret = picoquic_incoming_stateless_reset(cnx);
    }

    if (ret == 0 || ret == PICOQUIC_ERROR_SPURIOUS_REPEAT) {
        if (cnx != NULL && cnx->cnx_state != picoquic_state_disconnected &&
            ph.ptype != picoquic_packet_version_negotiation) {
            /* Mark the sequence number as received */
            /* FIXME */
            picoquic_path_t* path_x = picoquic_get_incoming_path(cnx, &ph);
            ret = picoquic_record_pn_received(cnx, path_x, ph.pc, ph.pn64, current_time);
        }
        if (cnx != NULL) {
            picoquic_cnx_set_next_wake_time(cnx, current_time, 1);
        }
    } else if (ret == PICOQUIC_ERROR_DUPLICATE) {
        /* Bad packets are dropped silently, but duplicates should be acknowledged */
        if (cnx != NULL) {
            /* FIXME */
            picoquic_path_t* path_x = picoquic_get_incoming_path(cnx, &ph);
            path_x->pkt_ctx[ph.pc].ack_needed = 1;
        }
        ret = -1;
    } else if (ret == PICOQUIC_ERROR_AEAD_CHECK || ret == PICOQUIC_ERROR_INITIAL_TOO_SHORT ||
        ret == PICOQUIC_ERROR_UNEXPECTED_PACKET || ret == PICOQUIC_ERROR_FNV1A_CHECK ||
        ret == PICOQUIC_ERROR_CNXID_CHECK ||
        ret == PICOQUIC_ERROR_RETRY || ret == PICOQUIC_ERROR_DETECTED ||
        ret == PICOQUIC_ERROR_CONNECTION_DELETED ||
        ret == PICOQUIC_ERROR_CNXID_SEGMENT) {
        /* Bad packets are dropped silently */

        DBG_PRINTF("Packet (%d) dropped, t: %d, e: %d, pc: %d, pn: %d, l: %d, ret : %x\n",
            (cnx == NULL) ? -1 : cnx->client_mode, ph.ptype, ph.epoch, ph.pc, (int)ph.pn,
            length, ret);
        ret = -1;
    } else if (ret == 1) {
        /* wonder what happened ! */
        DBG_PRINTF("Packet (%d) get ret=1, t: %d, e: %d, pc: %d, pn: %d, l: %d\n",
            (cnx == NULL) ? -1 : cnx->client_mode, ph.ptype, ph.epoch, ph.pc, (int)ph.pn, length);
        ret = -1;
    } else if (ret != 0) {
        DBG_PRINTF("Packet (%d) error, t: %d, e: %d, pc: %d, pn: %d, l: %d, ret : %x\n",
            (cnx == NULL) ? -1 : cnx->client_mode, ph.ptype, ph.epoch, ph.pc, (int)ph.pn, length, ret);
        ret = -1;
    }

    if (cnx != NULL) LOG {
        POP_LOG_CTX(cnx);
    }
    return ret;
}

int picoquic_incoming_packet(
    picoquic_quic_t* quic,
    uint8_t* bytes,
    uint32_t length,
    struct sockaddr* addr_from,
    struct sockaddr* addr_to,
    int if_index_to,
    uint64_t current_time,
    int* new_context_created)
{
    uint32_t consumed_index = 0;
    int ret = 0;
    picoquic_connection_id_t previous_destid = picoquic_null_connection_id;


    while (consumed_index < length) {
        uint32_t consumed = 0;

        ret = picoquic_incoming_segment(quic, bytes + consumed_index, 
            length - consumed_index, length,
            &consumed, addr_from, addr_to, if_index_to, current_time, &previous_destid, new_context_created);

        if (ret == 0) {
            consumed_index += consumed;
        } else {
            ret = 0;
            break;
        }
    }

    return ret;
}

void packet_register_noparam_protoops(picoquic_cnx_t *cnx)
{
    register_noparam_protoop(cnx, &PROTOOP_NOPARAM_INCOMING_ENCRYPTED, &incoming_encrypted);
    register_noparam_protoop(cnx, &PROTOOP_NOPARAM_GET_INCOMING_PATH, &get_incoming_path);
}<|MERGE_RESOLUTION|>--- conflicted
+++ resolved
@@ -1263,13 +1263,8 @@
 
     /* Parse the header and decrypt the packet */
     ret = picoquic_parse_header_and_decrypt(quic, bytes, length, packet_length, addr_from,
-<<<<<<< HEAD
-        current_time, &ph, &cnx, consumed, &new_context_created);
+        current_time, &ph, &cnx, consumed, new_context_created);
     if (cnx != NULL) LOG {
-=======
-        current_time, &ph, &cnx, consumed, new_context_created);
-    if (cnx != NULL) {
->>>>>>> a8ddece5
         PUSH_LOG_CTX(cnx, "\"packet_type\": \"%s\", \"pn\": %lu", picoquic_log_ptype_name(ph.ptype), ph.pn64);
     }
 
