/*
* Author: Christian Huitema
* Copyright (c) 2017, Private Octopus, Inc.
* All rights reserved.
*
* Permission to use, copy, modify, and distribute this software for any
* purpose with or without fee is hereby granted, provided that the above
* copyright notice and this permission notice appear in all copies.
*
* THIS SOFTWARE IS PROVIDED BY THE COPYRIGHT HOLDERS AND CONTRIBUTORS "AS IS" AND
* ANY EXPRESS OR IMPLIED WARRANTIES, INCLUDING, BUT NOT LIMITED TO, THE IMPLIED
* WARRANTIES OF MERCHANTABILITY AND FITNESS FOR A PARTICULAR PURPOSE ARE
* DISCLAIMED. IN NO EVENT SHALL Private Octopus, Inc. BE LIABLE FOR ANY
* DIRECT, INDIRECT, INCIDENTAL, SPECIAL, EXEMPLARY, OR CONSEQUENTIAL DAMAGES
* (INCLUDING, BUT NOT LIMITED TO, PROCUREMENT OF SUBSTITUTE GOODS OR SERVICES;
* LOSS OF USE, DATA, OR PROFITS; OR BUSINESS INTERRUPTION) HOWEVER CAUSED AND
* ON ANY THEORY OF LIABILITY, WHETHER IN CONTRACT, STRICT LIABILITY, OR TORT
* (INCLUDING NEGLIGENCE OR OTHERWISE) ARISING IN ANY WAY OUT OF THE USE OF THIS
* SOFTWARE, EVEN IF ADVISED OF THE POSSIBILITY OF SUCH DAMAGE.
*/

#include "picoquic_internal.h"
#include "picosocks.h"
#include "tls_api.h"
#include <stdlib.h>
#include <string.h>
#include "plugin.h"
#include "memory.h"
#include <ifaddrs.h>
#include <net/if.h>
#ifndef _WINDOWS
#include <sys/time.h>
#endif
/*
 * Default congestion algorithm
 */
extern picoquic_congestion_algorithm_t* picoquic_newreno_algorithm;

#define PICOQUIC_DEFAULT_CONGESTION_ALGORITHM picoquic_newreno_algorithm;

/*
* Structures used in the hash table of connections
*/
typedef struct st_picoquic_cnx_id_t {
    picoquic_connection_id_t cnx_id;
    picoquic_cnx_t* cnx;
    struct st_picoquic_cnx_id_t* next_cnx_id;
} picoquic_cnx_id;

typedef struct st_picoquic_net_id_t {
    struct sockaddr_storage saddr;
    picoquic_cnx_t* cnx;
    struct st_picoquic_net_id_t* next_net_id;
} picoquic_net_id;

/* Hash and compare for CNX hash tables */
static uint64_t picoquic_cnx_id_hash(void* key)
{
    picoquic_cnx_id* cid = (picoquic_cnx_id*)key;

    /* TODO: should scramble the value for security and DOS protection */
    return picoquic_val64_connection_id(cid->cnx_id);
}

static int picoquic_cnx_id_compare(void* key1, void* key2)
{
    picoquic_cnx_id* cid1 = (picoquic_cnx_id*)key1;
    picoquic_cnx_id* cid2 = (picoquic_cnx_id*)key2;

    return picoquic_compare_connection_id(&cid1->cnx_id, &cid2->cnx_id);
}

static uint64_t picoquic_net_id_hash(void* key)
{
    picoquic_net_id* net = (picoquic_net_id*)key;

    return picohash_bytes((uint8_t*)&net->saddr, sizeof(net->saddr));
}

static int picoquic_net_id_compare(void* key1, void* key2)
{
    picoquic_net_id* net1 = (picoquic_net_id*)key1;
    picoquic_net_id* net2 = (picoquic_net_id*)key2;

    return memcmp(&net1->saddr, &net2->saddr, sizeof(net1->saddr));
}

#if 0
/* Not used yet, should be used in ordering connections by wake time. */
static int picoquic_compare_cnx_waketime(void * v_cnxleft, void * v_cnxright) {
    /* Example:  return *((int*)l) - *((int*)r); */
    int ret = 0;
    if (v_cnxleft != v_cnxright) {
        picoquic_cnx_t * cnx_l = (picoquic_cnx_t *)v_cnxleft;
        picoquic_cnx_t * cnx_r = (picoquic_cnx_t *)v_cnxright;

        if (cnx_l->next_wake_time > cnx_r->next_wake_time) {
            ret = 1;
        }
        else if (cnx_l->next_wake_time < cnx_r->next_wake_time) {
            ret = -1;
        }
        else {
            if (((intptr_t)v_cnxleft) > ((intptr_t)v_cnxright)) {
                ret = 1;
            }
            else {
                ret = -1;
            }
        }
    }
    return ret;
}
#endif

picoquic_packet_context_enum picoquic_context_from_epoch(int epoch)
{
    static picoquic_packet_context_enum const pc[4] = {
        picoquic_packet_context_initial,
        picoquic_packet_context_application,
        picoquic_packet_context_handshake,
        picoquic_packet_context_application
    };

    return (epoch >= 0 && epoch < 5) ? pc[epoch] : 0;
}

/*
 * Supported versions. Specific versions may mandate different processing of different
 * formats.
 * The first version in the list is the preferred version.
 * The protection of clear text packets will be a function of the version negotiation.
 */

static uint8_t picoquic_cleartext_internal_test_1_salt[] = {
    0x30, 0x67, 0x16, 0xd7, 0x63, 0x75, 0xd5, 0x55,
    0x4b, 0x2f, 0x60, 0x5e, 0xef, 0x78, 0xd8, 0x33,
    0x3d, 0xc1, 0xca, 0x36
};

static uint8_t picoquic_cleartext_draft_10_salt[] = {
    0x9c, 0x10, 0x8f, 0x98, 0x52, 0x0a, 0x5c, 0x5c,
    0x32, 0x96, 0x8e, 0x95, 0x0e, 0x8a, 0x2c, 0x5f,
    0xe0, 0x6d, 0x6c, 0x38
};

/* Support for draft 13! */
const picoquic_version_parameters_t picoquic_supported_versions[] = {
    { PICOQUIC_INTERNAL_TEST_VERSION_1, 0,
        picoquic_version_header_13,
        sizeof(picoquic_cleartext_internal_test_1_salt),
        picoquic_cleartext_internal_test_1_salt },
    { PICOQUIC_EIGHT_INTEROP_VERSION, 0,
        picoquic_version_header_13,
        sizeof(picoquic_cleartext_draft_10_salt),
        picoquic_cleartext_draft_10_salt },
    { PICOQUIC_SEVENTH_INTEROP_VERSION, 0,
        picoquic_version_header_13,
        sizeof(picoquic_cleartext_draft_10_salt),
        picoquic_cleartext_draft_10_salt }
};

const size_t picoquic_nb_supported_versions = sizeof(picoquic_supported_versions) / sizeof(picoquic_version_parameters_t);


/* QUIC context create and dispose */
picoquic_quic_t* picoquic_create(uint32_t nb_connections,
    char const* cert_file_name,
    char const* key_file_name, 
    char const * cert_root_file_name,
    char const* default_alpn,
    picoquic_stream_data_cb_fn default_callback_fn,
    void* default_callback_ctx,
    cnx_id_cb_fn cnx_id_callback,
    void* cnx_id_callback_ctx,
    uint8_t reset_seed[PICOQUIC_RESET_SECRET_SIZE],
    uint64_t current_time,
    uint64_t* p_simulated_time,
    char const* ticket_file_name,
    const uint8_t* ticket_encryption_key,
    size_t ticket_encryption_key_length)
{
    picoquic_quic_t* quic = (picoquic_quic_t*)malloc(sizeof(picoquic_quic_t));
    int ret = 0;

    if (quic == NULL) {
        ret = -1;
    } else {
        /* TODO: winsock init */
        /* TODO: open UDP sockets - maybe */
        memset(quic, 0, sizeof(picoquic_quic_t));

        quic->default_callback_fn = default_callback_fn;
        quic->default_callback_ctx = default_callback_ctx;
        quic->default_congestion_alg = PICOQUIC_DEFAULT_CONGESTION_ALGORITHM;
        quic->default_alpn = picoquic_string_duplicate(default_alpn);
        quic->cnx_id_callback_fn = cnx_id_callback;
        quic->cnx_id_callback_ctx = cnx_id_callback_ctx;
        quic->p_simulated_time = p_simulated_time;
        quic->local_ctx_length = 8; /* TODO: should be lower on clients-only implementation */

        if (cnx_id_callback != NULL) {
            quic->flags |= picoquic_context_unconditional_cnx_id;
        }

        if (ticket_file_name != NULL) {
            quic->ticket_file_name = ticket_file_name;
            ret = picoquic_load_tickets(&quic->p_first_ticket, current_time, ticket_file_name);

            if (ret == PICOQUIC_ERROR_NO_SUCH_FILE) {
                DBG_PRINTF("Ticket file <%s> not created yet.\n", ticket_file_name);
                ret = 0;
            } else if (ret != 0) {
                DBG_PRINTF("Cannot load tickets from <%s>\n", ticket_file_name);
            }
        }
    }

    if (ret == 0) {
        quic->table_cnx_by_id = picohash_create(nb_connections * 4,
            picoquic_cnx_id_hash, picoquic_cnx_id_compare);

        quic->table_cnx_by_net = picohash_create(nb_connections * 4,
            picoquic_net_id_hash, picoquic_net_id_compare);

        if (quic->table_cnx_by_id == NULL || quic->table_cnx_by_net == NULL) {
            ret = -1;
            DBG_PRINTF("%s", "Cannot initialize hash tables\n");
        }
        else if (picoquic_master_tlscontext(quic, cert_file_name, key_file_name, cert_root_file_name, ticket_encryption_key, ticket_encryption_key_length) != 0) {
                ret = -1;
                DBG_PRINTF("%s", "Cannot create TLS context \n");     
        } else {
            /* the random generator was initialized as part of the TLS context.
             * Use it to create the seed for generating the per context stateless
             * resets. */

            if (!reset_seed)
                picoquic_crypto_random(quic, quic->reset_seed, sizeof(quic->reset_seed));
            else
                memcpy(quic->reset_seed, reset_seed, sizeof(quic->reset_seed));
        }
    }

    if (ret != 0 && quic != NULL) {
        picoquic_free(quic);
        quic = NULL;
    }

    return quic;
}

void picoquic_free(picoquic_quic_t* quic)
{
    if (quic != NULL) {
        if (quic->aead_encrypt_ticket_ctx != NULL) {
            picoquic_aead_free(quic->aead_encrypt_ticket_ctx);
            quic->aead_encrypt_ticket_ctx = NULL;
        }

        if (quic->aead_decrypt_ticket_ctx != NULL) {
            picoquic_aead_free(quic->aead_decrypt_ticket_ctx);
            quic->aead_decrypt_ticket_ctx = NULL;
        }

        if (quic->default_alpn != NULL) {
            free((void*)quic->default_alpn);
            quic->default_alpn = NULL;
        }

        /* delete the stored tickets */
        picoquic_free_tickets(&quic->p_first_ticket);

        /* delete all pending packets */
        while (quic->pending_stateless_packet != NULL) {
            picoquic_stateless_packet_t* to_delete = quic->pending_stateless_packet;
            quic->pending_stateless_packet = to_delete->next_packet;
            free(to_delete);
        }

        /* delete all the connection contexts */
        while (quic->cnx_list != NULL) {
            picoquic_delete_cnx(quic->cnx_list);
        }

        if (quic->table_cnx_by_id != NULL) {
            picohash_delete(quic->table_cnx_by_id, 1);
        }

        if (quic->table_cnx_by_net != NULL) {
            picohash_delete(quic->table_cnx_by_net, 1);
        }

        if (quic->verify_certificate_ctx != NULL &&
            quic->free_verify_certificate_callback_fn != NULL) {
            (quic->free_verify_certificate_callback_fn)(quic->verify_certificate_ctx);
            quic->verify_certificate_ctx = NULL;
        }

        if (quic->verify_certificate_callback_fn != NULL) {
            picoquic_dispose_verify_certificate_callback(quic, 1);
        }

        /* Delete the picotls context */
        if (quic->tls_master_ctx != NULL) {
            picoquic_master_tlscontext_free(quic);

            free(quic->tls_master_ctx);
            quic->tls_master_ctx = NULL;
        }

        free(quic);
    }
}

void picoquic_set_null_verifier(picoquic_quic_t* quic) {
    picoquic_dispose_verify_certificate_callback(quic, 1);
}

void picoquic_set_cookie_mode(picoquic_quic_t* quic, int cookie_mode)
{
    if (cookie_mode) {
        quic->flags |= picoquic_context_check_token;
        picoquic_crypto_random(quic, quic->retry_seed, PICOQUIC_RETRY_SECRET_SIZE);
    } else {
        quic->flags &= ~picoquic_context_check_token;
    }
}

picoquic_stateless_packet_t* picoquic_create_stateless_packet(picoquic_quic_t* quic)
{
#ifdef _WINDOWS
    UNREFERENCED_PARAMETER(quic);
#endif
    return (picoquic_stateless_packet_t*)malloc(sizeof(picoquic_stateless_packet_t));
}

void picoquic_delete_stateless_packet(picoquic_stateless_packet_t* sp)
{
    free(sp);
}

void picoquic_queue_stateless_packet(picoquic_quic_t* quic, picoquic_stateless_packet_t* sp)
{
    picoquic_stateless_packet_t** pnext = &quic->pending_stateless_packet;

    while ((*pnext) != NULL) {
        pnext = &(*pnext)->next_packet;
    }

    *pnext = sp;
    sp->next_packet = NULL;
}

picoquic_stateless_packet_t* picoquic_dequeue_stateless_packet(picoquic_quic_t* quic)
{
    picoquic_stateless_packet_t* sp = quic->pending_stateless_packet;

    if (sp != NULL) {
        quic->pending_stateless_packet = sp->next_packet;
        sp->next_packet = NULL;
    }

    return sp;
}

/* Connection context creation and registration */
int picoquic_register_cnx_id(picoquic_quic_t* quic, picoquic_cnx_t* cnx, const picoquic_connection_id_t* cnx_id)
{
    int ret = 0;
    picoquic_cnx_id* key = (picoquic_cnx_id*)malloc(sizeof(picoquic_cnx_id));

    if (key == NULL) {
        ret = -1;
    } else {
        picohash_item* item;
        key->cnx_id = *cnx_id;
        key->cnx = cnx;
        key->next_cnx_id = NULL;

        item = picohash_retrieve(quic->table_cnx_by_id, key);

        if (item != NULL) {
            ret = -1;
        } else {
            ret = picohash_insert(quic->table_cnx_by_id, key);

            if (ret == 0) {
                key->next_cnx_id = cnx->first_cnx_id;
                cnx->first_cnx_id = key;
            }
        }
    }

    return ret;
}

int picoquic_register_cnx_id_for_cnx(picoquic_cnx_t* cnx, const picoquic_connection_id_t* cnx_id)
{
    return picoquic_register_cnx_id(cnx->quic, cnx, cnx_id);
}

static void picoquic_set_hash_key_by_address(picoquic_net_id * key, struct sockaddr* addr)
{
    memset(&key->saddr, 0, sizeof(struct sockaddr_storage));

    if (addr->sa_family == AF_INET) {
        struct sockaddr_in * key4 = (struct sockaddr_in *) &key->saddr;
        struct sockaddr_in * s4 = (struct sockaddr_in *) addr;

#ifdef _WINDOWS
        key4->sin_addr.S_un.S_addr = s4->sin_addr.S_un.S_addr;
#else
        key4->sin_addr.s_addr = s4->sin_addr.s_addr;
#endif
        key4->sin_family = s4->sin_family;
        key4->sin_port = s4->sin_port;
    }
    else {
        struct sockaddr_in6 * key6 = (struct sockaddr_in6 *) &key->saddr;
        struct sockaddr_in6 * s6 = (struct sockaddr_in6 *) addr;
        memcpy(&key6->sin6_addr, &s6->sin6_addr, sizeof(struct in6_addr));
        key6->sin6_family = s6->sin6_family;
        key6->sin6_port = s6->sin6_port;
        /* TODO: special code for local addresses may be needed if scope is specified */
    }
}

int picoquic_register_net_id(picoquic_quic_t* quic, picoquic_cnx_t* cnx, struct sockaddr* addr)
{
    int ret = 0;
    picoquic_net_id* key = (picoquic_net_id*)malloc(sizeof(picoquic_net_id));

    if (key == NULL) {
        ret = -1;
    } else {
        picohash_item* item;
        picoquic_set_hash_key_by_address(key, addr);

        key->cnx = cnx;

        item = picohash_retrieve(quic->table_cnx_by_net, key);

        if (item != NULL) {
            ret = -1;
        } else {
            ret = picohash_insert(quic->table_cnx_by_net, key);

            if (ret == 0) {
                key->next_net_id = cnx->first_net_id;
                cnx->first_net_id = key;
            }
        }
    }

    if (key != NULL && ret != 0) {
        free(key);
    }

    return ret;
}

void picoquic_init_transport_parameters(picoquic_tp_t* tp, int client_mode)
{
    tp->initial_max_stream_data_bidi_local = 65535;
    tp->initial_max_stream_data_bidi_remote = 65535;
    tp->initial_max_stream_data_uni = 65535;
    tp->initial_max_data = 0x100000;
    if (client_mode) {
        tp->initial_max_stream_id_bidir = 65533;
        tp->initial_max_stream_id_unidir = 65535;
    } else {
        tp->initial_max_stream_id_bidir = 65532;
        tp->initial_max_stream_id_unidir = 65534;
    }
    tp->idle_timeout = PICOQUIC_MICROSEC_HANDSHAKE_MAX/1000000;
    tp->max_packet_size = PICOQUIC_PRACTICAL_MAX_MTU;
    tp->ack_delay_exponent = 3;
}


/* management of the list of connections in context */

picoquic_cnx_t* picoquic_get_first_cnx(picoquic_quic_t* quic)
{
    return quic->cnx_list;
}

picoquic_cnx_t* picoquic_get_next_cnx(picoquic_cnx_t* cnx)
{
    return cnx->next_in_table;
}

static void picoquic_insert_cnx_in_list(picoquic_quic_t* quic, picoquic_cnx_t* cnx)
{
    if (quic->cnx_list != NULL) {
        quic->cnx_list->previous_in_table = cnx;
        cnx->next_in_table = quic->cnx_list;
    } else {
        quic->cnx_last = cnx;
        cnx->next_in_table = NULL;
    }
    quic->cnx_list = cnx;
    cnx->previous_in_table = NULL;
}

static void picoquic_remove_cnx_from_list(picoquic_cnx_t* cnx)
{
    if (cnx->next_in_table == NULL) {
        cnx->quic->cnx_last = cnx->previous_in_table;
    } else {
        cnx->next_in_table->previous_in_table = cnx->previous_in_table;
    }

    if (cnx->previous_in_table == NULL) {
        cnx->quic->cnx_list = cnx->next_in_table;
    }
    else {
        cnx->previous_in_table->next_in_table = cnx->next_in_table;
    }
}

/* Management of the list of connections, sorted by wake time */

static void picoquic_remove_cnx_from_wake_list(picoquic_cnx_t* cnx)
{
    if (cnx->next_by_wake_time == NULL) {
        cnx->quic->cnx_wake_last = cnx->previous_by_wake_time;
    } else {
        cnx->next_by_wake_time->previous_by_wake_time = cnx->previous_by_wake_time;
    }
    
    if (cnx->previous_by_wake_time == NULL) {
        cnx->quic->cnx_wake_first = cnx->next_by_wake_time;
    } else {
        cnx->previous_by_wake_time->next_by_wake_time = cnx->next_by_wake_time;
    }
}

static void picoquic_insert_cnx_by_wake_time(picoquic_quic_t* quic, picoquic_cnx_t* cnx)
{
    picoquic_cnx_t * cnx_next = quic->cnx_wake_first;
    picoquic_cnx_t * previous = NULL;
    while (cnx_next != NULL && cnx_next->next_wake_time <= cnx->next_wake_time) {
        previous = cnx_next;
        cnx_next = cnx_next->next_by_wake_time;
    }
    
    cnx->previous_by_wake_time = previous;
    if (previous == NULL) {
        quic->cnx_wake_first = cnx;

    } else {
        previous->next_by_wake_time = cnx;
    }
    
    cnx->next_by_wake_time = cnx_next;

    if (cnx_next == NULL) {
        quic->cnx_wake_last = cnx;
    } else { 
        cnx_next->previous_by_wake_time = cnx;
    }
}

void picoquic_reinsert_by_wake_time(picoquic_quic_t* quic, picoquic_cnx_t* cnx, uint64_t next_time)
{
    picoquic_remove_cnx_from_wake_list(cnx);
    cnx->next_wake_time = next_time;
    picoquic_insert_cnx_by_wake_time(quic, cnx);
}

void picoquic_reinsert_cnx_by_wake_time(picoquic_cnx_t* cnx, uint64_t next_time)
{
    picoquic_reinsert_by_wake_time(cnx->quic, cnx, next_time);
}

picoquic_cnx_t* picoquic_get_earliest_cnx_to_wake(picoquic_quic_t* quic, uint64_t max_wake_time)
{
    picoquic_cnx_t * cnx = quic->cnx_wake_first;
    if (cnx != NULL && max_wake_time != 0 && cnx->next_wake_time > max_wake_time)
    {
        cnx = NULL;
    }

    return cnx;
}


int64_t picoquic_get_next_wake_delay(picoquic_quic_t* quic,
    uint64_t current_time, int64_t delay_max)
{
    int64_t wake_delay = delay_max;

    if (quic->cnx_wake_first != NULL) {
        if (quic->cnx_wake_first->next_wake_time > current_time) {
            wake_delay = quic->cnx_wake_first->next_wake_time - current_time;
            
            if (wake_delay > delay_max) {
                wake_delay = delay_max;
            }
        }
        else {
            wake_delay = 0;
        }
    } else {
        wake_delay = delay_max;
    }

    return wake_delay;
}

/* Other context management functions */

int picoquic_get_version_index(uint32_t proposed_version)
{
    int ret = -1;

    for (size_t i = 0; i < picoquic_nb_supported_versions; i++) {
        if (picoquic_supported_versions[i].version == proposed_version) {
            ret = (int)i;
            break;
        }
    }

    return ret;
}

int picoquic_create_path(picoquic_cnx_t* cnx, uint64_t start_time, struct sockaddr* addr)
{
    int ret = -1;

    if (cnx->nb_paths >= cnx->nb_path_alloc)
    {
        int new_alloc = (cnx->nb_path_alloc == 0) ? 1 : 2 * cnx->nb_path_alloc;
        picoquic_path_t ** new_path = (picoquic_path_t **)malloc(new_alloc * sizeof(picoquic_path_t *));

        if (new_path != NULL)
        {
            if (cnx->path != NULL)
            {
                if (cnx->nb_paths > 0)
                {
                    memcpy(new_path, cnx->path, cnx->nb_paths * sizeof(picoquic_path_t *));
                }
                free(cnx->path);
            }
            cnx->path = new_path;
            cnx->nb_path_alloc = new_alloc;
        }
    }

    if (cnx->nb_paths < cnx->nb_path_alloc)
    {
        picoquic_path_t * path_x = (picoquic_path_t *)malloc(sizeof(picoquic_path_t));

        if (path_x != NULL)
        {
            memset(path_x, 0, sizeof(picoquic_path_t));

            /* Set the peer address */
            path_x->peer_addr_len = (int)((addr->sa_family == AF_INET) ? sizeof(struct sockaddr_in) : sizeof(struct sockaddr_in6));
            memcpy(&path_x->peer_addr, addr, path_x->peer_addr_len);

            /* Set the challenge used for this path */
            path_x->challenge = picoquic_public_random_64();

            /* Initialize per path time measurement */
            path_x->smoothed_rtt = PICOQUIC_INITIAL_RTT;
            path_x->rtt_variant = 0;
            path_x->retransmit_timer = PICOQUIC_INITIAL_RETRANSMIT_TIMER;
            path_x->rtt_min = 0;

            /* Initialize per path congestion control state */
            path_x->cwin = PICOQUIC_CWIN_INITIAL;
            path_x->bytes_in_transit = 0;
            path_x->congestion_alg_state = NULL;

            /* Initialize per path pacing state */
            path_x->packet_time_nano_sec = 0;
            path_x->pacing_reminder_nano_sec = 0;
            path_x->pacing_margin_micros = 1000;
            path_x->next_pacing_time = start_time;

            /* Initialize the MTU */
            path_x->send_mtu = addr->sa_family == AF_INET ? PICOQUIC_INITIAL_MTU_IPV4 : PICOQUIC_INITIAL_MTU_IPV6;

            /* Initialize the connection IDs */
            if (cnx->quic) {
                picoquic_create_random_cnx_id(cnx->quic, &path_x->local_cnxid, cnx->quic->local_ctx_length);
            }

            path_x->remote_cnxid = picoquic_null_connection_id;
            /* Initialize the reset secret to a random value. This
			 * will prevent spurious matches to an all zero value, for example.
			 * The real value will be set when receiving the transport parameters. 
			 */
            picoquic_public_random(path_x->reset_secret, PICOQUIC_RESET_SECRET_SIZE);

            /* Initialize packet contexts */
            for (picoquic_packet_context_enum pc = 0;
                pc < picoquic_nb_packet_context; pc++) {
                path_x->pkt_ctx[pc].first_sack_item.start_of_sack_range = (uint64_t)((int64_t)-1);
                path_x->pkt_ctx[pc].first_sack_item.end_of_sack_range = 0;
                path_x->pkt_ctx[pc].first_sack_item.next_sack = NULL;
                path_x->pkt_ctx[pc].highest_ack_sent = 0;
                path_x->pkt_ctx[pc].highest_ack_time = start_time;
                path_x->pkt_ctx[pc].time_stamp_largest_received = (uint64_t)((int64_t)-1);
                path_x->pkt_ctx[pc].send_sequence = 0;
                path_x->pkt_ctx[pc].nb_retransmit = 0;
                path_x->pkt_ctx[pc].latest_retransmit_time = 0;
                path_x->pkt_ctx[pc].retransmit_newest = NULL;
                path_x->pkt_ctx[pc].retransmit_oldest = NULL;
                path_x->pkt_ctx[pc].highest_acknowledged = path_x->pkt_ctx[pc].send_sequence - 1;
                path_x->pkt_ctx[pc].latest_time_acknowledged = start_time;
                path_x->pkt_ctx[pc].ack_needed = 0;
                path_x->pkt_ctx[pc].ack_delay_local = 10000;
            }

            /* And start the congestion algorithm */
            if (cnx->congestion_alg != NULL) {
                cnx->congestion_alg->alg_init(cnx, path_x);
            }

            /* Record the path */
            cnx->path[cnx->nb_paths] = path_x;
            ret = cnx->nb_paths++;
        }
    }

    return ret;
}

void picoquic_create_random_cnx_id(picoquic_quic_t* quic, picoquic_connection_id_t * cnx_id, uint8_t id_length)
{
    if (id_length > 0) {
        picoquic_crypto_random(quic, cnx_id->id, id_length);
    }
    if (id_length < sizeof(cnx_id->id)) {
        memset(cnx_id->id + 8, 0, sizeof(cnx_id->id) - id_length);
    }
    cnx_id->id_len = id_length;
}

void picoquic_create_random_cnx_id_for_cnx(picoquic_cnx_t* cnx, picoquic_connection_id_t *cnx_id, uint8_t id_length)
{
    picoquic_create_random_cnx_id(cnx->quic, cnx_id, id_length);
}


picoquic_cnx_t* picoquic_create_cnx(picoquic_quic_t* quic,
    picoquic_connection_id_t initial_cnx_id, picoquic_connection_id_t remote_cnx_id, 
    struct sockaddr* addr, uint64_t start_time, uint32_t preferred_version,
    char const* sni, char const* alpn, char client_mode)
{
    picoquic_cnx_t* cnx = (picoquic_cnx_t*)malloc(sizeof(picoquic_cnx_t));

    if (cnx != NULL) {
        int ret;

        memset(cnx, 0, sizeof(picoquic_cnx_t));

        cnx->quic = quic;
        cnx->client_mode = client_mode;
        /* Should return 0, since this is the first path */
        ret = picoquic_create_path(cnx, start_time, addr);

        if (ret != 0) {
            free(cnx);
            cnx = NULL;
        } else {
            cnx->next_wake_time = start_time;
            cnx->start_time = start_time;

            picoquic_insert_cnx_in_list(quic, cnx);
            picoquic_insert_cnx_by_wake_time(quic, cnx);
            /* Do not require verification for default path */
            cnx->path[0]->challenge_verified = 1;
        }
    }

    if (cnx != NULL) {
        picoquic_init_transport_parameters(&cnx->local_parameters, cnx->client_mode);
        if (cnx->quic->mtu_max > 0)
        {
            cnx->local_parameters.max_packet_size = cnx->quic->mtu_max;
        }

        /* Initialize local flow control variables to advertised values */

        cnx->maxdata_local = ((uint64_t)cnx->local_parameters.initial_max_data);
        cnx->max_stream_id_bidir_local = cnx->local_parameters.initial_max_stream_id_bidir;
        cnx->max_stream_id_unidir_local = cnx->local_parameters.initial_max_stream_id_unidir;

        /* Initialize remote variables to some plausible value. 
		 * Hopefully, this will be overwritten by the parameters received in
		 * the TLS transport parameter extension */
        cnx->maxdata_remote = PICOQUIC_DEFAULT_0RTT_WINDOW;
        cnx->remote_parameters.initial_max_stream_data_bidi_remote = PICOQUIC_DEFAULT_0RTT_WINDOW;
        cnx->remote_parameters.initial_max_stream_data_uni = PICOQUIC_DEFAULT_0RTT_WINDOW;
        cnx->max_stream_id_bidir_remote = (cnx->client_mode)?4:0;
        cnx->max_stream_id_unidir_remote = 0;

        if (sni != NULL) {
            cnx->sni = picoquic_string_duplicate(sni);
        }

        if (alpn != NULL) {
            cnx->alpn = picoquic_string_duplicate(alpn);
        }

        cnx->callback_fn = quic->default_callback_fn;
        cnx->callback_ctx = quic->default_callback_ctx;
        cnx->congestion_alg = quic->default_congestion_alg;

        if (cnx->client_mode) {
            if (preferred_version == 0) {
                cnx->proposed_version = picoquic_supported_versions[0].version;
                cnx->version_index = 0;
            } else {
                cnx->version_index = picoquic_get_version_index(preferred_version);
                if (cnx->version_index < 0) {
                    cnx->version_index = PICOQUIC_INTEROP_VERSION_INDEX;
                    if ((preferred_version & 0x0A0A0A0A) == 0x0A0A0A0A) {
                        /* This is a hack, to allow greasing the cnx ID */
                        cnx->proposed_version = preferred_version;

                    } else {
                        cnx->proposed_version = picoquic_supported_versions[PICOQUIC_INTEROP_VERSION_INDEX].version;
                    }
                } else {
                    cnx->proposed_version = preferred_version;
                }
            }

            cnx->cnx_state = picoquic_state_client_init;
            if (picoquic_is_connection_id_null(initial_cnx_id)) {
                picoquic_create_random_cnx_id(quic, &initial_cnx_id, 8);
            }

            if (quic->cnx_id_callback_fn) {
                quic->cnx_id_callback_fn(cnx->path[0]->local_cnxid, picoquic_null_connection_id, quic->cnx_id_callback_ctx, &cnx->path[0]->local_cnxid);
            }

            cnx->initial_cnxid = initial_cnx_id;
        } else {
            for (int epoch = 0; epoch < PICOQUIC_NUMBER_OF_EPOCHS; epoch++) {
                cnx->tls_stream[epoch].send_queue = NULL;
            }
            cnx->cnx_state = picoquic_state_server_init;
            cnx->initial_cnxid = initial_cnx_id;
            cnx->path[0]->remote_cnxid = remote_cnx_id;

            if (quic->cnx_id_callback_fn)
                quic->cnx_id_callback_fn(cnx->path[0]->local_cnxid, cnx->initial_cnxid,
                    quic->cnx_id_callback_ctx, &cnx->path[0]->local_cnxid);

            (void)picoquic_create_cnxid_reset_secret(quic, &cnx->path[0]->local_cnxid,
                cnx->path[0]->reset_secret);

            cnx->version_index = picoquic_get_version_index(preferred_version);
            if (cnx->version_index < 0) {
                /* TODO: this is an internal error condition, should not happen */
                cnx->version_index = 0;
                cnx->proposed_version = picoquic_supported_versions[0].version;
            } else {
                cnx->proposed_version = preferred_version;
            }
        }

        if (cnx != NULL) {
            /* Moved packet context initialization into path creation */

            cnx->latest_progress_time = start_time;

            for (int epoch = 0; epoch < PICOQUIC_NUMBER_OF_EPOCHS; epoch++) {
                cnx->tls_stream[epoch].stream_id = 0;
                cnx->tls_stream[epoch].consumed_offset = 0;
                cnx->tls_stream[epoch].stream_flags = 0;
                cnx->tls_stream[epoch].fin_offset = 0;
                cnx->tls_stream[epoch].next_stream = NULL;
                cnx->tls_stream[epoch].stream_data = NULL;
                cnx->tls_stream[epoch].sent_offset = 0;
                cnx->tls_stream[epoch].local_error = 0;
                cnx->tls_stream[epoch].remote_error = 0;
                cnx->tls_stream[epoch].maxdata_local = (uint64_t)((int64_t)-1);
                cnx->tls_stream[epoch].maxdata_remote = (uint64_t)((int64_t)-1);
            }

            cnx->congestion_alg = cnx->quic->default_congestion_alg;
            if (cnx->congestion_alg != NULL) {
                cnx->congestion_alg->alg_init(cnx, cnx->path[0]);
            }
        }
    }

    /* Only initialize TLS after all parameters have been set */

    if (picoquic_tlscontext_create(quic, cnx, start_time) != 0) {
        /* Cannot just do partial creation! */
        picoquic_delete_cnx(cnx);
        cnx = NULL;
    }

    if (cnx != NULL) {
        if (picoquic_setup_initial_traffic_keys(cnx)) {
            /* Cannot initialize aead for initial packets */
            picoquic_delete_cnx(cnx);
            cnx = NULL;
        }
    }

    if (cnx != NULL) {
        if (!picoquic_is_connection_id_null(cnx->path[0]->local_cnxid)) {
            (void)picoquic_register_cnx_id(quic, cnx, &cnx->path[0]->local_cnxid);
        }

        if (addr != NULL) {
            (void)picoquic_register_net_id(quic, cnx, addr);
        }
    }

    if (cnx) {
        register_protocol_operations(cnx);
        /* Also initialize reserve queue */
        cnx->reserved_frames = queue_init();
        /* And the retry queue */
        cnx->retry_frames = queue_init();
        /* TODO change this arbitrary value */
        cnx->core_rate = 500;
    }

    /* The following lines should be uncommented only for testing purpose */
    // plugin_insert_plugin(cnx, "plugins/basic/basic.plugin");
    // plugin_insert_plugin(cnx, "plugins/ecn/ecn.plugin");
    // plugin_insert_plugin(cnx, "plugins/multipath/multipath.plugin");
    // plugin_insert_plugin(cnx, "plugins/tlp/tlp.plugin");
    // plugin_insert_plugin(cnx, "plugins/cop2/cop2.plugin");

    return cnx;
}

picoquic_cnx_t* picoquic_create_client_cnx(picoquic_quic_t* quic,
    struct sockaddr* addr, uint64_t start_time, uint32_t preferred_version,
    char const* sni, char const* alpn, picoquic_stream_data_cb_fn callback_fn, void* callback_ctx)
{
    picoquic_cnx_t* cnx = picoquic_create_cnx(quic, picoquic_null_connection_id, picoquic_null_connection_id, addr, start_time, preferred_version, sni, alpn, 1);

    if (cnx != NULL) {
        int ret;

        if (callback_fn != NULL)
            cnx->callback_fn = callback_fn;
        if (callback_ctx != NULL)
            cnx->callback_ctx = callback_ctx;
        ret = picoquic_initialize_tls_stream(cnx);
        if (ret != 0) {
            /* Cannot just do partial initialization! */
            picoquic_delete_cnx(cnx);
            cnx = NULL;
        }
    }

    return cnx;
}

void register_protocol_operations(picoquic_cnx_t *cnx)
{
    /* First ensure that ops is set to NULL, required by uthash.h */
    cnx->ops = NULL;
    cnx->plugins = NULL;
    cnx->current_plugin = NULL;
    cnx->previous_plugin = NULL;
    packet_register_noparam_protoops(cnx);
    frames_register_noparam_protoops(cnx);
    sender_register_noparam_protoops(cnx);
    quicctx_register_noparam_protoops(cnx);
}

int picoquic_start_client_cnx(picoquic_cnx_t * cnx)
{
    int ret = picoquic_initialize_tls_stream(cnx);

    picoquic_cnx_set_next_wake_time(cnx, picoquic_get_quic_time(cnx->quic));

    return ret;
}

void picoquic_set_transport_parameters(picoquic_cnx_t * cnx, picoquic_tp_t * tp)
{
    cnx->local_parameters = *tp;

    if (cnx->quic->mtu_max > 0)
    {
        cnx->local_parameters.max_packet_size = cnx->quic->mtu_max;
    }

    /* Initialize local flow control variables to advertised values */

    cnx->maxdata_local = ((uint64_t)cnx->local_parameters.initial_max_data);
    cnx->max_stream_id_bidir_local = cnx->local_parameters.initial_max_stream_id_bidir;
    cnx->max_stream_id_unidir_local = cnx->local_parameters.initial_max_stream_id_unidir;
}

void picoquic_get_peer_addr(picoquic_path_t* path_x, struct sockaddr** addr, int* addr_len)
{
    *addr = (struct sockaddr*)&path_x->peer_addr;
    *addr_len = path_x->peer_addr_len;
}

void picoquic_get_local_addr(picoquic_path_t* path_x, struct sockaddr** addr, int* addr_len)
{
    *addr = (struct sockaddr*)&path_x->local_addr;
    *addr_len = path_x->local_addr_len;
}

unsigned long picoquic_get_local_if_index(picoquic_path_t* path_x)
{
    return path_x->if_index_local;
}

picoquic_connection_id_t picoquic_get_local_cnxid(picoquic_cnx_t* cnx)
{
    return cnx->path[0]->local_cnxid;
}

picoquic_connection_id_t picoquic_get_remote_cnxid(picoquic_cnx_t* cnx)
{
    return cnx->path[0]->remote_cnxid;
}

picoquic_connection_id_t picoquic_get_initial_cnxid(picoquic_cnx_t* cnx)
{
    return cnx->initial_cnxid;
}

picoquic_connection_id_t picoquic_get_client_cnxid(picoquic_cnx_t* cnx)
{
    return (cnx->client_mode)?cnx->path[0]->local_cnxid: cnx->path[0]->remote_cnxid;
}

picoquic_connection_id_t picoquic_get_server_cnxid(picoquic_cnx_t* cnx)
{
    return (cnx->client_mode) ? cnx->path[0]->remote_cnxid : cnx->path[0]->local_cnxid;
}

picoquic_connection_id_t picoquic_get_logging_cnxid(picoquic_cnx_t* cnx)
{
    return cnx->initial_cnxid;
}

uint64_t picoquic_get_cnx_start_time(picoquic_cnx_t* cnx)
{
    return cnx->start_time;
}

picoquic_state_enum picoquic_get_cnx_state(picoquic_cnx_t* cnx)
{
    return cnx->cnx_state;
}

void picoquic_set_cnx_state(picoquic_cnx_t* cnx, picoquic_state_enum state)
{
    picoquic_state_enum previous_state = cnx->cnx_state;
    cnx->cnx_state = state;
    if(previous_state != cnx->cnx_state) {
        protoop_prepare_and_run_noparam(cnx, &PROTOOP_NOPARAM_CONNECTION_STATE_CHANGED, NULL,
            previous_state, state);
    }
}

uint64_t picoquic_is_0rtt_available(picoquic_cnx_t* cnx)
{
    return (cnx->crypto_context[1].aead_encrypt == NULL) ? 0 : 1;
}

/*
 * Provide clock time
 */
uint64_t picoquic_current_time()
{
    uint64_t now;
#ifdef _WINDOWS
    FILETIME ft;
    /*
    * The GetSystemTimeAsFileTime API returns  the number
    * of 100-nanosecond intervals since January 1, 1601 (UTC),
    * in FILETIME format.
    */
    GetSystemTimeAsFileTime(&ft);

    /*
    * Convert to plain 64 bit format, without making
    * assumptions about the FILETIME structure alignment.
    */
    now = ft.dwHighDateTime;
    now <<= 32;
    now |= ft.dwLowDateTime;
    /*
    * Convert units from 100ns to 1us
    */
    now /= 10;
    /*
    * Account for microseconds elapsed between 1601 and 1970.
    */
    now -= 11644473600000000ULL;
#else
    struct timeval tv;
    (void)gettimeofday(&tv, NULL);
    now = (tv.tv_sec * 1000000ull) + tv.tv_usec;
#endif
    return now;
}

/*
* Get the same time simulation as used for TLS
*/

uint64_t picoquic_get_quic_time(picoquic_quic_t* quic)
{
    uint64_t now;
    if (quic->p_simulated_time == NULL) {
        now = picoquic_current_time();
    }
    else {
        now = *quic->p_simulated_time;
    }

    return now;
}

void picoquic_set_fuzz(picoquic_quic_t * quic, picoquic_fuzz_fn fuzz_fn, void * fuzz_ctx)
{
    quic->fuzz_fn = fuzz_fn;
    quic->fuzz_ctx = fuzz_ctx;
}



void picoquic_set_callback(picoquic_cnx_t* cnx,
    picoquic_stream_data_cb_fn callback_fn, void* callback_ctx)
{
    cnx->callback_fn = callback_fn;
    cnx->callback_ctx = callback_ctx;
}

void * picoquic_get_callback_context(picoquic_cnx_t * cnx)
{
    return cnx->callback_ctx;
}

picoquic_misc_frame_header_t* picoquic_create_misc_frame(picoquic_cnx_t *cnx, const uint8_t* bytes, size_t length) {
    uint8_t* misc_frame = (uint8_t*)malloc(sizeof(picoquic_misc_frame_header_t) + length);

    if (misc_frame == NULL) {
        return NULL;
    } else {
        picoquic_misc_frame_header_t* head = (picoquic_misc_frame_header_t*)misc_frame;
        head->length = length;
        memcpy(misc_frame + sizeof(picoquic_misc_frame_header_t), bytes, length);

        return head;
    }
}

int picoquic_queue_misc_frame(picoquic_cnx_t* cnx, const uint8_t* bytes, size_t length)
{
    int ret = 0;
    picoquic_misc_frame_header_t* misc_frame = picoquic_create_misc_frame(cnx, bytes, length);

    if (misc_frame == NULL) {
        ret = PICOQUIC_ERROR_MEMORY;
    } else {
        misc_frame->next_misc_frame = cnx->first_misc_frame;
        cnx->first_misc_frame = misc_frame;
    }

    picoquic_cnx_set_next_wake_time(cnx, picoquic_get_quic_time(cnx->quic));

    return ret;
}

void picoquic_clear_stream(picoquic_stream_head* stream)
{
    picoquic_stream_data** pdata[2];
    pdata[0] = &stream->stream_data;
    pdata[1] = &stream->send_queue;

    for (int i = 0; i < 2; i++) {
        picoquic_stream_data* next;

        while ((next = *pdata[i]) != NULL) {
            *pdata[i] = next->next_stream_data;

            if (next->bytes != NULL) {
                free(next->bytes);
            }
            free(next);
        }
    }
}

void picoquic_reset_packet_context(picoquic_cnx_t* cnx,
    picoquic_packet_context_enum pc, picoquic_path_t* path_x)
{
    /* TODO: special case for 0-RTT packets! */
    picoquic_packet_context_t * pkt_ctx = &path_x->pkt_ctx[pc];

    while (pkt_ctx->retransmit_newest != NULL) {
        picoquic_dequeue_retransmit_packet(cnx, pkt_ctx->retransmit_newest, 1);
    }
    
    while (pkt_ctx->retransmitted_newest != NULL) {
        picoquic_dequeue_retransmitted_packet(cnx, pkt_ctx->retransmitted_newest);
    }

    pkt_ctx->retransmitted_oldest = NULL;

    while (pkt_ctx->first_sack_item.next_sack != NULL) {
        picoquic_sack_item_t * next = pkt_ctx->first_sack_item.next_sack;
        pkt_ctx->first_sack_item.next_sack = next->next_sack;
        free(next);
    }

    pkt_ctx->first_sack_item.start_of_sack_range = (uint64_t)((int64_t)-1);
    pkt_ctx->first_sack_item.end_of_sack_range = 0;
}

/*
* Reset the version to a new supported value.
*
* Can only happen after sending the client init packet.
* Result of reset:
*
* - connection ID is not changed.
* - sequence number is not changed.
* - all queued 0-RTT retransmission will be considered lost (to do with 0-RTT)
* - Client Initial packet is considered lost, free. A new one will have to be formatted.
* - Stream 0 is reset, all data is freed.
* - TLS API is called again.
* - State changes.
*/

int picoquic_reset_cnx(picoquic_cnx_t* cnx, uint64_t current_time)
{
    int ret = 0;

    /* Delete the packets queued for retransmission */
    for (picoquic_packet_context_enum pc = 0;
        pc < picoquic_nb_packet_context; pc++) {
        /* Do not reset the application context, in order to keep the 0-RTT
         * packets, and to keep using the same sequence number space in
         * the new connection */
        if (pc != picoquic_packet_context_application) {
            picoquic_reset_packet_context(cnx, pc, cnx->path[0]);
        }
    }

    /* Reset the crypto stream */
    for (int epoch = 0; epoch < PICOQUIC_NUMBER_OF_EPOCHS; epoch++) {
        picoquic_clear_stream(&cnx->tls_stream[epoch]);
        cnx->tls_stream[epoch].consumed_offset = 0;
        cnx->tls_stream[epoch].stream_flags = 0;
        cnx->tls_stream[epoch].fin_offset = 0;
        cnx->tls_stream[epoch].sent_offset = 0;
    }

    /* Reset the ECN data */
    cnx->ecn_ect0_total_local = 0;
    cnx->ecn_ect1_total_local = 0;
    cnx->ecn_ce_total_local = 0;
    cnx->ecn_ect0_total_remote = 0;
    cnx->ecn_ect1_total_remote = 0;
    cnx->ecn_ce_total_remote = 0;

    for (int k = 0; k < 4; k++) {
        picoquic_crypto_context_free(&cnx->crypto_context[k]);
    }

    if (ret == 0) {
        ret = picoquic_setup_initial_traffic_keys(cnx);
    }

    /* Reset the TLS context, Re-initialize the tls connection */
    if (cnx->tls_ctx != NULL) {
        picoquic_tlscontext_free(cnx, cnx->tls_ctx);
        cnx->tls_ctx = NULL;
    }
    if (ret == 0) {
        ret = picoquic_tlscontext_create(cnx->quic, cnx, current_time);
    }
    if (ret == 0) {
        ret = picoquic_initialize_tls_stream(cnx);
    }

    return ret;
}

int picoquic_reset_cnx_version(picoquic_cnx_t* cnx, uint8_t* bytes, size_t length, uint64_t current_time)
{
    /* First parse the incoming connection negotiation to choose the
	* new version. If none is available, return an error */
    int ret = -1;

    if (cnx->cnx_state == picoquic_state_client_init || cnx->cnx_state == picoquic_state_client_init_sent) {
        size_t byte_index = 0;
        while (cnx->cnx_state != picoquic_state_client_renegotiate && byte_index + 4 <= length) {
            uint32_t proposed_version = 0;
            /* parsing the list of proposed versions encoded in renegotiation packet */
            proposed_version = PICOPARSE_32(bytes + byte_index);
            byte_index += 4;

            for (size_t i = 0; i < picoquic_nb_supported_versions; i++) {
                if (proposed_version == picoquic_supported_versions[i].version) {
                    cnx->version_index = (int)i;
                    picoquic_set_cnx_state(cnx, picoquic_state_client_renegotiate);

                    break;
                }
            }
        }

        if (cnx->cnx_state != picoquic_state_client_renegotiate) {
            /* No acceptable version */
            ret = PICOQUIC_ERROR_UNEXPECTED_PACKET;
        } else {
            ret = picoquic_reset_cnx(cnx, current_time);
        }
    }
    else {
        /* Not in a state for negotiation */
        ret = PICOQUIC_ERROR_UNEXPECTED_PACKET;
    }

    return ret;
}

/**
 * See PROTOOP_NOPARAM_CONNECTION_ERROR
 */
protoop_arg_t connection_error(picoquic_cnx_t* cnx)
{
    uint16_t local_error = (uint16_t) cnx->protoop_inputv[0];
    uint64_t frame_type = (uint64_t) cnx->protoop_inputv[1];

    if (cnx->cnx_state == picoquic_state_client_ready || cnx->cnx_state == picoquic_state_server_ready) {
        cnx->local_error = local_error;
        picoquic_set_cnx_state(cnx, picoquic_state_disconnecting);

        DBG_PRINTF("Protocol error (%x)", local_error);
    } else if (cnx->cnx_state < picoquic_state_client_ready) {
        cnx->local_error = local_error;
        picoquic_set_cnx_state(cnx, picoquic_state_handshake_failure);

        DBG_PRINTF("Protocol error %x", local_error);
    }

    cnx->offending_frame_type = frame_type;

    return (protoop_arg_t) PICOQUIC_ERROR_DETECTED;
}

int picoquic_connection_error(picoquic_cnx_t* cnx, uint16_t local_error, uint64_t frame_type)
{
    return (int) protoop_prepare_and_run_noparam(cnx, &PROTOOP_NOPARAM_CONNECTION_ERROR, NULL,
        local_error, frame_type);
}

void picoquic_delete_cnx(picoquic_cnx_t* cnx)
{
    picoquic_stream_head* stream;
    picoquic_misc_frame_header_t* misc_frame;

    if (cnx != NULL) {
        if (cnx->cnx_state < picoquic_state_disconnected) {
            /* Give the application a chance to clean up its state */
            picoquic_set_cnx_state(cnx, picoquic_state_disconnected);
            if (cnx->callback_fn) {
                (cnx->callback_fn)(cnx, 0, NULL, 0, picoquic_callback_close, cnx->callback_ctx);
            }
        }

        if (cnx->alpn != NULL) {
            free((void*)cnx->alpn);
            cnx->alpn = NULL;
        }

        if (cnx->sni != NULL) {
            free((void*)cnx->sni);
            cnx->sni = NULL;
        }

        while (cnx->first_cnx_id != NULL) {
            picohash_item* item;
            picoquic_cnx_id* cnx_id_key = cnx->first_cnx_id;
            cnx->first_cnx_id = cnx_id_key->next_cnx_id;
            cnx_id_key->next_cnx_id = NULL;

            item = picohash_retrieve(cnx->quic->table_cnx_by_id, cnx_id_key);
            if (item != NULL) {
                picohash_item_delete(cnx->quic->table_cnx_by_id, item, 1);
            }
        }

        while (cnx->first_net_id != NULL) {
            picohash_item* item;
            picoquic_net_id* net_id_key = cnx->first_net_id;
            cnx->first_net_id = net_id_key->next_net_id;
            net_id_key->next_net_id = NULL;

            item = picohash_retrieve(cnx->quic->table_cnx_by_net, net_id_key);
            if (item != NULL) {
                picohash_item_delete(cnx->quic->table_cnx_by_net, item, 1);
            }
        }
        
        picoquic_remove_cnx_from_list(cnx);
        picoquic_remove_cnx_from_wake_list(cnx);

        for (int i = 0; i < 4; i++) {
            picoquic_crypto_context_free(&cnx->crypto_context[i]);
        }

        for (picoquic_packet_context_enum pc = 0;
            pc < picoquic_nb_packet_context; pc++) {
            for (int i = 0; i < cnx->nb_paths; i++) {
                picoquic_reset_packet_context(cnx, pc, cnx->path[i]);
            }
        }

        while ((misc_frame = cnx->first_misc_frame) != NULL) {
            cnx->first_misc_frame = misc_frame->next_misc_frame;
            free(misc_frame);
        }
        for (int epoch = 0; epoch < PICOQUIC_NUMBER_OF_EPOCHS; epoch++) {
            picoquic_clear_stream(&cnx->tls_stream[epoch]);
        }

        while ((stream = cnx->first_stream) != NULL) {
            cnx->first_stream = stream->next_stream;
            picoquic_clear_stream(stream);
            free(stream);
        }

        if (cnx->tls_ctx != NULL) {
            picoquic_tlscontext_free(cnx, cnx->tls_ctx);
            cnx->tls_ctx = NULL;
        }

        if (cnx->path != NULL)
        {
            for (int i = 0; i < cnx->nb_paths; i++) {

                if (cnx->congestion_alg != NULL) {
                    cnx->congestion_alg->alg_delete(cnx, cnx->path[i]);
                }

                free(cnx->path[i]);
                cnx->path[i] = NULL;
            }

            free(cnx->path);
            cnx->path = NULL;
        }

        /* Free protocol operations and plugins */
        protocol_operation_struct_t *current_post, *tmp_protoop;
        protocol_operation_param_struct_t *current_popst, *tmp_popst;
        observer_node_t *cur_del, *tmp;

        HASH_ITER(hh, cnx->ops, current_post, tmp_protoop) {
            HASH_DEL(cnx->ops, current_post);

            if (current_post->is_parametrable) {
                HASH_ITER(hh, current_post->params, current_popst, tmp_popst) {
                    HASH_DEL(current_post->params, current_popst);
                    if (current_popst->replace) {
                        release_elf(current_popst->replace);
                    }

                    if (current_popst->pre) {
                        cur_del = current_popst->pre;
                        while (cur_del) {
                            tmp = cur_del->next;
                            release_elf(cur_del->observer);
                            free(cur_del);
                            cur_del = tmp;
                        }
                    }
                    if (current_popst->post) {
                        cur_del = current_popst->post;
                        while (cur_del) {
                            tmp = cur_del->next;
                            release_elf(cur_del->observer);
                            free(cur_del);
                            cur_del = tmp;
                        }
                    }
                    free(current_popst);
                }
            } else {
                current_popst = current_post->params;
                if (current_popst->replace) {
                    release_elf(current_popst->replace);
                }

                if (current_popst->pre) {
                    cur_del = current_popst->pre;
                    while (cur_del) {
                        tmp = cur_del->next;
                        release_elf(cur_del->observer);
                        free(cur_del);
                        cur_del = tmp;
                    }
                }
                if (current_popst->post) {
                    cur_del = current_popst->post;
                    while (cur_del) {
                        tmp = cur_del->next;
                        release_elf(cur_del->observer);
                        free(cur_del);
                        cur_del = tmp;
                    }
                }
                free(current_popst);
            }

            free(current_post->pid.id);
            free(current_post);
        }

        /* Delete pending reserved frames, if any */
        queue_free(cnx->reserved_frames);
        /* And also the retry frames */
        queue_free(cnx->retry_frames);

        protoop_plugin_t *current_p, *tmp_p;
        HASH_ITER(hh, cnx->plugins, current_p, tmp_p) {
            HASH_DEL(cnx->plugins, current_p);
            /* This remains safe to do this, as the memory of the frame context will be freed when cnx will */
            queue_free(current_p->block_queue);
            free(current_p);
        }

        free(cnx);
    }
}

int picoquic_is_handshake_error(uint16_t error_code)
{
    return ((error_code & 0xFF00) == PICOQUIC_TRANSPORT_CRYPTO_ERROR(0) ||
        error_code == PICOQUIC_TLS_HANDSHAKE_FAILED);
}

/* Context retrieval functions */
picoquic_cnx_t* picoquic_cnx_by_id(picoquic_quic_t* quic, picoquic_connection_id_t cnx_id)
{
    picoquic_cnx_t* ret = NULL;
    picohash_item* item;
    picoquic_cnx_id key;

    memset(&key, 0, sizeof(key));
    key.cnx_id = cnx_id;

    item = picohash_retrieve(quic->table_cnx_by_id, &key);

    if (item != NULL) {
        ret = ((picoquic_cnx_id*)item->key)->cnx;
    }
    return ret;
}

picoquic_cnx_t* picoquic_cnx_by_net(picoquic_quic_t* quic, struct sockaddr* addr)
{
    picoquic_cnx_t* ret = NULL;
    picohash_item* item;
    picoquic_net_id key;

    picoquic_set_hash_key_by_address(&key, addr);

    item = picohash_retrieve(quic->table_cnx_by_net, &key);

    if (item != NULL) {
        ret = ((picoquic_net_id*)item->key)->cnx;
    }
    return ret;
}

/*
 * Set or reset the congestion control algorithm
 */

void picoquic_set_default_congestion_algorithm(picoquic_quic_t* quic, picoquic_congestion_algorithm_t const* alg)
{
    quic->default_congestion_alg = alg;
}

void picoquic_set_congestion_algorithm(picoquic_cnx_t* cnx, picoquic_congestion_algorithm_t const* alg)
{
    if (cnx->congestion_alg != NULL) {
        if (cnx->path != NULL) {
            for (int i = 0; i < cnx->nb_paths; i++) {
                cnx->congestion_alg->alg_delete(cnx, cnx->path[i]);
            }
        }
    }

    cnx->congestion_alg = alg;

    if (cnx->congestion_alg != NULL) {
        if (cnx->path != NULL) {
            for (int i = 0; i < cnx->nb_paths; i++) {
                cnx->congestion_alg->alg_init(cnx, cnx->path[i]);
            }
        }
    }
}

/**
 * See PROTOOP_NOPARAM_CONGESTION_ALGORITHM_NOTIFY
 */
protoop_arg_t congestion_algorithm_notify(picoquic_cnx_t *cnx)
{
    picoquic_path_t* path_x = (picoquic_path_t*) cnx->protoop_inputv[0];
    picoquic_congestion_notification_t notification = (picoquic_congestion_notification_t) cnx->protoop_inputv[1];
    uint64_t rtt_measurement = (uint64_t) cnx->protoop_inputv[2];
    uint64_t nb_bytes_acknowledged = (uint64_t) cnx->protoop_inputv[3];
    uint64_t lost_packet_number = (uint64_t) cnx->protoop_inputv[4];
    uint64_t current_time = (uint64_t) cnx->protoop_inputv[5];

    if (cnx->congestion_alg != NULL) {
        cnx->congestion_alg->alg_notify(path_x, notification, rtt_measurement,
            nb_bytes_acknowledged, lost_packet_number, current_time);
    }
    return 0;
}

/**
 * See PROTOOP_NOPARAM_CALLBACK_FUNCTION
 */
protoop_arg_t callback_function(picoquic_cnx_t *cnx)
{
    uint64_t stream_id = (uint64_t) cnx->protoop_inputv[0];
    uint8_t* bytes = (uint8_t *) cnx->protoop_inputv[1];
    size_t length = (size_t) cnx->protoop_inputv[2];
    picoquic_call_back_event_t fin_or_event = (picoquic_call_back_event_t) cnx->protoop_inputv[3];

    if (cnx->callback_fn) {
        (cnx->callback_fn)(cnx, stream_id, bytes, length, fin_or_event, cnx->callback_ctx);
    }

    return 0;
}

void picoquic_enable_keep_alive(picoquic_cnx_t* cnx, uint64_t interval)
{
    if (interval == 0) {
        /* Examine the transport parameters */
        uint64_t idle_timeout = cnx->local_parameters.idle_timeout;

        if (cnx->cnx_state >= picoquic_state_client_ready && idle_timeout > cnx->remote_parameters.idle_timeout) {
            idle_timeout = cnx->remote_parameters.idle_timeout;
        }
        /* convert to microseconds */
        idle_timeout *= 1000000;
        /* set interval to half that value */
        cnx->keep_alive_interval = idle_timeout / 2;
    } else {
        cnx->keep_alive_interval = interval;
    }
}

void picoquic_disable_keep_alive(picoquic_cnx_t* cnx)
{
    cnx->keep_alive_interval = 0;
}

int picoquic_set_verify_certificate_callback(picoquic_quic_t* quic, picoquic_verify_certificate_cb_fn cb, void* ctx,
                                             picoquic_free_verify_certificate_ctx free_fn) {
    picoquic_dispose_verify_certificate_callback(quic, quic->verify_certificate_callback_fn != NULL);

    quic->verify_certificate_callback_fn = cb;
    quic->free_verify_certificate_callback_fn = free_fn;
    quic->verify_certificate_ctx = ctx;

    return picoquic_enable_custom_verify_certificate_callback(quic);
}

int picoquic_is_client(picoquic_cnx_t* cnx)
{
    return cnx->client_mode;
}

int picoquic_get_local_error(picoquic_cnx_t* cnx)
{
    return cnx->local_error;
}

int picoquic_get_remote_error(picoquic_cnx_t* cnx)
{
    return cnx->remote_error;
}

void picoquic_set_client_authentication(picoquic_quic_t* quic, int client_authentication) {
    picoquic_tls_set_client_authentication(quic, client_authentication);
}

void picoquic_received_packet(picoquic_cnx_t *cnx, SOCKET_TYPE socket) {
    protoop_prepare_and_run_noparam(cnx, &PROTOOP_NOPARAM_RECEIVED_PACKET, NULL,
        socket);
}

void picoquic_before_sending_packet(picoquic_cnx_t *cnx, SOCKET_TYPE socket) {
    protoop_prepare_and_run_noparam(cnx, &PROTOOP_NOPARAM_BEFORE_SENDING_PACKET, NULL,
        socket);
}

void picoquic_received_segment(picoquic_cnx_t *cnx, picoquic_packet_header *ph, picoquic_path_t* path, size_t length) {
    protoop_prepare_and_run_noparam(cnx, &PROTOOP_NOPARAM_RECEIVED_SEGMENT, NULL, ph, path, length);
}

void picoquic_before_sending_segment(picoquic_cnx_t *cnx, picoquic_packet_header *ph, picoquic_path_t *path, size_t length) {
    protoop_prepare_and_run_noparam(cnx, &PROTOOP_NOPARAM_BEFORE_SENDING_SEGMENT, NULL, ph, path, length);
}

/*
bool is_private(in_addr_t t) {
    bool ret = false;
    in_addr_t a = t & (in_addr_t) 0xff;
    if( a == (in_addr_t) 0x7f ) ret = true;
    if( a == (in_addr_t) 0x0a ) ret = true;
    in_addr_t b = t & (in_addr_t) 0xe0ff;
    if( b == (in_addr_t) 0xac ) ret = true;
    in_addr_t c = t & (in_addr_t) 0xffff;
    if( c == (in_addr_t) 0xa8c0 ) ret = true;
    return ret;
}
*/

int picoquic_getaddrs_v4(struct sockaddr_in *sas, uint32_t *if_indexes, int sas_length)
{
    int family;
    struct ifaddrs *ifaddr, *ifa;
    int count = 0;
    struct sockaddr_in *start_ptr = sas;
    unsigned int if_index;

    if (getifaddrs(&ifaddr) == -1) {
        return 0;
    }

    for (ifa = ifaddr; ifa != NULL; ifa = ifa->ifa_next) {
<<<<<<< HEAD
=======
        bool remove_10 = false;
>>>>>>> 4d9d79c2
        if (strncmp("docker", ifa->ifa_name, 6) == 0 ||
            strncmp("lo", ifa->ifa_name, 2) == 0 ||
            strncmp("tun", ifa->ifa_name, 3) == 0)
        {
            /* Do not consider those addresses */
            continue;
        }
<<<<<<< HEAD
=======
        /* Special check for experiments */
        if (strncmp("eth0", ifa->ifa_name, 4) == 0) {
            remove_10 = true;
        }
>>>>>>> 4d9d79c2
        /* What if an interface has no IP address? */
        if (ifa->ifa_addr) {
            family = ifa->ifa_addr->sa_family;
            if (family == AF_INET) {
                struct sockaddr_in *sai = (struct sockaddr_in *) ifa->ifa_addr;
<<<<<<< HEAD
=======
                if (remove_10) {
                    in_addr_t a = sai->sin_addr.s_addr & (in_addr_t) 0xff;
                    if (a == (in_addr_t) 0x0a) {
                        /* Don't consider this address */
                        continue;
                    }
                }
>>>>>>> 4d9d79c2
                if (count < sas_length) {
                    if_index = if_nametoindex(ifa->ifa_name);
                    memcpy(&if_indexes[count], &if_index, sizeof(uint32_t));
                    memcpy(&start_ptr[count++], sai, sizeof(struct sockaddr_in));
                }
            }
        }   
    }

    freeifaddrs(ifaddr);

    return count;
}

/**
 * See PROTOOP_NOPARAM_PRINTF
 */
protoop_arg_t protoop_printf(picoquic_cnx_t *cnx)
{
    printf("Calling printf protoop with %d values to print\n", cnx->protoop_inputc);
    protoop_arg_t *fmt_args = (protoop_arg_t *) cnx->protoop_inputv[1];
    switch (cnx->protoop_inputv[2]) {
        case 0: printf("%s", (const char *) cnx->protoop_inputv[0]); break;
        case 1: printf((const char *) cnx->protoop_inputv[0], fmt_args[0]); break;
        case 2: printf((const char *) cnx->protoop_inputv[0], fmt_args[0], fmt_args[1]); break;
        case 3: printf((const char *) cnx->protoop_inputv[0], fmt_args[0], fmt_args[1], fmt_args[2]); break;
        case 4: printf((const char *) cnx->protoop_inputv[0], fmt_args[0], fmt_args[1], fmt_args[2], fmt_args[3]); break;
        case 5: printf((const char *) cnx->protoop_inputv[0], fmt_args[0], fmt_args[1], fmt_args[2], fmt_args[3], fmt_args[4]); break;
        case 6: printf((const char *) cnx->protoop_inputv[0], fmt_args[0], fmt_args[1], fmt_args[2], fmt_args[3], fmt_args[4], fmt_args[5]); break;
        case 7: printf((const char *) cnx->protoop_inputv[0], fmt_args[0], fmt_args[1], fmt_args[2], fmt_args[3], fmt_args[4], fmt_args[5], fmt_args[6]); break;
        case 8: printf((const char *) cnx->protoop_inputv[0], fmt_args[0], fmt_args[1], fmt_args[2], fmt_args[3], fmt_args[4], fmt_args[5], fmt_args[6], fmt_args[7]); break;
        case 9: printf((const char *) cnx->protoop_inputv[0], fmt_args[0], fmt_args[1], fmt_args[2], fmt_args[3], fmt_args[4], fmt_args[5], fmt_args[6], fmt_args[7], fmt_args[8]); break;
        case 10: printf((const char *) cnx->protoop_inputv[0], fmt_args[0], fmt_args[1], fmt_args[2], fmt_args[3], fmt_args[4], fmt_args[5], fmt_args[6], fmt_args[7], fmt_args[8], fmt_args[9]); break;
        default:
            printf("protoop printf cannot handle more than 10 arguments, %lu were given\n", (unsigned long) cnx->protoop_inputv[2]);
    }
    fflush(stdout);
    return 0;
}

/* A simple no-op */
protoop_arg_t protoop_noop(picoquic_cnx_t *cnx)
{
    /* Do nothing! */
    return 0;
}

/* Always return true */
protoop_arg_t protoop_true(picoquic_cnx_t *cnx)
{
    return true;
}

protocol_operation_param_struct_t *create_protocol_operation_param(param_id_t param, protocol_operation op) 
{
    protocol_operation_param_struct_t *popst = malloc(sizeof(protocol_operation_param_struct_t));
    if (!popst) {
        printf("ERROR: failed to allocate memory for protocol operation param\n");
        return NULL;
    }
    popst->param = param;
    popst->core = op;
    popst->intern = true;  /* Assumes it is internal */
    popst->running = false; /* Of course, it does not run yet */
    /* Ensure NULL values */
    popst->replace = NULL;
    popst->pre = NULL;
    popst->post = NULL;
    return popst;
}

int register_noparam_protoop(picoquic_cnx_t* cnx, protoop_id_t *pid, protocol_operation op)
{
    /* This is a safety check */
    protocol_operation_struct_t *post;
    /* First check if the hash has been computed or not */
    if (pid->hash == 0) {
        /* And compute it if needed */
        pid->hash = hash_value_str(pid->id);
    }
    HASH_FIND_PID(cnx->ops, &(pid->hash), post);
    if (post) {
        printf("ERROR: trying to register twice the non-parametrable protocol operation %s\n", pid->id);
        return 1;
    }
    
    post = malloc(sizeof(protocol_operation_struct_t));
    if (!post) {
        printf("ERROR: failed to allocate memory to register non-parametrable protocol operation %s\n", pid->id);
        return 1;
    }
    size_t p_strlen = (strlen(pid->id) + 1);
    post->pid.id = malloc(sizeof(char) * p_strlen);
    if (!post->pid.id) {
        free(post);
        printf("ERROR: failed to allocate memory to register name of %s\n", pid->id);
        return 1;
    }
    strncpy(post->pid.id, pid->id, p_strlen);
    post->is_parametrable = false;
    post->params = create_protocol_operation_param(NO_PARAM, op);
    if (!post->params) {
        free(post->pid.id);
        free(post);
        return 1;
    }
    /* Don't forget to copy the hash of the pid */
    post->pid.hash = pid->hash;
    HASH_ADD_PID(cnx->ops, pid.hash, post);
    return 0;
}

int register_param_protoop(picoquic_cnx_t* cnx, protoop_id_t *pid, param_id_t param, protocol_operation op)
{
    /* Two possible options: either the protocol operation had a previously registered
     * value for another parameter, or it is the first one
     */
    protocol_operation_struct_t *post;
    protocol_operation_param_struct_t *popst;
    /* First check if the hash has been computed or not */
    if (pid->hash == 0) {
        /* And compute it if needed */
        pid->hash = hash_value_str(pid->id);
    }
    HASH_FIND_PID(cnx->ops, &(pid->hash), post);
    if (post) {
        /* Two sanity checks:
         * 1- Is it really a parametrable protocol operation?
         * 2- Is there no previously registered protocol operation for that parameter?
         */
        if (!post->is_parametrable) {
            printf("ERROR: trying to insert parameter in non-parametrable protocol operation %s\n", pid->id);
            return 1;
        }
        HASH_FIND(hh, post->params, &param, sizeof(param_id_t), popst);
        if (popst) {
            printf("ERROR: trying to register twice the parametrable protocol operation %s with param %u\n", pid->id, param);
            return 1;
        }
    } else {
        /* Create it */
        post = malloc(sizeof(protocol_operation_struct_t));
        if (!post) {
            printf("ERROR: failed to allocate memory to register parametrable protocol operation %s with param %u\n", pid->id, param);
            return 1;
        }
        size_t p_strlen = (strlen(pid->id) + 1);
        post->pid.id = malloc(sizeof(char) * p_strlen);
        if (!post->pid.id) {
            free(post);
            printf("ERROR: failed to allocate memory to register name of %s with param %u\n", pid->id, param);
            return 1;
        }
        strncpy(post->pid.id, pid->id, p_strlen);
        post->is_parametrable = true;
        /* Ensure the value is NULL */
        post->params = NULL;
    }

    popst = create_protocol_operation_param(param, op);

    if (!popst) {
        /* If the post is new, remove it */
        if (!post->params) {
            free(post->pid.id);
            free(post);
        }
        return 1;
    }

    /* Insert the post if it is new */
    if (!post->params) {
        /* Don't forget to copy the hash of the pid */
        post->pid.hash = pid->hash;
        HASH_ADD_PID(cnx->ops, pid.hash, post);
    }
    /* Insert the param struct */
    HASH_ADD(hh, post->params, param, sizeof(param_id_t), popst);
    return 0;
}

int register_param_protoop_default(picoquic_cnx_t* cnx, protoop_id_t *pid, protocol_operation op)
{
    return register_param_protoop(cnx, pid, NO_PARAM, op);
}

size_t reserve_frames(picoquic_cnx_t* cnx, uint8_t nb_frames, reserve_frame_slot_t* slots)
{
    if (!cnx->current_plugin) {
        printf("ERROR: reserve_frames can only be called by pluglets with plugins!\n");
        return 0;
    }
    /* Well, or we could use queues instead ? */
    reserve_frames_block_t *block = malloc(sizeof(reserve_frames_block_t));
    if (!block) {
        return 0;
    }
    block->nb_frames = nb_frames;
    block->total_bytes = 0;
    for (int i = 0; i < nb_frames; i++) {
        block->total_bytes += slots[i].nb_bytes;
    }
    block->frames = slots;
    int err = queue_enqueue(cnx->current_plugin->block_queue, block);
    if (err) {
        free(block);
        return 0;
    }
    cnx->wake_now = 1;
    return block->total_bytes;
}

<<<<<<< HEAD
reserve_frame_slot_t* cancel_head_reservation(picoquic_cnx_t* cnx, uint8_t *nb_frames) {
    if (!cnx->current_plugin) {
        printf("ERROR: cancel_head_reservation can only be called by pluglets with plugins!\n");
        return 0;
    }
    reserve_frames_block_t *block = queue_dequeue(cnx->current_plugin->block_queue);
    if (block == NULL) {
        *nb_frames = 0;
        return NULL;
    }
    *nb_frames = block->nb_frames;
    reserve_frame_slot_t *slots = block->frames;
    free(block);
    return slots;
=======
bool picoquic_has_booked_plugin_frames(picoquic_cnx_t *cnx)
{
    return (queue_peek(cnx->reserved_frames) != NULL || queue_peek(cnx->retry_frames) != NULL); 
>>>>>>> 4d9d79c2
}

void quicctx_register_noparam_protoops(picoquic_cnx_t *cnx)
{
    register_noparam_protoop(cnx, &PROTOOP_NOPARAM_CONNECTION_STATE_CHANGED, &protoop_noop);
    register_noparam_protoop(cnx, &PROTOOP_NOPARAM_CONGESTION_ALGORITHM_NOTIFY, &congestion_algorithm_notify);
    register_noparam_protoop(cnx, &PROTOOP_NOPARAM_CALLBACK_FUNCTION, &callback_function);
    register_noparam_protoop(cnx, &PROTOOP_NOPARAM_PRINTF, &protoop_printf);

    register_noparam_protoop(cnx, &PROTOOP_NOPARAM_PACKET_WAS_LOST, &protoop_noop);
    register_noparam_protoop(cnx, &PROTOOP_NOPARAM_STREAM_OPENED, &protoop_noop);
    register_noparam_protoop(cnx, &PROTOOP_NOPARAM_STREAM_CLOSED, &protoop_noop);
    register_noparam_protoop(cnx, &PROTOOP_NOPARAM_FAST_RETRANSMIT, &protoop_noop);
    register_noparam_protoop(cnx, &PROTOOP_NOPARAM_RETRANSMISSION_TIMEOUT, &protoop_noop);
    register_noparam_protoop(cnx, &PROTOOP_NOPARAM_TAIL_LOSS_PROBE, &protoop_noop);

    /** \todo Those should be replaced by a pre/post of incoming_encrypted or incoming_segment */
    register_noparam_protoop(cnx, &PROTOOP_NOPARAM_RECEIVED_PACKET, &protoop_noop);
    register_noparam_protoop(cnx, &PROTOOP_NOPARAM_BEFORE_SENDING_PACKET, &protoop_noop);
    register_noparam_protoop(cnx, &PROTOOP_NOPARAM_RECEIVED_SEGMENT, &protoop_noop);
    register_noparam_protoop(cnx, &PROTOOP_NOPARAM_BEFORE_SENDING_SEGMENT, &protoop_noop);

    /** \todo document these */

    register_noparam_protoop(cnx, &PROTOOP_NOPARAM_CONNECTION_ERROR, &connection_error);
}<|MERGE_RESOLUTION|>--- conflicted
+++ resolved
@@ -1750,10 +1750,7 @@
     }
 
     for (ifa = ifaddr; ifa != NULL; ifa = ifa->ifa_next) {
-<<<<<<< HEAD
-=======
         bool remove_10 = false;
->>>>>>> 4d9d79c2
         if (strncmp("docker", ifa->ifa_name, 6) == 0 ||
             strncmp("lo", ifa->ifa_name, 2) == 0 ||
             strncmp("tun", ifa->ifa_name, 3) == 0)
@@ -1761,20 +1758,15 @@
             /* Do not consider those addresses */
             continue;
         }
-<<<<<<< HEAD
-=======
         /* Special check for experiments */
         if (strncmp("eth0", ifa->ifa_name, 4) == 0) {
             remove_10 = true;
         }
->>>>>>> 4d9d79c2
         /* What if an interface has no IP address? */
         if (ifa->ifa_addr) {
             family = ifa->ifa_addr->sa_family;
             if (family == AF_INET) {
                 struct sockaddr_in *sai = (struct sockaddr_in *) ifa->ifa_addr;
-<<<<<<< HEAD
-=======
                 if (remove_10) {
                     in_addr_t a = sai->sin_addr.s_addr & (in_addr_t) 0xff;
                     if (a == (in_addr_t) 0x0a) {
@@ -1782,7 +1774,6 @@
                         continue;
                     }
                 }
->>>>>>> 4d9d79c2
                 if (count < sas_length) {
                     if_index = if_nametoindex(ifa->ifa_name);
                     memcpy(&if_indexes[count], &if_index, sizeof(uint32_t));
@@ -1995,7 +1986,6 @@
     return block->total_bytes;
 }
 
-<<<<<<< HEAD
 reserve_frame_slot_t* cancel_head_reservation(picoquic_cnx_t* cnx, uint8_t *nb_frames) {
     if (!cnx->current_plugin) {
         printf("ERROR: cancel_head_reservation can only be called by pluglets with plugins!\n");
@@ -2010,11 +2000,10 @@
     reserve_frame_slot_t *slots = block->frames;
     free(block);
     return slots;
-=======
+}
 bool picoquic_has_booked_plugin_frames(picoquic_cnx_t *cnx)
 {
-    return (queue_peek(cnx->reserved_frames) != NULL || queue_peek(cnx->retry_frames) != NULL); 
->>>>>>> 4d9d79c2
+    return (queue_peek(cnx->reserved_frames) != NULL || queue_peek(cnx->retry_frames) != NULL);
 }
 
 void quicctx_register_noparam_protoops(picoquic_cnx_t *cnx)
