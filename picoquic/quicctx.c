--- conflicted
+++ resolved
@@ -1247,19 +1247,13 @@
     }
 
     /* Reset the TLS context, Re-initialize the tls connection */
-<<<<<<< HEAD
-    picoquic_tlscontext_free(cnx, cnx->tls_ctx);
-    cnx->tls_ctx = NULL;
-    ret = picoquic_tlscontext_create(cnx->quic, cnx, current_time);
-=======
     if (cnx->tls_ctx != NULL) {
-        picoquic_tlscontext_free(cnx->tls_ctx);
+        picoquic_tlscontext_free(cnx, cnx->tls_ctx);
         cnx->tls_ctx = NULL;
     }
     if (ret == 0) {
         ret = picoquic_tlscontext_create(cnx->quic, cnx, current_time);
     }
->>>>>>> cb34de26
     if (ret == 0) {
         ret = picoquic_initialize_tls_stream(cnx);
     }
