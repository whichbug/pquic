/*
* Author: Christian Huitema
* Copyright (c) 2017, Private Octopus, Inc.
* All rights reserved.
*
* Permission to use, copy, modify, and distribute this software for any
* purpose with or without fee is hereby granted, provided that the above
* copyright notice and this permission notice appear in all copies.
*
* THIS SOFTWARE IS PROVIDED BY THE COPYRIGHT HOLDERS AND CONTRIBUTORS "AS IS" AND
* ANY EXPRESS OR IMPLIED WARRANTIES, INCLUDING, BUT NOT LIMITED TO, THE IMPLIED
* WARRANTIES OF MERCHANTABILITY AND FITNESS FOR A PARTICULAR PURPOSE ARE
* DISCLAIMED. IN NO EVENT SHALL Private Octopus, Inc. BE LIABLE FOR ANY
* DIRECT, INDIRECT, INCIDENTAL, SPECIAL, EXEMPLARY, OR CONSEQUENTIAL DAMAGES
* (INCLUDING, BUT NOT LIMITED TO, PROCUREMENT OF SUBSTITUTE GOODS OR SERVICES;
* LOSS OF USE, DATA, OR PROFITS; OR BUSINESS INTERRUPTION) HOWEVER CAUSED AND
* ON ANY THEORY OF LIABILITY, WHETHER IN CONTRACT, STRICT LIABILITY, OR TORT
* (INCLUDING NEGLIGENCE OR OTHERWISE) ARISING IN ANY WAY OUT OF THE USE OF THIS
* SOFTWARE, EVEN IF ADVISED OF THE POSSIBILITY OF SUCH DAMAGE.
*/

#include "picoquic_internal.h"
#include "picosocks.h"
#include "tls_api.h"
#include <stdlib.h>
#include <string.h>
#include "plugin.h"
#include "memory.h"
#include <ifaddrs.h>
#include <net/if.h>
#ifndef _WINDOWS
#include <sys/time.h>
#endif
/*
 * Default congestion algorithm
 */
extern picoquic_congestion_algorithm_t* picoquic_newreno_algorithm;

#define PICOQUIC_DEFAULT_CONGESTION_ALGORITHM picoquic_newreno_algorithm;

/*
* Structures used in the hash table of connections
*/
typedef struct st_picoquic_cnx_id_t {
    picoquic_connection_id_t cnx_id;
    picoquic_cnx_t* cnx;
    struct st_picoquic_cnx_id_t* next_cnx_id;
} picoquic_cnx_id;

typedef struct st_picoquic_net_id_t {
    struct sockaddr_storage saddr;
    picoquic_cnx_t* cnx;
    struct st_picoquic_net_id_t* next_net_id;
} picoquic_net_id;

/* Hash and compare for CNX hash tables */
static uint64_t picoquic_cnx_id_hash(void* key)
{
    picoquic_cnx_id* cid = (picoquic_cnx_id*)key;

    /* TODO: should scramble the value for security and DOS protection */
    return picoquic_val64_connection_id(cid->cnx_id);
}

static int picoquic_cnx_id_compare(void* key1, void* key2)
{
    picoquic_cnx_id* cid1 = (picoquic_cnx_id*)key1;
    picoquic_cnx_id* cid2 = (picoquic_cnx_id*)key2;

    return picoquic_compare_connection_id(&cid1->cnx_id, &cid2->cnx_id);
}

static uint64_t picoquic_net_id_hash(void* key)
{
    picoquic_net_id* net = (picoquic_net_id*)key;

    return picohash_bytes((uint8_t*)&net->saddr, sizeof(net->saddr));
}

static int picoquic_net_id_compare(void* key1, void* key2)
{
    picoquic_net_id* net1 = (picoquic_net_id*)key1;
    picoquic_net_id* net2 = (picoquic_net_id*)key2;

    return memcmp(&net1->saddr, &net2->saddr, sizeof(net1->saddr));
}

#if 0
/* Not used yet, should be used in ordering connections by wake time. */
static int picoquic_compare_cnx_waketime(void * v_cnxleft, void * v_cnxright) {
    /* Example:  return *((int*)l) - *((int*)r); */
    int ret = 0;
    if (v_cnxleft != v_cnxright) {
        picoquic_cnx_t * cnx_l = (picoquic_cnx_t *)v_cnxleft;
        picoquic_cnx_t * cnx_r = (picoquic_cnx_t *)v_cnxright;

        if (cnx_l->next_wake_time > cnx_r->next_wake_time) {
            ret = 1;
        }
        else if (cnx_l->next_wake_time < cnx_r->next_wake_time) {
            ret = -1;
        }
        else {
            if (((intptr_t)v_cnxleft) > ((intptr_t)v_cnxright)) {
                ret = 1;
            }
            else {
                ret = -1;
            }
        }
    }
    return ret;
}
#endif

picoquic_packet_context_enum picoquic_context_from_epoch(int epoch)
{
    static picoquic_packet_context_enum const pc[4] = {
        picoquic_packet_context_initial,
        picoquic_packet_context_application,
        picoquic_packet_context_handshake,
        picoquic_packet_context_application
    };

    return (epoch >= 0 && epoch < 5) ? pc[epoch] : 0;
}

/*
 * Supported versions. Specific versions may mandate different processing of different
 * formats.
 * The first version in the list is the preferred version.
 * The protection of clear text packets will be a function of the version negotiation.
 */

static uint8_t picoquic_cleartext_internal_test_1_salt[] = {
    0x30, 0x67, 0x16, 0xd7, 0x63, 0x75, 0xd5, 0x55,
    0x4b, 0x2f, 0x60, 0x5e, 0xef, 0x78, 0xd8, 0x33,
    0x3d, 0xc1, 0xca, 0x36
};

static uint8_t picoquic_cleartext_draft_10_salt[] = {
    0x9c, 0x10, 0x8f, 0x98, 0x52, 0x0a, 0x5c, 0x5c,
    0x32, 0x96, 0x8e, 0x95, 0x0e, 0x8a, 0x2c, 0x5f,
    0xe0, 0x6d, 0x6c, 0x38
};

/* Support for draft 13! */
const picoquic_version_parameters_t picoquic_supported_versions[] = {
    { PICOQUIC_INTERNAL_TEST_VERSION_1, 0,
        picoquic_version_header_13,
        sizeof(picoquic_cleartext_internal_test_1_salt),
        picoquic_cleartext_internal_test_1_salt },
    { PICOQUIC_EIGHT_INTEROP_VERSION, 0,
        picoquic_version_header_13,
        sizeof(picoquic_cleartext_draft_10_salt),
        picoquic_cleartext_draft_10_salt },
    { PICOQUIC_SEVENTH_INTEROP_VERSION, 0,
        picoquic_version_header_13,
        sizeof(picoquic_cleartext_draft_10_salt),
        picoquic_cleartext_draft_10_salt }
};

const size_t picoquic_nb_supported_versions = sizeof(picoquic_supported_versions) / sizeof(picoquic_version_parameters_t);


/* QUIC context create and dispose */
picoquic_quic_t* picoquic_create(uint32_t nb_connections,
    char const* cert_file_name,
    char const* key_file_name, 
    char const * cert_root_file_name,
    char const* default_alpn,
    picoquic_stream_data_cb_fn default_callback_fn,
    void* default_callback_ctx,
    cnx_id_cb_fn cnx_id_callback,
    void* cnx_id_callback_ctx,
    uint8_t reset_seed[PICOQUIC_RESET_SECRET_SIZE],
    uint64_t current_time,
    uint64_t* p_simulated_time,
    char const* ticket_file_name,
    const uint8_t* ticket_encryption_key,
    size_t ticket_encryption_key_length)
{
    picoquic_quic_t* quic = (picoquic_quic_t*)malloc(sizeof(picoquic_quic_t));
    int ret = 0;

    if (quic == NULL) {
        ret = -1;
    } else {
        /* TODO: winsock init */
        /* TODO: open UDP sockets - maybe */
        memset(quic, 0, sizeof(picoquic_quic_t));

        quic->default_callback_fn = default_callback_fn;
        quic->default_callback_ctx = default_callback_ctx;
        quic->default_congestion_alg = PICOQUIC_DEFAULT_CONGESTION_ALGORITHM;
        quic->default_alpn = picoquic_string_duplicate(default_alpn);
        quic->cnx_id_callback_fn = cnx_id_callback;
        quic->cnx_id_callback_ctx = cnx_id_callback_ctx;
        quic->p_simulated_time = p_simulated_time;
        quic->local_ctx_length = 8; /* TODO: should be lower on clients-only implementation */

        if (cnx_id_callback != NULL) {
            quic->flags |= picoquic_context_unconditional_cnx_id;
        }

        if (ticket_file_name != NULL) {
            quic->ticket_file_name = ticket_file_name;
            ret = picoquic_load_tickets(&quic->p_first_ticket, current_time, ticket_file_name);

            if (ret == PICOQUIC_ERROR_NO_SUCH_FILE) {
                DBG_PRINTF("Ticket file <%s> not created yet.\n", ticket_file_name);
                ret = 0;
            } else if (ret != 0) {
                DBG_PRINTF("Cannot load tickets from <%s>\n", ticket_file_name);
            }
        }
    }

    if (ret == 0) {
        quic->table_cnx_by_id = picohash_create(nb_connections * 4,
            picoquic_cnx_id_hash, picoquic_cnx_id_compare);

        quic->table_cnx_by_net = picohash_create(nb_connections * 4,
            picoquic_net_id_hash, picoquic_net_id_compare);

        if (quic->table_cnx_by_id == NULL || quic->table_cnx_by_net == NULL) {
            ret = -1;
            DBG_PRINTF("%s", "Cannot initialize hash tables\n");
        }
        else if (picoquic_master_tlscontext(quic, cert_file_name, key_file_name, cert_root_file_name, ticket_encryption_key, ticket_encryption_key_length) != 0) {
                ret = -1;
                DBG_PRINTF("%s", "Cannot create TLS context \n");     
        } else {
            /* the random generator was initialized as part of the TLS context.
             * Use it to create the seed for generating the per context stateless
             * resets. */

            if (!reset_seed)
                picoquic_crypto_random(quic, quic->reset_seed, sizeof(quic->reset_seed));
            else
                memcpy(quic->reset_seed, reset_seed, sizeof(quic->reset_seed));
        }
    }

    if (ret != 0 && quic != NULL) {
        picoquic_free(quic);
        quic = NULL;
    }

    return quic;
}

void picoquic_free(picoquic_quic_t* quic)
{
    if (quic != NULL) {
        if (quic->aead_encrypt_ticket_ctx != NULL) {
            picoquic_aead_free(quic->aead_encrypt_ticket_ctx);
            quic->aead_encrypt_ticket_ctx = NULL;
        }

        if (quic->aead_decrypt_ticket_ctx != NULL) {
            picoquic_aead_free(quic->aead_decrypt_ticket_ctx);
            quic->aead_decrypt_ticket_ctx = NULL;
        }

        if (quic->default_alpn != NULL) {
            free((void*)quic->default_alpn);
            quic->default_alpn = NULL;
        }

        /* delete the stored tickets */
        picoquic_free_tickets(&quic->p_first_ticket);

        /* delete all pending packets */
        while (quic->pending_stateless_packet != NULL) {
            picoquic_stateless_packet_t* to_delete = quic->pending_stateless_packet;
            quic->pending_stateless_packet = to_delete->next_packet;
            free(to_delete);
        }

        /* delete all the connection contexts */
        while (quic->cnx_list != NULL) {
            picoquic_delete_cnx(quic->cnx_list);
        }

        if (quic->table_cnx_by_id != NULL) {
            picohash_delete(quic->table_cnx_by_id, 1);
        }

        if (quic->table_cnx_by_net != NULL) {
            picohash_delete(quic->table_cnx_by_net, 1);
        }

        if (quic->verify_certificate_ctx != NULL &&
            quic->free_verify_certificate_callback_fn != NULL) {
            (quic->free_verify_certificate_callback_fn)(quic->verify_certificate_ctx);
            quic->verify_certificate_ctx = NULL;
        }

        if (quic->verify_certificate_callback_fn != NULL) {
            picoquic_dispose_verify_certificate_callback(quic, 1);
        }

        /* Delete the picotls context */
        if (quic->tls_master_ctx != NULL) {
            picoquic_master_tlscontext_free(quic);

            free(quic->tls_master_ctx);
            quic->tls_master_ctx = NULL;
        }

        free(quic);
    }
}

void picoquic_set_null_verifier(picoquic_quic_t* quic) {
    picoquic_dispose_verify_certificate_callback(quic, 1);
}

void picoquic_set_cookie_mode(picoquic_quic_t* quic, int cookie_mode)
{
    if (cookie_mode) {
        quic->flags |= picoquic_context_check_token;
        picoquic_crypto_random(quic, quic->retry_seed, PICOQUIC_RETRY_SECRET_SIZE);
    } else {
        quic->flags &= ~picoquic_context_check_token;
    }
}

picoquic_stateless_packet_t* picoquic_create_stateless_packet(picoquic_quic_t* quic)
{
#ifdef _WINDOWS
    UNREFERENCED_PARAMETER(quic);
#endif
    return (picoquic_stateless_packet_t*)malloc(sizeof(picoquic_stateless_packet_t));
}

void picoquic_delete_stateless_packet(picoquic_stateless_packet_t* sp)
{
    free(sp);
}

void picoquic_queue_stateless_packet(picoquic_quic_t* quic, picoquic_stateless_packet_t* sp)
{
    picoquic_stateless_packet_t** pnext = &quic->pending_stateless_packet;

    while ((*pnext) != NULL) {
        pnext = &(*pnext)->next_packet;
    }

    *pnext = sp;
    sp->next_packet = NULL;
}

picoquic_stateless_packet_t* picoquic_dequeue_stateless_packet(picoquic_quic_t* quic)
{
    picoquic_stateless_packet_t* sp = quic->pending_stateless_packet;

    if (sp != NULL) {
        quic->pending_stateless_packet = sp->next_packet;
        sp->next_packet = NULL;
    }

    return sp;
}

/* Connection context creation and registration */
int picoquic_register_cnx_id(picoquic_quic_t* quic, picoquic_cnx_t* cnx, const picoquic_connection_id_t* cnx_id)
{
    int ret = 0;
    picoquic_cnx_id* key = (picoquic_cnx_id*)malloc(sizeof(picoquic_cnx_id));

    if (key == NULL) {
        ret = -1;
    } else {
        picohash_item* item;
        key->cnx_id = *cnx_id;
        key->cnx = cnx;
        key->next_cnx_id = NULL;

        item = picohash_retrieve(quic->table_cnx_by_id, key);

        if (item != NULL) {
            ret = -1;
        } else {
            ret = picohash_insert(quic->table_cnx_by_id, key);

            if (ret == 0) {
                key->next_cnx_id = cnx->first_cnx_id;
                cnx->first_cnx_id = key;
            }
        }
    }

    return ret;
}

int picoquic_register_cnx_id_for_cnx(picoquic_cnx_t* cnx, const picoquic_connection_id_t* cnx_id)
{
    return picoquic_register_cnx_id(cnx->quic, cnx, cnx_id);
}

static void picoquic_set_hash_key_by_address(picoquic_net_id * key, struct sockaddr* addr)
{
    memset(&key->saddr, 0, sizeof(struct sockaddr_storage));

    if (addr->sa_family == AF_INET) {
        struct sockaddr_in * key4 = (struct sockaddr_in *) &key->saddr;
        struct sockaddr_in * s4 = (struct sockaddr_in *) addr;

#ifdef _WINDOWS
        key4->sin_addr.S_un.S_addr = s4->sin_addr.S_un.S_addr;
#else
        key4->sin_addr.s_addr = s4->sin_addr.s_addr;
#endif
        key4->sin_family = s4->sin_family;
        key4->sin_port = s4->sin_port;
    }
    else {
        struct sockaddr_in6 * key6 = (struct sockaddr_in6 *) &key->saddr;
        struct sockaddr_in6 * s6 = (struct sockaddr_in6 *) addr;
        memcpy(&key6->sin6_addr, &s6->sin6_addr, sizeof(struct in6_addr));
        key6->sin6_family = s6->sin6_family;
        key6->sin6_port = s6->sin6_port;
        /* TODO: special code for local addresses may be needed if scope is specified */
    }
}

int picoquic_register_net_id(picoquic_quic_t* quic, picoquic_cnx_t* cnx, struct sockaddr* addr)
{
    int ret = 0;
    picoquic_net_id* key = (picoquic_net_id*)malloc(sizeof(picoquic_net_id));

    if (key == NULL) {
        ret = -1;
    } else {
        picohash_item* item;
        picoquic_set_hash_key_by_address(key, addr);

        key->cnx = cnx;

        item = picohash_retrieve(quic->table_cnx_by_net, key);

        if (item != NULL) {
            ret = -1;
        } else {
            ret = picohash_insert(quic->table_cnx_by_net, key);

            if (ret == 0) {
                key->next_net_id = cnx->first_net_id;
                cnx->first_net_id = key;
            }
        }
    }

    if (key != NULL && ret != 0) {
        free(key);
    }

    return ret;
}

void picoquic_init_transport_parameters(picoquic_tp_t* tp, int client_mode)
{
    tp->initial_max_stream_data_bidi_local = 65535;
    tp->initial_max_stream_data_bidi_remote = 65535;
    tp->initial_max_stream_data_uni = 65535;
    tp->initial_max_data = 0x100000;
    if (client_mode) {
        tp->initial_max_stream_id_bidir = 65533;
        tp->initial_max_stream_id_unidir = 65535;
    } else {
        tp->initial_max_stream_id_bidir = 65532;
        tp->initial_max_stream_id_unidir = 65534;
    }
    tp->idle_timeout = PICOQUIC_MICROSEC_HANDSHAKE_MAX/1000000;
    tp->max_packet_size = PICOQUIC_PRACTICAL_MAX_MTU;
    tp->ack_delay_exponent = 3;
}


/* management of the list of connections in context */

picoquic_cnx_t* picoquic_get_first_cnx(picoquic_quic_t* quic)
{
    return quic->cnx_list;
}

picoquic_cnx_t* picoquic_get_next_cnx(picoquic_cnx_t* cnx)
{
    return cnx->next_in_table;
}

static void picoquic_insert_cnx_in_list(picoquic_quic_t* quic, picoquic_cnx_t* cnx)
{
    if (quic->cnx_list != NULL) {
        quic->cnx_list->previous_in_table = cnx;
        cnx->next_in_table = quic->cnx_list;
    } else {
        quic->cnx_last = cnx;
        cnx->next_in_table = NULL;
    }
    quic->cnx_list = cnx;
    cnx->previous_in_table = NULL;
}

static void picoquic_remove_cnx_from_list(picoquic_cnx_t* cnx)
{
    if (cnx->next_in_table == NULL) {
        cnx->quic->cnx_last = cnx->previous_in_table;
    } else {
        cnx->next_in_table->previous_in_table = cnx->previous_in_table;
    }

    if (cnx->previous_in_table == NULL) {
        cnx->quic->cnx_list = cnx->next_in_table;
    }
    else {
        cnx->previous_in_table->next_in_table = cnx->next_in_table;
    }
}

/* Management of the list of connections, sorted by wake time */

static void picoquic_remove_cnx_from_wake_list(picoquic_cnx_t* cnx)
{
    if (cnx->next_by_wake_time == NULL) {
        cnx->quic->cnx_wake_last = cnx->previous_by_wake_time;
    } else {
        cnx->next_by_wake_time->previous_by_wake_time = cnx->previous_by_wake_time;
    }
    
    if (cnx->previous_by_wake_time == NULL) {
        cnx->quic->cnx_wake_first = cnx->next_by_wake_time;
    } else {
        cnx->previous_by_wake_time->next_by_wake_time = cnx->next_by_wake_time;
    }
}

static void picoquic_insert_cnx_by_wake_time(picoquic_quic_t* quic, picoquic_cnx_t* cnx)
{
    picoquic_cnx_t * cnx_next = quic->cnx_wake_first;
    picoquic_cnx_t * previous = NULL;
    while (cnx_next != NULL && cnx_next->next_wake_time <= cnx->next_wake_time) {
        previous = cnx_next;
        cnx_next = cnx_next->next_by_wake_time;
    }
    
    cnx->previous_by_wake_time = previous;
    if (previous == NULL) {
        quic->cnx_wake_first = cnx;

    } else {
        previous->next_by_wake_time = cnx;
    }
    
    cnx->next_by_wake_time = cnx_next;

    if (cnx_next == NULL) {
        quic->cnx_wake_last = cnx;
    } else { 
        cnx_next->previous_by_wake_time = cnx;
    }
}

void picoquic_reinsert_by_wake_time(picoquic_quic_t* quic, picoquic_cnx_t* cnx, uint64_t next_time)
{
    picoquic_remove_cnx_from_wake_list(cnx);
    cnx->next_wake_time = next_time;
    picoquic_insert_cnx_by_wake_time(quic, cnx);
}

void picoquic_reinsert_cnx_by_wake_time(picoquic_cnx_t* cnx, uint64_t next_time)
{
    picoquic_reinsert_by_wake_time(cnx->quic, cnx, next_time);
}

picoquic_cnx_t* picoquic_get_earliest_cnx_to_wake(picoquic_quic_t* quic, uint64_t max_wake_time)
{
    picoquic_cnx_t * cnx = quic->cnx_wake_first;
    if (cnx != NULL && max_wake_time != 0 && cnx->next_wake_time > max_wake_time)
    {
        cnx = NULL;
    }

    return cnx;
}


int64_t picoquic_get_next_wake_delay(picoquic_quic_t* quic,
    uint64_t current_time, int64_t delay_max)
{
    int64_t wake_delay = delay_max;

    if (quic->cnx_wake_first != NULL) {
        if (quic->cnx_wake_first->next_wake_time > current_time) {
            wake_delay = quic->cnx_wake_first->next_wake_time - current_time;
            
            if (wake_delay > delay_max) {
                wake_delay = delay_max;
            }
        }
        else {
            wake_delay = 0;
        }
    } else {
        wake_delay = delay_max;
    }

    return wake_delay;
}

/* Other context management functions */

int picoquic_get_version_index(uint32_t proposed_version)
{
    int ret = -1;

    for (size_t i = 0; i < picoquic_nb_supported_versions; i++) {
        if (picoquic_supported_versions[i].version == proposed_version) {
            ret = (int)i;
            break;
        }
    }

    return ret;
}

int picoquic_create_path(picoquic_cnx_t* cnx, uint64_t start_time, struct sockaddr* addr)
{
    int ret = -1;

    if (cnx->nb_paths >= cnx->nb_path_alloc)
    {
        int new_alloc = (cnx->nb_path_alloc == 0) ? 1 : 2 * cnx->nb_path_alloc;
        picoquic_path_t ** new_path = (picoquic_path_t **)malloc(new_alloc * sizeof(picoquic_path_t *));

        if (new_path != NULL)
        {
            if (cnx->path != NULL)
            {
                if (cnx->nb_paths > 0)
                {
                    memcpy(new_path, cnx->path, cnx->nb_paths * sizeof(picoquic_path_t *));
                }
                free(cnx->path);
            }
            cnx->path = new_path;
            cnx->nb_path_alloc = new_alloc;
        }
    }

    if (cnx->nb_paths < cnx->nb_path_alloc)
    {
        picoquic_path_t * path_x = (picoquic_path_t *)malloc(sizeof(picoquic_path_t));

        if (path_x != NULL)
        {
            memset(path_x, 0, sizeof(picoquic_path_t));

            /* Set the peer address */
            path_x->peer_addr_len = (int)((addr->sa_family == AF_INET) ? sizeof(struct sockaddr_in) : sizeof(struct sockaddr_in6));
            memcpy(&path_x->peer_addr, addr, path_x->peer_addr_len);

            /* Set the challenge used for this path */
            path_x->challenge = picoquic_public_random_64();

            /* Initialize per path time measurement */
            path_x->smoothed_rtt = PICOQUIC_INITIAL_RTT;
            path_x->rtt_variant = 0;
            path_x->retransmit_timer = PICOQUIC_INITIAL_RETRANSMIT_TIMER;
            path_x->rtt_min = 0;

            /* Initialize per path congestion control state */
            path_x->cwin = PICOQUIC_CWIN_INITIAL;
            path_x->bytes_in_transit = 0;
            path_x->congestion_alg_state = NULL;

            /* Initialize per path pacing state */
            path_x->packet_time_nano_sec = 0;
            path_x->pacing_reminder_nano_sec = 0;
            path_x->pacing_margin_micros = 1000;
            path_x->next_pacing_time = start_time;

            /* Initialize the MTU */
            path_x->send_mtu = addr->sa_family == AF_INET ? PICOQUIC_INITIAL_MTU_IPV4 : PICOQUIC_INITIAL_MTU_IPV6;

            /* Initialize the connection IDs */
            if (cnx->quic) {
                picoquic_create_random_cnx_id(cnx->quic, &path_x->local_cnxid, cnx->quic->local_ctx_length);
            }

            path_x->remote_cnxid = picoquic_null_connection_id;
            /* Initialize the reset secret to a random value. This
			 * will prevent spurious matches to an all zero value, for example.
			 * The real value will be set when receiving the transport parameters. 
			 */
            picoquic_public_random(path_x->reset_secret, PICOQUIC_RESET_SECRET_SIZE);

            /* Initialize packet contexts */
            for (picoquic_packet_context_enum pc = 0;
                pc < picoquic_nb_packet_context; pc++) {
                path_x->pkt_ctx[pc].first_sack_item.start_of_sack_range = (uint64_t)((int64_t)-1);
                path_x->pkt_ctx[pc].first_sack_item.end_of_sack_range = 0;
                path_x->pkt_ctx[pc].first_sack_item.next_sack = NULL;
                path_x->pkt_ctx[pc].highest_ack_sent = 0;
                path_x->pkt_ctx[pc].highest_ack_time = start_time;
                path_x->pkt_ctx[pc].time_stamp_largest_received = (uint64_t)((int64_t)-1);
                path_x->pkt_ctx[pc].send_sequence = 0;
                path_x->pkt_ctx[pc].nb_retransmit = 0;
                path_x->pkt_ctx[pc].latest_retransmit_time = 0;
                path_x->pkt_ctx[pc].retransmit_newest = NULL;
                path_x->pkt_ctx[pc].retransmit_oldest = NULL;
                path_x->pkt_ctx[pc].highest_acknowledged = path_x->pkt_ctx[pc].send_sequence - 1;
                path_x->pkt_ctx[pc].latest_time_acknowledged = start_time;
                path_x->pkt_ctx[pc].ack_needed = 0;
                path_x->pkt_ctx[pc].ack_delay_local = 10000;
            }

            /* Record the path */
            cnx->path[cnx->nb_paths] = path_x;
            ret = cnx->nb_paths++;
        }
    }

    return ret;
}

void picoquic_create_random_cnx_id(picoquic_quic_t* quic, picoquic_connection_id_t * cnx_id, uint8_t id_length)
{
    if (id_length > 0) {
        picoquic_crypto_random(quic, cnx_id->id, id_length);
    }
    if (id_length < sizeof(cnx_id->id)) {
        memset(cnx_id->id + 8, 0, sizeof(cnx_id->id) - id_length);
    }
    cnx_id->id_len = id_length;
}

void picoquic_create_random_cnx_id_for_cnx(picoquic_cnx_t* cnx, picoquic_connection_id_t *cnx_id, uint8_t id_length)
{
    picoquic_create_random_cnx_id(cnx->quic, cnx_id, id_length);
}


picoquic_cnx_t* picoquic_create_cnx(picoquic_quic_t* quic,
    picoquic_connection_id_t initial_cnx_id, picoquic_connection_id_t remote_cnx_id, 
    struct sockaddr* addr, uint64_t start_time, uint32_t preferred_version,
    char const* sni, char const* alpn, char client_mode)
{
    picoquic_cnx_t* cnx = (picoquic_cnx_t*)malloc(sizeof(picoquic_cnx_t));

    if (cnx != NULL) {
        int ret;

        memset(cnx, 0, sizeof(picoquic_cnx_t));

        cnx->quic = quic;
        cnx->client_mode = client_mode;
        /* Should return 0, since this is the first path */
        ret = picoquic_create_path(cnx, start_time, addr);

        if (ret != 0) {
            free(cnx);
            cnx = NULL;
        } else {
            cnx->next_wake_time = start_time;
            cnx->start_time = start_time;

            picoquic_insert_cnx_in_list(quic, cnx);
            picoquic_insert_cnx_by_wake_time(quic, cnx);
            /* Do not require verification for default path */
            cnx->path[0]->challenge_verified = 1;
        }
    }

    if (cnx != NULL) {
        picoquic_init_transport_parameters(&cnx->local_parameters, cnx->client_mode);
        if (cnx->quic->mtu_max > 0)
        {
            cnx->local_parameters.max_packet_size = cnx->quic->mtu_max;
        }

        /* Initialize local flow control variables to advertised values */

        cnx->maxdata_local = ((uint64_t)cnx->local_parameters.initial_max_data);
        cnx->max_stream_id_bidir_local = cnx->local_parameters.initial_max_stream_id_bidir;
        cnx->max_stream_id_unidir_local = cnx->local_parameters.initial_max_stream_id_unidir;

        /* Initialize remote variables to some plausible value. 
		 * Hopefully, this will be overwritten by the parameters received in
		 * the TLS transport parameter extension */
        cnx->maxdata_remote = PICOQUIC_DEFAULT_0RTT_WINDOW;
        cnx->remote_parameters.initial_max_stream_data_bidi_remote = PICOQUIC_DEFAULT_0RTT_WINDOW;
        cnx->remote_parameters.initial_max_stream_data_uni = PICOQUIC_DEFAULT_0RTT_WINDOW;
        cnx->max_stream_id_bidir_remote = (cnx->client_mode)?4:0;
        cnx->max_stream_id_unidir_remote = 0;

        if (sni != NULL) {
            cnx->sni = picoquic_string_duplicate(sni);
        }

        if (alpn != NULL) {
            cnx->alpn = picoquic_string_duplicate(alpn);
        }

        cnx->callback_fn = quic->default_callback_fn;
        cnx->callback_ctx = quic->default_callback_ctx;
        cnx->congestion_alg = quic->default_congestion_alg;

        if (cnx->client_mode) {
            if (preferred_version == 0) {
                cnx->proposed_version = picoquic_supported_versions[0].version;
                cnx->version_index = 0;
            } else {
                cnx->version_index = picoquic_get_version_index(preferred_version);
                if (cnx->version_index < 0) {
                    cnx->version_index = PICOQUIC_INTEROP_VERSION_INDEX;
                    if ((preferred_version & 0x0A0A0A0A) == 0x0A0A0A0A) {
                        /* This is a hack, to allow greasing the cnx ID */
                        cnx->proposed_version = preferred_version;

                    } else {
                        cnx->proposed_version = picoquic_supported_versions[PICOQUIC_INTEROP_VERSION_INDEX].version;
                    }
                } else {
                    cnx->proposed_version = preferred_version;
                }
            }

            cnx->cnx_state = picoquic_state_client_init;
            if (picoquic_is_connection_id_null(initial_cnx_id)) {
                picoquic_create_random_cnx_id(quic, &initial_cnx_id, 8);
            }

            if (quic->cnx_id_callback_fn) {
                quic->cnx_id_callback_fn(cnx->path[0]->local_cnxid, picoquic_null_connection_id, quic->cnx_id_callback_ctx, &cnx->path[0]->local_cnxid);
            }

            cnx->initial_cnxid = initial_cnx_id;
        } else {
            for (int epoch = 0; epoch < PICOQUIC_NUMBER_OF_EPOCHS; epoch++) {
                cnx->tls_stream[epoch].send_queue = NULL;
            }
            cnx->cnx_state = picoquic_state_server_init;
            cnx->initial_cnxid = initial_cnx_id;
            cnx->path[0]->remote_cnxid = remote_cnx_id;

            if (quic->cnx_id_callback_fn)
                quic->cnx_id_callback_fn(cnx->path[0]->local_cnxid, cnx->initial_cnxid,
                    quic->cnx_id_callback_ctx, &cnx->path[0]->local_cnxid);

            (void)picoquic_create_cnxid_reset_secret(quic, &cnx->path[0]->local_cnxid,
                cnx->path[0]->reset_secret);

            cnx->version_index = picoquic_get_version_index(preferred_version);
            if (cnx->version_index < 0) {
                /* TODO: this is an internal error condition, should not happen */
                cnx->version_index = 0;
                cnx->proposed_version = picoquic_supported_versions[0].version;
            } else {
                cnx->proposed_version = preferred_version;
            }
        }

        if (cnx != NULL) {
            /* Moved packet context initialization into path creation */

            cnx->latest_progress_time = start_time;

            for (int epoch = 0; epoch < PICOQUIC_NUMBER_OF_EPOCHS; epoch++) {
                cnx->tls_stream[epoch].stream_id = 0;
                cnx->tls_stream[epoch].consumed_offset = 0;
                cnx->tls_stream[epoch].stream_flags = 0;
                cnx->tls_stream[epoch].fin_offset = 0;
                cnx->tls_stream[epoch].next_stream = NULL;
                cnx->tls_stream[epoch].stream_data = NULL;
                cnx->tls_stream[epoch].sent_offset = 0;
                cnx->tls_stream[epoch].local_error = 0;
                cnx->tls_stream[epoch].remote_error = 0;
                cnx->tls_stream[epoch].maxdata_local = (uint64_t)((int64_t)-1);
                cnx->tls_stream[epoch].maxdata_remote = (uint64_t)((int64_t)-1);
            }

            cnx->congestion_alg = cnx->quic->default_congestion_alg;
            if (cnx->congestion_alg != NULL) {
                cnx->congestion_alg->alg_init(cnx, cnx->path[0]);
            }
        }
    }

    /* Only initialize TLS after all parameters have been set */

    if (picoquic_tlscontext_create(quic, cnx, start_time) != 0) {
        /* Cannot just do partial creation! */
        picoquic_delete_cnx(cnx);
        cnx = NULL;
    }

    if (cnx != NULL) {
        if (picoquic_setup_initial_traffic_keys(cnx)) {
            /* Cannot initialize aead for initial packets */
            picoquic_delete_cnx(cnx);
            cnx = NULL;
        }
    }

    if (cnx != NULL) {
        if (!picoquic_is_connection_id_null(cnx->path[0]->local_cnxid)) {
            (void)picoquic_register_cnx_id(quic, cnx, &cnx->path[0]->local_cnxid);
        }

        if (addr != NULL) {
            (void)picoquic_register_net_id(quic, cnx, addr);
        }
    }

    if (cnx) {
        register_protocol_operations(cnx);
        /* Also initialize reserve queue */
        cnx->reserved_frames = queue_init();
        /* TODO change this arbitrary value */
<<<<<<< HEAD
        cnx->drr_increase_round = 1500;
=======
        cnx->core_rate = 500;
>>>>>>> 7eb3b409
    }

    /* The following lines should be uncommented only for testing purpose */
    // plugin_insert_plugin(cnx, "plugins/basic/basic.plugin");
    // plugin_insert_plugin(cnx, "plugins/ecn/ecn.plugin");
    // plugin_insert_plugin(cnx, "plugins/multipath/multipath.plugin");
    // plugin_insert_plugin(cnx, "plugins/tlp/tlp.plugin");
    // plugin_insert_plugin(cnx, "plugins/cop2/cop2.plugin");

    return cnx;
}

picoquic_cnx_t* picoquic_create_client_cnx(picoquic_quic_t* quic,
    struct sockaddr* addr, uint64_t start_time, uint32_t preferred_version,
    char const* sni, char const* alpn, picoquic_stream_data_cb_fn callback_fn, void* callback_ctx)
{
    picoquic_cnx_t* cnx = picoquic_create_cnx(quic, picoquic_null_connection_id, picoquic_null_connection_id, addr, start_time, preferred_version, sni, alpn, 1);

    if (cnx != NULL) {
        int ret;

        if (callback_fn != NULL)
            cnx->callback_fn = callback_fn;
        if (callback_ctx != NULL)
            cnx->callback_ctx = callback_ctx;
        ret = picoquic_initialize_tls_stream(cnx);
        if (ret != 0) {
            /* Cannot just do partial initialization! */
            picoquic_delete_cnx(cnx);
            cnx = NULL;
        }
    }

    return cnx;
}

void register_protocol_operations(picoquic_cnx_t *cnx)
{
    /* First ensure that ops is set to NULL, required by uthash.h */
    cnx->ops = NULL;
    cnx->plugins = NULL;
    cnx->current_plugin = NULL;
    cnx->previous_plugin = NULL;
    packet_register_noparam_protoops(cnx);
    frames_register_noparam_protoops(cnx);
    sender_register_noparam_protoops(cnx);
    quicctx_register_noparam_protoops(cnx);
}

int picoquic_start_client_cnx(picoquic_cnx_t * cnx)
{
    int ret = picoquic_initialize_tls_stream(cnx);

    picoquic_cnx_set_next_wake_time(cnx, picoquic_get_quic_time(cnx->quic));

    return ret;
}

void picoquic_set_transport_parameters(picoquic_cnx_t * cnx, picoquic_tp_t * tp)
{
    cnx->local_parameters = *tp;

    if (cnx->quic->mtu_max > 0)
    {
        cnx->local_parameters.max_packet_size = cnx->quic->mtu_max;
    }

    /* Initialize local flow control variables to advertised values */

    cnx->maxdata_local = ((uint64_t)cnx->local_parameters.initial_max_data);
    cnx->max_stream_id_bidir_local = cnx->local_parameters.initial_max_stream_id_bidir;
    cnx->max_stream_id_unidir_local = cnx->local_parameters.initial_max_stream_id_unidir;
}

void picoquic_get_peer_addr(picoquic_path_t* path_x, struct sockaddr** addr, int* addr_len)
{
    *addr = (struct sockaddr*)&path_x->peer_addr;
    *addr_len = path_x->peer_addr_len;
}

void picoquic_get_local_addr(picoquic_path_t* path_x, struct sockaddr** addr, int* addr_len)
{
    *addr = (struct sockaddr*)&path_x->local_addr;
    *addr_len = path_x->local_addr_len;
}

unsigned long picoquic_get_local_if_index(picoquic_path_t* path_x)
{
    return path_x->if_index_local;
}

picoquic_connection_id_t picoquic_get_local_cnxid(picoquic_cnx_t* cnx)
{
    return cnx->path[0]->local_cnxid;
}

picoquic_connection_id_t picoquic_get_remote_cnxid(picoquic_cnx_t* cnx)
{
    return cnx->path[0]->remote_cnxid;
}

picoquic_connection_id_t picoquic_get_initial_cnxid(picoquic_cnx_t* cnx)
{
    return cnx->initial_cnxid;
}

picoquic_connection_id_t picoquic_get_client_cnxid(picoquic_cnx_t* cnx)
{
    return (cnx->client_mode)?cnx->path[0]->local_cnxid: cnx->path[0]->remote_cnxid;
}

picoquic_connection_id_t picoquic_get_server_cnxid(picoquic_cnx_t* cnx)
{
    return (cnx->client_mode) ? cnx->path[0]->remote_cnxid : cnx->path[0]->local_cnxid;
}

picoquic_connection_id_t picoquic_get_logging_cnxid(picoquic_cnx_t* cnx)
{
    return cnx->initial_cnxid;
}

uint64_t picoquic_get_cnx_start_time(picoquic_cnx_t* cnx)
{
    return cnx->start_time;
}

picoquic_state_enum picoquic_get_cnx_state(picoquic_cnx_t* cnx)
{
    return cnx->cnx_state;
}

void picoquic_set_cnx_state(picoquic_cnx_t* cnx, picoquic_state_enum state)
{
    picoquic_state_enum previous_state = cnx->cnx_state;
    cnx->cnx_state = state;
    if(previous_state != cnx->cnx_state) {
        protoop_prepare_and_run_noparam(cnx, &PROTOOP_NOPARAM_CONNECTION_STATE_CHANGED, NULL,
            previous_state, state);
    }
}

uint64_t picoquic_is_0rtt_available(picoquic_cnx_t* cnx)
{
    return (cnx->crypto_context[1].aead_encrypt == NULL) ? 0 : 1;
}

/*
 * Provide clock time
 */
uint64_t picoquic_current_time()
{
    uint64_t now;
#ifdef _WINDOWS
    FILETIME ft;
    /*
    * The GetSystemTimeAsFileTime API returns  the number
    * of 100-nanosecond intervals since January 1, 1601 (UTC),
    * in FILETIME format.
    */
    GetSystemTimeAsFileTime(&ft);

    /*
    * Convert to plain 64 bit format, without making
    * assumptions about the FILETIME structure alignment.
    */
    now = ft.dwHighDateTime;
    now <<= 32;
    now |= ft.dwLowDateTime;
    /*
    * Convert units from 100ns to 1us
    */
    now /= 10;
    /*
    * Account for microseconds elapsed between 1601 and 1970.
    */
    now -= 11644473600000000ULL;
#else
    struct timeval tv;
    (void)gettimeofday(&tv, NULL);
    now = (tv.tv_sec * 1000000ull) + tv.tv_usec;
#endif
    return now;
}

/*
* Get the same time simulation as used for TLS
*/

uint64_t picoquic_get_quic_time(picoquic_quic_t* quic)
{
    uint64_t now;
    if (quic->p_simulated_time == NULL) {
        now = picoquic_current_time();
    }
    else {
        now = *quic->p_simulated_time;
    }

    return now;
}

void picoquic_set_fuzz(picoquic_quic_t * quic, picoquic_fuzz_fn fuzz_fn, void * fuzz_ctx)
{
    quic->fuzz_fn = fuzz_fn;
    quic->fuzz_ctx = fuzz_ctx;
}



void picoquic_set_callback(picoquic_cnx_t* cnx,
    picoquic_stream_data_cb_fn callback_fn, void* callback_ctx)
{
    cnx->callback_fn = callback_fn;
    cnx->callback_ctx = callback_ctx;
}

void * picoquic_get_callback_context(picoquic_cnx_t * cnx)
{
    return cnx->callback_ctx;
}

picoquic_misc_frame_header_t* picoquic_create_misc_frame(picoquic_cnx_t *cnx, const uint8_t* bytes, size_t length) {
    uint8_t* misc_frame = (uint8_t*)malloc(sizeof(picoquic_misc_frame_header_t) + length);

    if (misc_frame == NULL) {
        return NULL;
    } else {
        picoquic_misc_frame_header_t* head = (picoquic_misc_frame_header_t*)misc_frame;
        head->length = length;
        memcpy(misc_frame + sizeof(picoquic_misc_frame_header_t), bytes, length);

        return head;
    }
}

int picoquic_queue_misc_frame(picoquic_cnx_t* cnx, const uint8_t* bytes, size_t length)
{
    int ret = 0;
    picoquic_misc_frame_header_t* misc_frame = picoquic_create_misc_frame(cnx, bytes, length);

    if (misc_frame == NULL) {
        ret = PICOQUIC_ERROR_MEMORY;
    } else {
        misc_frame->next_misc_frame = cnx->first_misc_frame;
        cnx->first_misc_frame = misc_frame;
    }

    picoquic_cnx_set_next_wake_time(cnx, picoquic_get_quic_time(cnx->quic));

    return ret;
}

void picoquic_clear_stream(picoquic_stream_head* stream)
{
    picoquic_stream_data** pdata[2];
    pdata[0] = &stream->stream_data;
    pdata[1] = &stream->send_queue;

    for (int i = 0; i < 2; i++) {
        picoquic_stream_data* next;

        while ((next = *pdata[i]) != NULL) {
            *pdata[i] = next->next_stream_data;

            if (next->bytes != NULL) {
                free(next->bytes);
            }
            free(next);
        }
    }
}

void picoquic_reset_packet_context(picoquic_cnx_t* cnx,
    picoquic_packet_context_enum pc, picoquic_path_t* path_x)
{
    /* TODO: special case for 0-RTT packets! */
    picoquic_packet_context_t * pkt_ctx = &path_x->pkt_ctx[pc];

    while (pkt_ctx->retransmit_newest != NULL) {
        picoquic_dequeue_retransmit_packet(cnx, pkt_ctx->retransmit_newest, 1);
    }
    
    while (pkt_ctx->retransmitted_newest != NULL) {
        picoquic_dequeue_retransmitted_packet(cnx, pkt_ctx->retransmitted_newest);
    }

    pkt_ctx->retransmitted_oldest = NULL;

    while (pkt_ctx->first_sack_item.next_sack != NULL) {
        picoquic_sack_item_t * next = pkt_ctx->first_sack_item.next_sack;
        pkt_ctx->first_sack_item.next_sack = next->next_sack;
        free(next);
    }

    pkt_ctx->first_sack_item.start_of_sack_range = (uint64_t)((int64_t)-1);
    pkt_ctx->first_sack_item.end_of_sack_range = 0;
}

/*
* Reset the version to a new supported value.
*
* Can only happen after sending the client init packet.
* Result of reset:
*
* - connection ID is not changed.
* - sequence number is not changed.
* - all queued 0-RTT retransmission will be considered lost (to do with 0-RTT)
* - Client Initial packet is considered lost, free. A new one will have to be formatted.
* - Stream 0 is reset, all data is freed.
* - TLS API is called again.
* - State changes.
*/

int picoquic_reset_cnx(picoquic_cnx_t* cnx, uint64_t current_time)
{
    int ret = 0;

    /* Delete the packets queued for retransmission */
    for (picoquic_packet_context_enum pc = 0;
        pc < picoquic_nb_packet_context; pc++) {
        /* Do not reset the application context, in order to keep the 0-RTT
         * packets, and to keep using the same sequence number space in
         * the new connection */
        if (pc != picoquic_packet_context_application) {
            picoquic_reset_packet_context(cnx, pc, cnx->path[0]);
        }
    }

    /* Reset the crypto stream */
    for (int epoch = 0; epoch < PICOQUIC_NUMBER_OF_EPOCHS; epoch++) {
        picoquic_clear_stream(&cnx->tls_stream[epoch]);
        cnx->tls_stream[epoch].consumed_offset = 0;
        cnx->tls_stream[epoch].stream_flags = 0;
        cnx->tls_stream[epoch].fin_offset = 0;
        cnx->tls_stream[epoch].sent_offset = 0;
    }

    /* Reset the ECN data */
    cnx->ecn_ect0_total_local = 0;
    cnx->ecn_ect1_total_local = 0;
    cnx->ecn_ce_total_local = 0;
    cnx->ecn_ect0_total_remote = 0;
    cnx->ecn_ect1_total_remote = 0;
    cnx->ecn_ce_total_remote = 0;

    for (int k = 0; k < 4; k++) {
        picoquic_crypto_context_free(&cnx->crypto_context[k]);
    }

    if (ret == 0) {
        ret = picoquic_setup_initial_traffic_keys(cnx);
    }

    /* Reset the TLS context, Re-initialize the tls connection */
    if (cnx->tls_ctx != NULL) {
        picoquic_tlscontext_free(cnx, cnx->tls_ctx);
        cnx->tls_ctx = NULL;
    }
    if (ret == 0) {
        ret = picoquic_tlscontext_create(cnx->quic, cnx, current_time);
    }
    if (ret == 0) {
        ret = picoquic_initialize_tls_stream(cnx);
    }

    return ret;
}

int picoquic_reset_cnx_version(picoquic_cnx_t* cnx, uint8_t* bytes, size_t length, uint64_t current_time)
{
    /* First parse the incoming connection negotiation to choose the
	* new version. If none is available, return an error */
    int ret = -1;

    if (cnx->cnx_state == picoquic_state_client_init || cnx->cnx_state == picoquic_state_client_init_sent) {
        size_t byte_index = 0;
        while (cnx->cnx_state != picoquic_state_client_renegotiate && byte_index + 4 <= length) {
            uint32_t proposed_version = 0;
            /* parsing the list of proposed versions encoded in renegotiation packet */
            proposed_version = PICOPARSE_32(bytes + byte_index);
            byte_index += 4;

            for (size_t i = 0; i < picoquic_nb_supported_versions; i++) {
                if (proposed_version == picoquic_supported_versions[i].version) {
                    cnx->version_index = (int)i;
                    picoquic_set_cnx_state(cnx, picoquic_state_client_renegotiate);

                    break;
                }
            }
        }

        if (cnx->cnx_state != picoquic_state_client_renegotiate) {
            /* No acceptable version */
            ret = PICOQUIC_ERROR_UNEXPECTED_PACKET;
        } else {
            ret = picoquic_reset_cnx(cnx, current_time);
        }
    }
    else {
        /* Not in a state for negotiation */
        ret = PICOQUIC_ERROR_UNEXPECTED_PACKET;
    }

    return ret;
}

/**
 * See PROTOOP_NOPARAM_CONNECTION_ERROR
 */
protoop_arg_t connection_error(picoquic_cnx_t* cnx)
{
    uint16_t local_error = (uint16_t) cnx->protoop_inputv[0];
    uint64_t frame_type = (uint64_t) cnx->protoop_inputv[1];

    if (cnx->cnx_state == picoquic_state_client_ready || cnx->cnx_state == picoquic_state_server_ready) {
        cnx->local_error = local_error;
        picoquic_set_cnx_state(cnx, picoquic_state_disconnecting);

        DBG_PRINTF("Protocol error (%x)", local_error);
    } else if (cnx->cnx_state < picoquic_state_client_ready) {
        cnx->local_error = local_error;
        picoquic_set_cnx_state(cnx, picoquic_state_handshake_failure);

        DBG_PRINTF("Protocol error %x", local_error);
    }

    cnx->offending_frame_type = frame_type;

    return (protoop_arg_t) PICOQUIC_ERROR_DETECTED;
}

int picoquic_connection_error(picoquic_cnx_t* cnx, uint16_t local_error, uint64_t frame_type)
{
    return (int) protoop_prepare_and_run_noparam(cnx, &PROTOOP_NOPARAM_CONNECTION_ERROR, NULL,
        local_error, frame_type);
}

void picoquic_delete_cnx(picoquic_cnx_t* cnx)
{
    picoquic_stream_head* stream;
    picoquic_misc_frame_header_t* misc_frame;

    if (cnx != NULL) {
        if (cnx->cnx_state < picoquic_state_disconnected) {
            /* Give the application a chance to clean up its state */
            picoquic_set_cnx_state(cnx, picoquic_state_disconnected);
            if (cnx->callback_fn) {
                (cnx->callback_fn)(cnx, 0, NULL, 0, picoquic_callback_close, cnx->callback_ctx);
            }
        }

        if (cnx->alpn != NULL) {
            free((void*)cnx->alpn);
            cnx->alpn = NULL;
        }

        if (cnx->sni != NULL) {
            free((void*)cnx->sni);
            cnx->sni = NULL;
        }

        while (cnx->first_cnx_id != NULL) {
            picohash_item* item;
            picoquic_cnx_id* cnx_id_key = cnx->first_cnx_id;
            cnx->first_cnx_id = cnx_id_key->next_cnx_id;
            cnx_id_key->next_cnx_id = NULL;

            item = picohash_retrieve(cnx->quic->table_cnx_by_id, cnx_id_key);
            if (item != NULL) {
                picohash_item_delete(cnx->quic->table_cnx_by_id, item, 1);
            }
        }

        while (cnx->first_net_id != NULL) {
            picohash_item* item;
            picoquic_net_id* net_id_key = cnx->first_net_id;
            cnx->first_net_id = net_id_key->next_net_id;
            net_id_key->next_net_id = NULL;

            item = picohash_retrieve(cnx->quic->table_cnx_by_net, net_id_key);
            if (item != NULL) {
                picohash_item_delete(cnx->quic->table_cnx_by_net, item, 1);
            }
        }
        
        picoquic_remove_cnx_from_list(cnx);
        picoquic_remove_cnx_from_wake_list(cnx);

        for (int i = 0; i < 4; i++) {
            picoquic_crypto_context_free(&cnx->crypto_context[i]);
        }

        for (picoquic_packet_context_enum pc = 0;
            pc < picoquic_nb_packet_context; pc++) {
            for (int i = 0; i < cnx->nb_paths; i++) {
                picoquic_reset_packet_context(cnx, pc, cnx->path[i]);
            }
        }

        while ((misc_frame = cnx->first_misc_frame) != NULL) {
            cnx->first_misc_frame = misc_frame->next_misc_frame;
            free(misc_frame);
        }
        for (int epoch = 0; epoch < PICOQUIC_NUMBER_OF_EPOCHS; epoch++) {
            picoquic_clear_stream(&cnx->tls_stream[epoch]);
        }

        while ((stream = cnx->first_stream) != NULL) {
            cnx->first_stream = stream->next_stream;
            picoquic_clear_stream(stream);
            free(stream);
        }

        if (cnx->tls_ctx != NULL) {
            picoquic_tlscontext_free(cnx, cnx->tls_ctx);
            cnx->tls_ctx = NULL;
        }

        if (cnx->path != NULL)
        {
            for (int i = 0; i < cnx->nb_paths; i++) {

                if (cnx->congestion_alg != NULL) {
                    cnx->congestion_alg->alg_delete(cnx, cnx->path[i]);
                }

                free(cnx->path[i]);
                cnx->path[i] = NULL;
            }

            free(cnx->path);
            cnx->path = NULL;
        }

        /* Free protocol operations and plugins */
        protocol_operation_struct_t *current_post, *tmp_protoop;
        protocol_operation_param_struct_t *current_popst, *tmp_popst;
        observer_node_t *cur_del, *tmp;

        HASH_ITER(hh, cnx->ops, current_post, tmp_protoop) {
            HASH_DEL(cnx->ops, current_post);

            if (current_post->is_parametrable) {
                HASH_ITER(hh, current_post->params, current_popst, tmp_popst) {
                    HASH_DEL(current_post->params, current_popst);
                    if (current_popst->replace) {
                        release_elf(current_popst->replace);
                    }

                    if (current_popst->pre) {
                        cur_del = current_popst->pre;
                        while (cur_del) {
                            tmp = cur_del->next;
                            release_elf(cur_del->observer);
                            free(cur_del);
                            cur_del = tmp;
                        }
                    }
                    if (current_popst->post) {
                        cur_del = current_popst->post;
                        while (cur_del) {
                            tmp = cur_del->next;
                            release_elf(cur_del->observer);
                            free(cur_del);
                            cur_del = tmp;
                        }
                    }
                    free(current_popst);
                }
            } else {
                current_popst = current_post->params;
                if (current_popst->replace) {
                    release_elf(current_popst->replace);
                }

                if (current_popst->pre) {
                    cur_del = current_popst->pre;
                    while (cur_del) {
                        tmp = cur_del->next;
                        release_elf(cur_del->observer);
                        free(cur_del);
                        cur_del = tmp;
                    }
                }
                if (current_popst->post) {
                    cur_del = current_popst->post;
                    while (cur_del) {
                        tmp = cur_del->next;
                        release_elf(cur_del->observer);
                        free(cur_del);
                        cur_del = tmp;
                    }
                }
                free(current_popst);
            }

            free(current_post->pid.id);
            free(current_post);
        }

        /* Delete pending reserved frames, if any */
        queue_free(cnx->reserved_frames);

        protoop_plugin_t *current_p, *tmp_p;
        HASH_ITER(hh, cnx->plugins, current_p, tmp_p) {
            HASH_DEL(cnx->plugins, current_p);
            /* This remains safe to do this, as the memory of the frame context will be freed when cnx will */
            queue_free(current_p->block_queue);
            free(current_p);
        }

        free(cnx);
    }
}

int picoquic_is_handshake_error(uint16_t error_code)
{
    return ((error_code & 0xFF00) == PICOQUIC_TRANSPORT_CRYPTO_ERROR(0) ||
        error_code == PICOQUIC_TLS_HANDSHAKE_FAILED);
}

/* Context retrieval functions */
picoquic_cnx_t* picoquic_cnx_by_id(picoquic_quic_t* quic, picoquic_connection_id_t cnx_id)
{
    picoquic_cnx_t* ret = NULL;
    picohash_item* item;
    picoquic_cnx_id key;

    memset(&key, 0, sizeof(key));
    key.cnx_id = cnx_id;

    item = picohash_retrieve(quic->table_cnx_by_id, &key);

    if (item != NULL) {
        ret = ((picoquic_cnx_id*)item->key)->cnx;
    }
    return ret;
}

picoquic_cnx_t* picoquic_cnx_by_net(picoquic_quic_t* quic, struct sockaddr* addr)
{
    picoquic_cnx_t* ret = NULL;
    picohash_item* item;
    picoquic_net_id key;

    picoquic_set_hash_key_by_address(&key, addr);

    item = picohash_retrieve(quic->table_cnx_by_net, &key);

    if (item != NULL) {
        ret = ((picoquic_net_id*)item->key)->cnx;
    }
    return ret;
}

/*
 * Set or reset the congestion control algorithm
 */

void picoquic_set_default_congestion_algorithm(picoquic_quic_t* quic, picoquic_congestion_algorithm_t const* alg)
{
    quic->default_congestion_alg = alg;
}

void picoquic_set_congestion_algorithm(picoquic_cnx_t* cnx, picoquic_congestion_algorithm_t const* alg)
{
    if (cnx->congestion_alg != NULL) {
        if (cnx->path != NULL) {
            for (int i = 0; i < cnx->nb_paths; i++) {
                cnx->congestion_alg->alg_delete(cnx, cnx->path[i]);
            }
        }
    }

    cnx->congestion_alg = alg;

    if (cnx->congestion_alg != NULL) {
        if (cnx->path != NULL) {
            for (int i = 0; i < cnx->nb_paths; i++) {
                cnx->congestion_alg->alg_init(cnx, cnx->path[i]);
            }
        }
    }
}

/**
 * See PROTOOP_NOPARAM_CONGESTION_ALGORITHM_NOTIFY
 */
protoop_arg_t congestion_algorithm_notify(picoquic_cnx_t *cnx)
{
    picoquic_path_t* path_x = (picoquic_path_t*) cnx->protoop_inputv[0];
    picoquic_congestion_notification_t notification = (picoquic_congestion_notification_t) cnx->protoop_inputv[1];
    uint64_t rtt_measurement = (uint64_t) cnx->protoop_inputv[2];
    uint64_t nb_bytes_acknowledged = (uint64_t) cnx->protoop_inputv[3];
    uint64_t lost_packet_number = (uint64_t) cnx->protoop_inputv[4];
    uint64_t current_time = (uint64_t) cnx->protoop_inputv[5];

    if (cnx->congestion_alg != NULL) {
        cnx->congestion_alg->alg_notify(path_x, notification, rtt_measurement,
            nb_bytes_acknowledged, lost_packet_number, current_time);
    }
    return 0;
}

/**
 * See PROTOOP_NOPARAM_CALLBACK_FUNCTION
 */
protoop_arg_t callback_function(picoquic_cnx_t *cnx)
{
    uint64_t stream_id = (uint64_t) cnx->protoop_inputv[0];
    uint8_t* bytes = (uint8_t *) cnx->protoop_inputv[1];
    size_t length = (size_t) cnx->protoop_inputv[2];
    picoquic_call_back_event_t fin_or_event = (picoquic_call_back_event_t) cnx->protoop_inputv[3];

    if (cnx->callback_fn) {
        (cnx->callback_fn)(cnx, stream_id, bytes, length, fin_or_event, cnx->callback_ctx);
    }

    return 0;
}

void picoquic_enable_keep_alive(picoquic_cnx_t* cnx, uint64_t interval)
{
    if (interval == 0) {
        /* Examine the transport parameters */
        uint64_t idle_timeout = cnx->local_parameters.idle_timeout;

        if (cnx->cnx_state >= picoquic_state_client_ready && idle_timeout > cnx->remote_parameters.idle_timeout) {
            idle_timeout = cnx->remote_parameters.idle_timeout;
        }
        /* convert to microseconds */
        idle_timeout *= 1000000;
        /* set interval to half that value */
        cnx->keep_alive_interval = idle_timeout / 2;
    } else {
        cnx->keep_alive_interval = interval;
    }
}

void picoquic_disable_keep_alive(picoquic_cnx_t* cnx)
{
    cnx->keep_alive_interval = 0;
}

int picoquic_set_verify_certificate_callback(picoquic_quic_t* quic, picoquic_verify_certificate_cb_fn cb, void* ctx,
                                             picoquic_free_verify_certificate_ctx free_fn) {
    picoquic_dispose_verify_certificate_callback(quic, quic->verify_certificate_callback_fn != NULL);

    quic->verify_certificate_callback_fn = cb;
    quic->free_verify_certificate_callback_fn = free_fn;
    quic->verify_certificate_ctx = ctx;

    return picoquic_enable_custom_verify_certificate_callback(quic);
}

int picoquic_is_client(picoquic_cnx_t* cnx)
{
    return cnx->client_mode;
}

int picoquic_get_local_error(picoquic_cnx_t* cnx)
{
    return cnx->local_error;
}

int picoquic_get_remote_error(picoquic_cnx_t* cnx)
{
    return cnx->remote_error;
}

void picoquic_set_client_authentication(picoquic_quic_t* quic, int client_authentication) {
    picoquic_tls_set_client_authentication(quic, client_authentication);
}

void picoquic_received_packet(picoquic_cnx_t *cnx, SOCKET_TYPE socket) {
    protoop_prepare_and_run_noparam(cnx, &PROTOOP_NOPARAM_RECEIVED_PACKET, NULL,
        socket);
}

void picoquic_before_sending_packet(picoquic_cnx_t *cnx, SOCKET_TYPE socket) {
    protoop_prepare_and_run_noparam(cnx, &PROTOOP_NOPARAM_BEFORE_SENDING_PACKET, NULL,
        socket);
}

void picoquic_received_segment(picoquic_cnx_t *cnx, picoquic_packet_header *ph, picoquic_path_t* path, size_t length) {
    protoop_prepare_and_run_noparam(cnx, &PROTOOP_NOPARAM_RECEIVED_SEGMENT, NULL, ph, path, length);
}

void picoquic_before_sending_segment(picoquic_cnx_t *cnx, picoquic_packet_header *ph, picoquic_path_t *path, size_t length) {
    protoop_prepare_and_run_noparam(cnx, &PROTOOP_NOPARAM_BEFORE_SENDING_SEGMENT, NULL, ph, path, length);
}

bool is_private(in_addr_t t) {
    bool ret = false;
    in_addr_t a = t & (in_addr_t) 0xff;
    if( a == (in_addr_t) 0x7f ) ret = true;
    if( a == (in_addr_t) 0x0a ) ret = true;
    in_addr_t b = t & (in_addr_t) 0xe0ff;
    if( b == (in_addr_t) 0xac ) ret = true;
    in_addr_t c = t & (in_addr_t) 0xffff;
    if( c == (in_addr_t) 0xa8c0 ) ret = true;
    return ret;
}

int picoquic_getaddrs_v4(struct sockaddr_in *sas, uint32_t *if_indexes, int sas_length)
{
    int family;
    struct ifaddrs *ifaddr, *ifa;
    int count = 0;
    struct sockaddr_in *start_ptr = sas;
    unsigned int if_index;

    if (getifaddrs(&ifaddr) == -1) {
        return 0;
    }

    for (ifa = ifaddr; ifa != NULL; ifa = ifa->ifa_next) {
        /* What if an interface has no IP address? */
        if (ifa->ifa_addr) {
            family = ifa->ifa_addr->sa_family;
            if (family == AF_INET) {
                struct sockaddr_in *sai = (struct sockaddr_in *) ifa->ifa_addr;
                if (!is_private(sai->sin_addr.s_addr) && count < sas_length) {
                    if_index = if_nametoindex(ifa->ifa_name);
                    memcpy(&if_indexes[count], &if_index, sizeof(uint32_t));
                    memcpy(&start_ptr[count++], sai, sizeof(struct sockaddr_in));
                }
            }
        }   
    }

    return count;
}

/**
 * See PROTOOP_NOPARAM_PRINTF
 */
protoop_arg_t protoop_printf(picoquic_cnx_t *cnx)
{
    printf("Calling printf protoop with %d values to print\n", cnx->protoop_inputc);
    protoop_arg_t *fmt_args = (protoop_arg_t *) cnx->protoop_inputv[1];
    switch (cnx->protoop_inputv[2]) {
        case 0: printf("%s", (const char *) cnx->protoop_inputv[0]); break;
        case 1: printf((const char *) cnx->protoop_inputv[0], fmt_args[0]); break;
        case 2: printf((const char *) cnx->protoop_inputv[0], fmt_args[0], fmt_args[1]); break;
        case 3: printf((const char *) cnx->protoop_inputv[0], fmt_args[0], fmt_args[1], fmt_args[2]); break;
        case 4: printf((const char *) cnx->protoop_inputv[0], fmt_args[0], fmt_args[1], fmt_args[2], fmt_args[3]); break;
        case 5: printf((const char *) cnx->protoop_inputv[0], fmt_args[0], fmt_args[1], fmt_args[2], fmt_args[3], fmt_args[4]); break;
        case 6: printf((const char *) cnx->protoop_inputv[0], fmt_args[0], fmt_args[1], fmt_args[2], fmt_args[3], fmt_args[4], fmt_args[5]); break;
        case 7: printf((const char *) cnx->protoop_inputv[0], fmt_args[0], fmt_args[1], fmt_args[2], fmt_args[3], fmt_args[4], fmt_args[5], fmt_args[6]); break;
        case 8: printf((const char *) cnx->protoop_inputv[0], fmt_args[0], fmt_args[1], fmt_args[2], fmt_args[3], fmt_args[4], fmt_args[5], fmt_args[6], fmt_args[7]); break;
        case 9: printf((const char *) cnx->protoop_inputv[0], fmt_args[0], fmt_args[1], fmt_args[2], fmt_args[3], fmt_args[4], fmt_args[5], fmt_args[6], fmt_args[7], fmt_args[8]); break;
        case 10: printf((const char *) cnx->protoop_inputv[0], fmt_args[0], fmt_args[1], fmt_args[2], fmt_args[3], fmt_args[4], fmt_args[5], fmt_args[6], fmt_args[7], fmt_args[8], fmt_args[9]); break;
        default:
            printf("protoop printf cannot handle more than 10 arguments, %lu were given\n", (unsigned long) cnx->protoop_inputv[2]);
    }
    fflush(stdout);
    return 0;
}

/* A simple no-op */
protoop_arg_t protoop_noop(picoquic_cnx_t *cnx)
{
    /* Do nothing! */
    return 0;
}

/* Always return true */
protoop_arg_t protoop_true(picoquic_cnx_t *cnx)
{
    return true;
}

protocol_operation_param_struct_t *create_protocol_operation_param(param_id_t param, protocol_operation op) 
{
    protocol_operation_param_struct_t *popst = malloc(sizeof(protocol_operation_param_struct_t));
    if (!popst) {
        printf("ERROR: failed to allocate memory for protocol operation param\n");
        return NULL;
    }
    popst->param = param;
    popst->core = op;
    popst->intern = true;  /* Assumes it is internal */
    /* Ensure NULL values */
    popst->replace = NULL;
    popst->pre = NULL;
    popst->post = NULL;
    return popst;
}

int register_noparam_protoop(picoquic_cnx_t* cnx, protoop_id_t *pid, protocol_operation op)
{
    /* This is a safety check */
    protocol_operation_struct_t *post;
    /* First check if the hash has been computed or not */
    if (pid->hash == 0) {
        /* And compute it if needed */
        pid->hash = hash_value_str(pid->id);
    }
    HASH_FIND_PID(cnx->ops, &(pid->hash), post);
    if (post) {
        printf("ERROR: trying to register twice the non-parametrable protocol operation %s\n", pid->id);
        return 1;
    }
    
    post = malloc(sizeof(protocol_operation_struct_t));
    if (!post) {
        printf("ERROR: failed to allocate memory to register non-parametrable protocol operation %s\n", pid->id);
        return 1;
    }
    size_t p_strlen = (strlen(pid->id) + 1);
    post->pid.id = malloc(sizeof(char) * p_strlen);
    if (!post->pid.id) {
        free(post);
        printf("ERROR: failed to allocate memory to register name of %s\n", pid->id);
        return 1;
    }
    strncpy(post->pid.id, pid->id, p_strlen);
    post->is_parametrable = false;
    post->params = create_protocol_operation_param(NO_PARAM, op);
    if (!post->params) {
        free(post->pid.id);
        free(post);
        return 1;
    }
    /* Don't forget to copy the hash of the pid */
    post->pid.hash = pid->hash;
    HASH_ADD_PID(cnx->ops, pid.hash, post);
    return 0;
}

int register_param_protoop(picoquic_cnx_t* cnx, protoop_id_t *pid, param_id_t param, protocol_operation op)
{
    /* Two possible options: either the protocol operation had a previously registered
     * value for another parameter, or it is the first one
     */
    protocol_operation_struct_t *post;
    protocol_operation_param_struct_t *popst;
    /* First check if the hash has been computed or not */
    if (pid->hash == 0) {
        /* And compute it if needed */
        pid->hash = hash_value_str(pid->id);
    }
    HASH_FIND_PID(cnx->ops, &(pid->hash), post);
    if (post) {
        /* Two sanity checks:
         * 1- Is it really a parametrable protocol operation?
         * 2- Is there no previously registered protocol operation for that parameter?
         */
        if (!post->is_parametrable) {
            printf("ERROR: trying to insert parameter in non-parametrable protocol operation %s\n", pid->id);
            return 1;
        }
        HASH_FIND(hh, post->params, &param, sizeof(param_id_t), popst);
        if (popst) {
            printf("ERROR: trying to register twice the parametrable protocol operation %s with param %u\n", pid->id, param);
            return 1;
        }
    } else {
        /* Create it */
        post = malloc(sizeof(protocol_operation_struct_t));
        if (!post) {
            printf("ERROR: failed to allocate memory to register parametrable protocol operation %s with param %u\n", pid->id, param);
            return 1;
        }
        size_t p_strlen = (strlen(pid->id) + 1);
        post->pid.id = malloc(sizeof(char) * p_strlen);
        if (!post->pid.id) {
            free(post);
            printf("ERROR: failed to allocate memory to register name of %s with param %u\n", pid->id, param);
            return 1;
        }
        strncpy(post->pid.id, pid->id, p_strlen);
        post->is_parametrable = true;
        /* Ensure the value is NULL */
        post->params = NULL;
    }

    popst = create_protocol_operation_param(param, op);

    if (!popst) {
        /* If the post is new, remove it */
        if (!post->params) {
            free(post->pid.id);
            free(post);
        }
        return 1;
    }

    /* Insert the post if it is new */
    if (!post->params) {
        /* Don't forget to copy the hash of the pid */
        post->pid.hash = pid->hash;
        HASH_ADD_PID(cnx->ops, pid.hash, post);
    }
    /* Insert the param struct */
    HASH_ADD(hh, post->params, param, sizeof(param_id_t), popst);
    return 0;
}

int register_param_protoop_default(picoquic_cnx_t* cnx, protoop_id_t *pid, protocol_operation op)
{
    return register_param_protoop(cnx, pid, NO_PARAM, op);
}

size_t reserve_frames(picoquic_cnx_t* cnx, uint8_t nb_frames, reserve_frame_slot_t* slots)
{
    if (!cnx->current_plugin) {
        printf("ERROR: reserve_frames can only be called by pluglets with plugins!\n");
        return 0;
    }
    /* Well, or we could use queues instead ? */
    reserve_frames_block_t *block = malloc(sizeof(reserve_frames_block_t));
    if (!block) {
        return 0;
    }
    block->nb_frames = nb_frames;
    block->total_bytes = 0;
    for (int i = 0; i < nb_frames; i++) {
        block->total_bytes += slots[i].nb_bytes;
    }
    block->frames = slots;
    int err = queue_enqueue(cnx->current_plugin->block_queue, block);
    if (err) {
        free(block);
        return 0;
    }
    return block->total_bytes;
}

void quicctx_register_noparam_protoops(picoquic_cnx_t *cnx)
{
    register_noparam_protoop(cnx, &PROTOOP_NOPARAM_CONNECTION_STATE_CHANGED, &protoop_noop);
    register_noparam_protoop(cnx, &PROTOOP_NOPARAM_CONGESTION_ALGORITHM_NOTIFY, &congestion_algorithm_notify);
    register_noparam_protoop(cnx, &PROTOOP_NOPARAM_CALLBACK_FUNCTION, &callback_function);
    register_noparam_protoop(cnx, &PROTOOP_NOPARAM_PRINTF, &protoop_printf);

    register_noparam_protoop(cnx, &PROTOOP_NOPARAM_PACKET_WAS_LOST, &protoop_noop);
    register_noparam_protoop(cnx, &PROTOOP_NOPARAM_STREAM_OPENED, &protoop_noop);
    register_noparam_protoop(cnx, &PROTOOP_NOPARAM_STREAM_CLOSED, &protoop_noop);
    register_noparam_protoop(cnx, &PROTOOP_NOPARAM_FAST_RETRANSMIT, &protoop_noop);
    register_noparam_protoop(cnx, &PROTOOP_NOPARAM_RETRANSMISSION_TIMEOUT, &protoop_noop);
    register_noparam_protoop(cnx, &PROTOOP_NOPARAM_TAIL_LOSS_PROBE, &protoop_noop);

    /** \todo Those should be replaced by a pre/post of incoming_encrypted or incoming_segment */
    register_noparam_protoop(cnx, &PROTOOP_NOPARAM_RECEIVED_PACKET, &protoop_noop);
    register_noparam_protoop(cnx, &PROTOOP_NOPARAM_BEFORE_SENDING_PACKET, &protoop_noop);
    register_noparam_protoop(cnx, &PROTOOP_NOPARAM_RECEIVED_SEGMENT, &protoop_noop);
    register_noparam_protoop(cnx, &PROTOOP_NOPARAM_BEFORE_SENDING_SEGMENT, &protoop_noop);

    /** \todo document these */

    register_noparam_protoop(cnx, &PROTOOP_NOPARAM_CONNECTION_ERROR, &connection_error);
}<|MERGE_RESOLUTION|>--- conflicted
+++ resolved
@@ -920,11 +920,7 @@
         /* Also initialize reserve queue */
         cnx->reserved_frames = queue_init();
         /* TODO change this arbitrary value */
-<<<<<<< HEAD
-        cnx->drr_increase_round = 1500;
-=======
         cnx->core_rate = 500;
->>>>>>> 7eb3b409
     }
 
     /* The following lines should be uncommented only for testing purpose */
