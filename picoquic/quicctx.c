/*
* Author: Christian Huitema
* Copyright (c) 2017, Private Octopus, Inc.
* All rights reserved.
*
* Permission to use, copy, modify, and distribute this software for any
* purpose with or without fee is hereby granted, provided that the above
* copyright notice and this permission notice appear in all copies.
*
* THIS SOFTWARE IS PROVIDED BY THE COPYRIGHT HOLDERS AND CONTRIBUTORS "AS IS" AND
* ANY EXPRESS OR IMPLIED WARRANTIES, INCLUDING, BUT NOT LIMITED TO, THE IMPLIED
* WARRANTIES OF MERCHANTABILITY AND FITNESS FOR A PARTICULAR PURPOSE ARE
* DISCLAIMED. IN NO EVENT SHALL Private Octopus, Inc. BE LIABLE FOR ANY
* DIRECT, INDIRECT, INCIDENTAL, SPECIAL, EXEMPLARY, OR CONSEQUENTIAL DAMAGES
* (INCLUDING, BUT NOT LIMITED TO, PROCUREMENT OF SUBSTITUTE GOODS OR SERVICES;
* LOSS OF USE, DATA, OR PROFITS; OR BUSINESS INTERRUPTION) HOWEVER CAUSED AND
* ON ANY THEORY OF LIABILITY, WHETHER IN CONTRACT, STRICT LIABILITY, OR TORT
* (INCLUDING NEGLIGENCE OR OTHERWISE) ARISING IN ANY WAY OUT OF THE USE OF THIS
* SOFTWARE, EVEN IF ADVISED OF THE POSSIBILITY OF SUCH DAMAGE.
*/

#include "picoquic_internal.h"
#include "picosocks.h"
#include "tls_api.h"
#include <stdlib.h>
#include <string.h>
#include "plugin.h"
#include "memory.h"
#include <ifaddrs.h>
#include <net/if.h>
#ifndef _WINDOWS
#include <sys/time.h>
#include <netinet/in.h>

#endif


/*
* Structures used in the hash table of connections
*/
typedef struct st_picoquic_cnx_id_t {
    picoquic_connection_id_t cnx_id;
    picoquic_cnx_t* cnx;
    struct st_picoquic_cnx_id_t* next_cnx_id;
} picoquic_cnx_id;

typedef struct st_picoquic_net_id_t {
    struct sockaddr_storage saddr;
    picoquic_cnx_t* cnx;
    struct st_picoquic_net_id_t* next_net_id;
} picoquic_net_id;

/* Hash and compare for CNX hash tables */
static uint64_t picoquic_cnx_id_hash(void* key)
{
    picoquic_cnx_id* cid = (picoquic_cnx_id*)key;

    /* TODO: should scramble the value for security and DOS protection */
    return picoquic_val64_connection_id(cid->cnx_id);
}

static int picoquic_cnx_id_compare(void* key1, void* key2)
{
    picoquic_cnx_id* cid1 = (picoquic_cnx_id*)key1;
    picoquic_cnx_id* cid2 = (picoquic_cnx_id*)key2;

    return picoquic_compare_connection_id(&cid1->cnx_id, &cid2->cnx_id);
}

static uint64_t picoquic_net_id_hash(void* key)
{
    picoquic_net_id* net = (picoquic_net_id*)key;

    return picohash_bytes((uint8_t*)&net->saddr, sizeof(net->saddr));
}

static int picoquic_net_id_compare(void* key1, void* key2)
{
    picoquic_net_id* net1 = (picoquic_net_id*)key1;
    picoquic_net_id* net2 = (picoquic_net_id*)key2;

    return memcmp(&net1->saddr, &net2->saddr, sizeof(net1->saddr));
}

#if 0
/* Not used yet, should be used in ordering connections by wake time. */
static int picoquic_compare_cnx_waketime(void * v_cnxleft, void * v_cnxright) {
    /* Example:  return *((int*)l) - *((int*)r); */
    int ret = 0;
    if (v_cnxleft != v_cnxright) {
        picoquic_cnx_t * cnx_l = (picoquic_cnx_t *)v_cnxleft;
        picoquic_cnx_t * cnx_r = (picoquic_cnx_t *)v_cnxright;

        if (cnx_l->next_wake_time > cnx_r->next_wake_time) {
            ret = 1;
        }
        else if (cnx_l->next_wake_time < cnx_r->next_wake_time) {
            ret = -1;
        }
        else {
            if (((intptr_t)v_cnxleft) > ((intptr_t)v_cnxright)) {
                ret = 1;
            }
            else {
                ret = -1;
            }
        }
    }
    return ret;
}
#endif

picoquic_packet_context_enum picoquic_context_from_epoch(int epoch)
{
    static picoquic_packet_context_enum const pc[4] = {
        picoquic_packet_context_initial,
        picoquic_packet_context_application,
        picoquic_packet_context_handshake,
        picoquic_packet_context_application
    };

    return (epoch >= 0 && epoch < 5) ? pc[epoch] : 0;
}

/*
 * Supported versions. Specific versions may mandate different processing of different
 * formats.
 * The first version in the list is the preferred version.
 * The protection of clear text packets will be a function of the version negotiation.
 */

static uint8_t picoquic_cleartext_internal_test_1_salt[] = {
    0x30, 0x67, 0x16, 0xd7, 0x63, 0x75, 0xd5, 0x55,
    0x4b, 0x2f, 0x60, 0x5e, 0xef, 0x78, 0xd8, 0x33,
    0x3d, 0xc1, 0xca, 0x36
};

static uint8_t picoquic_cleartext_draft_10_salt[] = {
    0x9c, 0x10, 0x8f, 0x98, 0x52, 0x0a, 0x5c, 0x5c,
    0x32, 0x96, 0x8e, 0x95, 0x0e, 0x8a, 0x2c, 0x5f,
    0xe0, 0x6d, 0x6c, 0x38
};

/* Support for draft 13! */
const picoquic_version_parameters_t picoquic_supported_versions[] = {
    { PICOQUIC_INTERNAL_TEST_VERSION_1, 0,
        picoquic_version_header_13,
        sizeof(picoquic_cleartext_internal_test_1_salt),
        picoquic_cleartext_internal_test_1_salt },
    { PICOQUIC_EIGHT_INTEROP_VERSION, 0,
        picoquic_version_header_13,
        sizeof(picoquic_cleartext_draft_10_salt),
        picoquic_cleartext_draft_10_salt },
    { PICOQUIC_SEVENTH_INTEROP_VERSION, 0,
        picoquic_version_header_13,
        sizeof(picoquic_cleartext_draft_10_salt),
        picoquic_cleartext_draft_10_salt }
};

const size_t picoquic_nb_supported_versions = sizeof(picoquic_supported_versions) / sizeof(picoquic_version_parameters_t);

void picoquic_free_protoops(protocol_operation_struct_t * ops)
{
    protocol_operation_struct_t *current_post, *tmp_protoop;
    protocol_operation_param_struct_t *current_popst, *tmp_popst;
    observer_node_t *cur_del, *tmp;

    HASH_ITER(hh, ops, current_post, tmp_protoop) {
        HASH_DEL(ops, current_post);

        if (current_post->is_parametrable) {
            HASH_ITER(hh, current_post->params, current_popst, tmp_popst) {
                HASH_DEL(current_post->params, current_popst);
                if (current_popst->replace) {
                    release_elf(current_popst->replace);
                }

                if (current_popst->pre) {
                    cur_del = current_popst->pre;
                    while (cur_del) {
                        tmp = cur_del->next;
                        release_elf(cur_del->observer);
                        free(cur_del);
                        cur_del = tmp;
                    }
                }
                if (current_popst->post) {
                    cur_del = current_popst->post;
                    while (cur_del) {
                        tmp = cur_del->next;
                        release_elf(cur_del->observer);
                        free(cur_del);
                        cur_del = tmp;
                    }
                }
                free(current_popst);
            }
        } else {
            current_popst = current_post->params;
            if (current_popst->replace) {
                release_elf(current_popst->replace);
            }

            if (current_popst->pre) {
                cur_del = current_popst->pre;
                while (cur_del) {
                    tmp = cur_del->next;
                    release_elf(cur_del->observer);
                    free(cur_del);
                    cur_del = tmp;
                }
            }
            if (current_popst->post) {
                cur_del = current_popst->post;
                while (cur_del) {
                    tmp = cur_del->next;
                    release_elf(cur_del->observer);
                    free(cur_del);
                    cur_del = tmp;
                }
            }
            free(current_popst);
        }

        free(current_post->pid.id);
        free(current_post);
    }
}

void picoquic_free_plugins(protoop_plugin_t *plugins)
{
    protoop_plugin_t *current_p, *tmp_p;
    HASH_ITER(hh, plugins, current_p, tmp_p) {
        HASH_DEL(plugins, current_p);
        /* This remains safe to do this, as the memory of the frame context will be freed when cnx will */
        queue_free(current_p->block_queue_cc);
        queue_free(current_p->block_queue_non_cc);
        free(current_p);
    }
}

void picoquic_free_protoops_and_plugins(picoquic_cnx_t* cnx)
{
    picoquic_free_protoops(cnx->ops);
    picoquic_free_plugins(cnx->plugins);
}

void picoquic_free_cached_plugins(cached_plugins_t* cplugins)
{
    picoquic_free_protoops(cplugins->ops);
    picoquic_free_plugins(cplugins->plugins);
    free(cplugins);
}

/* QUIC context create and dispose */
picoquic_quic_t* picoquic_create(uint32_t nb_connections,
    char const* cert_file_name,
    char const* key_file_name, 
    char const * cert_root_file_name,
    char const* default_alpn,
    picoquic_stream_data_cb_fn default_callback_fn,
    void* default_callback_ctx,
    cnx_id_cb_fn cnx_id_callback,
    void* cnx_id_callback_ctx,
    uint8_t reset_seed[PICOQUIC_RESET_SECRET_SIZE],
    uint64_t current_time,
    uint64_t* p_simulated_time,
    char const* ticket_file_name,
    const uint8_t* ticket_encryption_key,
    size_t ticket_encryption_key_length)
{
    picoquic_quic_t* quic = (picoquic_quic_t*)malloc(sizeof(picoquic_quic_t));
    int ret = 0;

    if (quic == NULL) {
        ret = -1;
    } else {
        /* TODO: winsock init */
        /* TODO: open UDP sockets - maybe */
        memset(quic, 0, sizeof(picoquic_quic_t));

        quic->default_callback_fn = default_callback_fn;
        quic->default_callback_ctx = default_callback_ctx;
        quic->default_congestion_alg = PICOQUIC_DEFAULT_CONGESTION_ALGORITHM;
        quic->default_alpn = picoquic_string_duplicate(default_alpn);
        quic->cnx_id_callback_fn = cnx_id_callback;
        quic->cnx_id_callback_ctx = cnx_id_callback_ctx;
        quic->p_simulated_time = p_simulated_time;
        quic->local_ctx_length = 8; /* TODO: should be lower on clients-only implementation */

        if (cnx_id_callback != NULL) {
            quic->flags |= picoquic_context_unconditional_cnx_id;
        }

        if (ticket_file_name != NULL) {
            quic->ticket_file_name = ticket_file_name;
            ret = picoquic_load_tickets(&quic->p_first_ticket, current_time, ticket_file_name);

            if (ret == PICOQUIC_ERROR_NO_SUCH_FILE) {
                DBG_PRINTF("Ticket file <%s> not created yet.\n", ticket_file_name);
                ret = 0;
            } else if (ret != 0) {
                DBG_PRINTF("Cannot load tickets from <%s>\n", ticket_file_name);
            }
        }
    }

    if (ret == 0) {
        quic->table_cnx_by_id = picohash_create(nb_connections * 4,
            picoquic_cnx_id_hash, picoquic_cnx_id_compare);

        quic->table_cnx_by_net = picohash_create(nb_connections * 4,
            picoquic_net_id_hash, picoquic_net_id_compare);

        if (quic->table_cnx_by_id == NULL || quic->table_cnx_by_net == NULL) {
            ret = -1;
            DBG_PRINTF("%s", "Cannot initialize hash tables\n");
        }
        else if (picoquic_master_tlscontext(quic, cert_file_name, key_file_name, cert_root_file_name, ticket_encryption_key, ticket_encryption_key_length) != 0) {
                ret = -1;
                DBG_PRINTF("%s", "Cannot create TLS context \n");     
        } else {
            /* the random generator was initialized as part of the TLS context.
             * Use it to create the seed for generating the per context stateless
             * resets. */

            if (!reset_seed)
                picoquic_crypto_random(quic, quic->reset_seed, sizeof(quic->reset_seed));
            else
                memcpy(quic->reset_seed, reset_seed, sizeof(quic->reset_seed));

            quic->cached_plugins_queue = queue_init();
            if (!quic->cached_plugins_queue) {
                ret = -1;
                DBG_PRINTF("%s", "Cannot create cached plugins queue \n");
            }
        }
    }

    if (ret != 0 && quic != NULL) {
        picoquic_free(quic);
        quic = NULL;
    }

    return quic;
}

void picoquic_free(picoquic_quic_t* quic)
{
    if (quic != NULL) {
        if (quic->aead_encrypt_ticket_ctx != NULL) {
            picoquic_aead_free(quic->aead_encrypt_ticket_ctx);
            quic->aead_encrypt_ticket_ctx = NULL;
        }

        if (quic->aead_decrypt_ticket_ctx != NULL) {
            picoquic_aead_free(quic->aead_decrypt_ticket_ctx);
            quic->aead_decrypt_ticket_ctx = NULL;
        }

        if (quic->default_alpn != NULL) {
            free((void*)quic->default_alpn);
            quic->default_alpn = NULL;
        }

        /* delete the stored tickets */
        picoquic_free_tickets(&quic->p_first_ticket);

        /* delete all pending packets */
        while (quic->pending_stateless_packet != NULL) {
            picoquic_stateless_packet_t* to_delete = quic->pending_stateless_packet;
            quic->pending_stateless_packet = to_delete->next_packet;
            free(to_delete);
        }

        /* delete all the connection contexts */
        while (quic->cnx_list != NULL) {
            picoquic_delete_cnx(quic->cnx_list);
        }

        if (quic->table_cnx_by_id != NULL) {
            picohash_delete(quic->table_cnx_by_id, 1);
        }

        if (quic->table_cnx_by_net != NULL) {
            picohash_delete(quic->table_cnx_by_net, 1);
        }

        if (quic->verify_certificate_ctx != NULL &&
            quic->free_verify_certificate_callback_fn != NULL) {
            (quic->free_verify_certificate_callback_fn)(quic->verify_certificate_ctx);
            quic->verify_certificate_ctx = NULL;
        }

        if (quic->verify_certificate_callback_fn != NULL) {
            picoquic_dispose_verify_certificate_callback(quic, 1);
        }

        /* Delete the picotls context */
        if (quic->tls_master_ctx != NULL) {
            picoquic_master_tlscontext_free(quic);

            free(quic->tls_master_ctx);
            quic->tls_master_ctx = NULL;
        }

        if (quic->cached_plugins_queue != NULL) {
            cached_plugins_t* tmp;
            while(queue_peek(quic->cached_plugins_queue) != NULL) {
                tmp = queue_dequeue(quic->cached_plugins_queue);
                picoquic_free_cached_plugins(tmp);
            }
            queue_free(quic->cached_plugins_queue);
        }

        free(quic);
    }
}

void picoquic_set_null_verifier(picoquic_quic_t* quic) {
    picoquic_dispose_verify_certificate_callback(quic, 1);
}

void picoquic_set_cookie_mode(picoquic_quic_t* quic, int cookie_mode)
{
    if (cookie_mode) {
        quic->flags |= picoquic_context_check_token;
        picoquic_crypto_random(quic, quic->retry_seed, PICOQUIC_RETRY_SECRET_SIZE);
    } else {
        quic->flags &= ~picoquic_context_check_token;
    }
}

picoquic_stateless_packet_t* picoquic_create_stateless_packet(picoquic_quic_t* quic)
{
#ifdef _WINDOWS
    UNREFERENCED_PARAMETER(quic);
#endif
    return (picoquic_stateless_packet_t*)malloc(sizeof(picoquic_stateless_packet_t));
}

void picoquic_delete_stateless_packet(picoquic_stateless_packet_t* sp)
{
    free(sp);
}

void picoquic_queue_stateless_packet(picoquic_quic_t* quic, picoquic_stateless_packet_t* sp)
{
    picoquic_stateless_packet_t** pnext = &quic->pending_stateless_packet;

    while ((*pnext) != NULL) {
        pnext = &(*pnext)->next_packet;
    }

    *pnext = sp;
    sp->next_packet = NULL;
}

picoquic_stateless_packet_t* picoquic_dequeue_stateless_packet(picoquic_quic_t* quic)
{
    picoquic_stateless_packet_t* sp = quic->pending_stateless_packet;

    if (sp != NULL) {
        quic->pending_stateless_packet = sp->next_packet;
        sp->next_packet = NULL;
    }

    return sp;
}

/* Connection context creation and registration */
int picoquic_register_cnx_id(picoquic_quic_t* quic, picoquic_cnx_t* cnx, const picoquic_connection_id_t* cnx_id)
{
    int ret = 0;
    picoquic_cnx_id* key = (picoquic_cnx_id*)malloc(sizeof(picoquic_cnx_id));

    if (key == NULL) {
        ret = -1;
    } else {
        picohash_item* item;
        key->cnx_id = *cnx_id;
        key->cnx = cnx;
        key->next_cnx_id = NULL;

        item = picohash_retrieve(quic->table_cnx_by_id, key);

        if (item != NULL) {
            ret = -1;
        } else {
            ret = picohash_insert(quic->table_cnx_by_id, key);

            if (ret == 0) {
                key->next_cnx_id = cnx->first_cnx_id;
                cnx->first_cnx_id = key;
            }
        }
    }

    return ret;
}

int picoquic_register_cnx_id_for_cnx(picoquic_cnx_t* cnx, const picoquic_connection_id_t* cnx_id)
{
    return picoquic_register_cnx_id(cnx->quic, cnx, cnx_id);
}

static void picoquic_set_hash_key_by_address(picoquic_net_id * key, struct sockaddr* addr)
{
    memset(&key->saddr, 0, sizeof(struct sockaddr_storage));

    if (addr->sa_family == AF_INET) {
        struct sockaddr_in * key4 = (struct sockaddr_in *) &key->saddr;
        struct sockaddr_in * s4 = (struct sockaddr_in *) addr;

#ifdef _WINDOWS
        key4->sin_addr.S_un.S_addr = s4->sin_addr.S_un.S_addr;
#else
        key4->sin_addr.s_addr = s4->sin_addr.s_addr;
#endif
        key4->sin_family = s4->sin_family;
        key4->sin_port = s4->sin_port;
    }
    else {
        struct sockaddr_in6 * key6 = (struct sockaddr_in6 *) &key->saddr;
        struct sockaddr_in6 * s6 = (struct sockaddr_in6 *) addr;
        memcpy(&key6->sin6_addr, &s6->sin6_addr, sizeof(struct in6_addr));
        key6->sin6_family = s6->sin6_family;
        key6->sin6_port = s6->sin6_port;
        /* TODO: special code for local addresses may be needed if scope is specified */
    }
}

int picoquic_register_net_id(picoquic_quic_t* quic, picoquic_cnx_t* cnx, struct sockaddr* addr)
{
    int ret = 0;
    picoquic_net_id* key = (picoquic_net_id*)malloc(sizeof(picoquic_net_id));

    if (key == NULL) {
        ret = -1;
    } else {
        picohash_item* item;
        picoquic_set_hash_key_by_address(key, addr);

        key->cnx = cnx;

        item = picohash_retrieve(quic->table_cnx_by_net, key);

        if (item != NULL) {
            ret = -1;
        } else {
            ret = picohash_insert(quic->table_cnx_by_net, key);

            if (ret == 0) {
                key->next_net_id = cnx->first_net_id;
                cnx->first_net_id = key;
            }
        }
    }

    if (key != NULL && ret != 0) {
        free(key);
    }

    return ret;
}

void picoquic_init_transport_parameters(picoquic_tp_t* tp, int client_mode)
{
    tp->initial_max_stream_data_bidi_local = 65535;
    tp->initial_max_stream_data_bidi_remote = 65535;
    tp->initial_max_stream_data_uni = 65535;
    tp->initial_max_data = 0x100000;
    if (client_mode) {
        tp->initial_max_stream_id_bidir = 65533;
        tp->initial_max_stream_id_unidir = 65535;
    } else {
        tp->initial_max_stream_id_bidir = 65532;
        tp->initial_max_stream_id_unidir = 65534;
    }
    tp->idle_timeout = PICOQUIC_MICROSEC_HANDSHAKE_MAX/1000000;
    tp->max_packet_size = PICOQUIC_PRACTICAL_MAX_MTU;
    tp->ack_delay_exponent = 3;
}


/* management of the list of connections in context */

picoquic_cnx_t* picoquic_get_first_cnx(picoquic_quic_t* quic)
{
    return quic->cnx_list;
}

picoquic_cnx_t* picoquic_get_next_cnx(picoquic_cnx_t* cnx)
{
    return cnx->next_in_table;
}

static void picoquic_insert_cnx_in_list(picoquic_quic_t* quic, picoquic_cnx_t* cnx)
{
    if (quic->cnx_list != NULL) {
        quic->cnx_list->previous_in_table = cnx;
        cnx->next_in_table = quic->cnx_list;
    } else {
        quic->cnx_last = cnx;
        cnx->next_in_table = NULL;
    }
    quic->cnx_list = cnx;
    cnx->previous_in_table = NULL;
}

static void picoquic_remove_cnx_from_list(picoquic_cnx_t* cnx)
{
    if (cnx->next_in_table == NULL) {
        cnx->quic->cnx_last = cnx->previous_in_table;
    } else {
        cnx->next_in_table->previous_in_table = cnx->previous_in_table;
    }

    if (cnx->previous_in_table == NULL) {
        cnx->quic->cnx_list = cnx->next_in_table;
    }
    else {
        cnx->previous_in_table->next_in_table = cnx->next_in_table;
    }
}

/* Management of the list of connections, sorted by wake time */

static void picoquic_remove_cnx_from_wake_list(picoquic_cnx_t* cnx)
{
    if (cnx->next_by_wake_time == NULL) {
        cnx->quic->cnx_wake_last = cnx->previous_by_wake_time;
    } else {
        cnx->next_by_wake_time->previous_by_wake_time = cnx->previous_by_wake_time;
    }
    
    if (cnx->previous_by_wake_time == NULL) {
        cnx->quic->cnx_wake_first = cnx->next_by_wake_time;
    } else {
        cnx->previous_by_wake_time->next_by_wake_time = cnx->next_by_wake_time;
    }
}

static void picoquic_insert_cnx_by_wake_time(picoquic_quic_t* quic, picoquic_cnx_t* cnx)
{
    picoquic_cnx_t * cnx_next = quic->cnx_wake_first;
    picoquic_cnx_t * previous = NULL;
    while (cnx_next != NULL && cnx_next->next_wake_time <= cnx->next_wake_time) {
        previous = cnx_next;
        cnx_next = cnx_next->next_by_wake_time;
    }
    
    cnx->previous_by_wake_time = previous;
    if (previous == NULL) {
        quic->cnx_wake_first = cnx;

    } else {
        previous->next_by_wake_time = cnx;
    }
    
    cnx->next_by_wake_time = cnx_next;

    if (cnx_next == NULL) {
        quic->cnx_wake_last = cnx;
    } else { 
        cnx_next->previous_by_wake_time = cnx;
    }
}

void picoquic_reinsert_by_wake_time(picoquic_quic_t* quic, picoquic_cnx_t* cnx, uint64_t next_time)
{
    picoquic_remove_cnx_from_wake_list(cnx);
    cnx->next_wake_time = next_time;
    picoquic_insert_cnx_by_wake_time(quic, cnx);
}

void picoquic_reinsert_cnx_by_wake_time(picoquic_cnx_t* cnx, uint64_t next_time)
{
    picoquic_reinsert_by_wake_time(cnx->quic, cnx, next_time);
}

picoquic_cnx_t* picoquic_get_earliest_cnx_to_wake(picoquic_quic_t* quic, uint64_t max_wake_time)
{
    picoquic_cnx_t * cnx = quic->cnx_wake_first;
    if (cnx != NULL && max_wake_time != 0 && cnx->next_wake_time > max_wake_time)
    {
        cnx = NULL;
    }

    return cnx;
}


int64_t picoquic_get_next_wake_delay(picoquic_quic_t* quic,
    uint64_t current_time, int64_t delay_max)
{
    int64_t wake_delay = delay_max;

    if (quic->cnx_wake_first != NULL) {
        if (quic->cnx_wake_first->next_wake_time > current_time) {
            wake_delay = quic->cnx_wake_first->next_wake_time - current_time;
            
            if (wake_delay > delay_max) {
                wake_delay = delay_max;
            }
        }
        else {
            wake_delay = 0;
        }
    } else {
        wake_delay = delay_max;
    }

    return wake_delay;
}

/* Other context management functions */

int picoquic_get_version_index(uint32_t proposed_version)
{
    int ret = -1;

    for (size_t i = 0; i < picoquic_nb_supported_versions; i++) {
        if (picoquic_supported_versions[i].version == proposed_version) {
            ret = (int)i;
            break;
        }
    }

    return ret;
}

int picoquic_create_path(picoquic_cnx_t* cnx, uint64_t start_time, struct sockaddr* addr)
{
    int ret = -1;

    if (cnx->nb_paths >= cnx->nb_path_alloc)
    {
        int new_alloc = (cnx->nb_path_alloc == 0) ? 1 : 2 * cnx->nb_path_alloc;
        picoquic_path_t ** new_path = (picoquic_path_t **)malloc(new_alloc * sizeof(picoquic_path_t *));

        if (new_path != NULL)
        {
            if (cnx->path != NULL)
            {
                if (cnx->nb_paths > 0)
                {
                    memcpy(new_path, cnx->path, cnx->nb_paths * sizeof(picoquic_path_t *));
                }
                free(cnx->path);
            }
            cnx->path = new_path;
            cnx->nb_path_alloc = new_alloc;
        }
    }

    if (cnx->nb_paths < cnx->nb_path_alloc)
    {
        picoquic_path_t * path_x = (picoquic_path_t *)malloc(sizeof(picoquic_path_t));

        if (path_x != NULL)
        {
            memset(path_x, 0, sizeof(picoquic_path_t));

            /* Set the peer address */
            path_x->peer_addr_len = (int)((addr->sa_family == AF_INET) ? sizeof(struct sockaddr_in) : sizeof(struct sockaddr_in6));
            memcpy(&path_x->peer_addr, addr, path_x->peer_addr_len);

            /* Set the challenge used for this path */
            path_x->challenge = picoquic_public_random_64();

            /* Initialize per path time measurement */
            path_x->smoothed_rtt = PICOQUIC_INITIAL_RTT;
            path_x->rtt_variant = 0;
            path_x->retransmit_timer = PICOQUIC_INITIAL_RETRANSMIT_TIMER;
            path_x->rtt_min = 0;

            /* Initialize per path congestion control state */
            path_x->cwin = PICOQUIC_CWIN_INITIAL;
            path_x->bytes_in_transit = 0;
            path_x->congestion_alg_state = NULL;

            /* Initialize per path pacing state */
            path_x->packet_time_nano_sec = 0;
            path_x->pacing_reminder_nano_sec = 0;
            path_x->pacing_margin_micros = 1000;
            path_x->next_pacing_time = start_time;

            /* Initialize the MTU */
            path_x->send_mtu = addr->sa_family == AF_INET ? PICOQUIC_INITIAL_MTU_IPV4 : PICOQUIC_INITIAL_MTU_IPV6;

            /* Initialize the connection IDs */
            if (cnx->quic) {
                picoquic_create_random_cnx_id(cnx->quic, &path_x->local_cnxid, cnx->quic->local_ctx_length);
            }

            path_x->remote_cnxid = picoquic_null_connection_id;
            /* Initialize the reset secret to a random value. This
			 * will prevent spurious matches to an all zero value, for example.
			 * The real value will be set when receiving the transport parameters. 
			 */
            picoquic_public_random(path_x->reset_secret, PICOQUIC_RESET_SECRET_SIZE);

            path_x->nb_pkt_sent = 0;

            /* Initialize packet contexts */
            for (picoquic_packet_context_enum pc = 0;
                pc < picoquic_nb_packet_context; pc++) {
                path_x->pkt_ctx[pc].first_sack_item.start_of_sack_range = (uint64_t)((int64_t)-1);
                path_x->pkt_ctx[pc].first_sack_item.end_of_sack_range = 0;
                path_x->pkt_ctx[pc].first_sack_item.next_sack = NULL;
                path_x->pkt_ctx[pc].highest_ack_sent = 0;
                path_x->pkt_ctx[pc].highest_ack_time = start_time;
                path_x->pkt_ctx[pc].time_stamp_largest_received = (uint64_t)((int64_t)-1);
                path_x->pkt_ctx[pc].send_sequence = 0;
                path_x->pkt_ctx[pc].nb_retransmit = 0;
                path_x->pkt_ctx[pc].latest_retransmit_time = 0;
                path_x->pkt_ctx[pc].latest_retransmit_cc_notification_time = 0;
                path_x->pkt_ctx[pc].retransmit_newest = NULL;
                path_x->pkt_ctx[pc].retransmit_oldest = NULL;
                path_x->pkt_ctx[pc].highest_acknowledged = path_x->pkt_ctx[pc].send_sequence - 1;
                path_x->pkt_ctx[pc].latest_time_acknowledged = start_time;
                path_x->pkt_ctx[pc].latest_progress_time = start_time;
                path_x->pkt_ctx[pc].ack_needed = 0;
                path_x->pkt_ctx[pc].ack_delay_local = 10000;
            }

            /* And start the congestion algorithm */
            if (cnx->congestion_alg != NULL) {
                cnx->congestion_alg->alg_init(cnx, path_x);
            }

            /* Record the path */
            cnx->path[cnx->nb_paths] = path_x;
            ret = cnx->nb_paths++;

<<<<<<< HEAD
            if (cnx->nb_paths > 1) {
=======
            if (cnx->nb_paths > 1) LOG {
>>>>>>> e3266d7d
                char local_id_str[(path_x->local_cnxid.id_len * 2) + 1];
                snprintf_bytes(local_id_str, sizeof(local_id_str), path_x->local_cnxid.id, path_x->local_cnxid.id_len);

                char peer_addr_str[250];
                inet_ntop(path_x->peer_addr_len == sizeof(struct sockaddr_in) ? AF_INET : AF_INET6, path_x->peer_addr_len == sizeof(struct sockaddr_in) ? (void *) &((struct sockaddr_in *)&path_x->peer_addr)->sin_addr : (void *) &((struct sockaddr_in6 *)&path_x->peer_addr)->sin6_addr, peer_addr_str, sizeof(peer_addr_str));
                LOG_EVENT(cnx, "CONNECTION", "PATH_CREATED", "", "{\"path\": \"%p\", \"peer_addr\": \"%s\", \"scid\": \"%s\"}", path_x, peer_addr_str, local_id_str);
            }
        }
    }

    return ret;
}

void picoquic_create_random_cnx_id(picoquic_quic_t* quic, picoquic_connection_id_t * cnx_id, uint8_t id_length)
{
    if (id_length > 0) {
        picoquic_crypto_random(quic, cnx_id->id, id_length);
    }
    if (id_length < sizeof(cnx_id->id)) {
        memset(cnx_id->id + 8, 0, sizeof(cnx_id->id) - id_length);
    }
    cnx_id->id_len = id_length;
}

void picoquic_create_random_cnx_id_for_cnx(picoquic_cnx_t* cnx, picoquic_connection_id_t *cnx_id, uint8_t id_length)
{
    picoquic_create_random_cnx_id(cnx->quic, cnx_id, id_length);
}


picoquic_cnx_t* picoquic_create_cnx(picoquic_quic_t* quic,
    picoquic_connection_id_t initial_cnx_id, picoquic_connection_id_t remote_cnx_id, 
    struct sockaddr* addr, uint64_t start_time, uint32_t preferred_version,
    char const* sni, char const* alpn, char client_mode)
{
    picoquic_cnx_t* cnx = (picoquic_cnx_t*)malloc(sizeof(picoquic_cnx_t));

    if (cnx != NULL) {
        int ret;

        memset(cnx, 0, sizeof(picoquic_cnx_t));

        cnx->quic = quic;
        cnx->client_mode = client_mode;
        /* Should return 0, since this is the first path */
        ret = picoquic_create_path(cnx, start_time, addr);

        if (ret != 0) {
            free(cnx);
            cnx = NULL;
        } else {
            cnx->next_wake_time = start_time;
            cnx->start_time = start_time;

            picoquic_insert_cnx_in_list(quic, cnx);
            picoquic_insert_cnx_by_wake_time(quic, cnx);
            /* Do not require verification for default path */
            cnx->path[0]->challenge_verified = 1;
        }
    }

    if (cnx != NULL) {
        picoquic_init_transport_parameters(&cnx->local_parameters, cnx->client_mode);
        if (cnx->quic->mtu_max > 0)
        {
            cnx->local_parameters.max_packet_size = cnx->quic->mtu_max;
        }

        /* Initialize local flow control variables to advertised values */

        cnx->maxdata_local = ((uint64_t)cnx->local_parameters.initial_max_data);
        cnx->max_stream_id_bidir_local = cnx->local_parameters.initial_max_stream_id_bidir;
        cnx->max_stream_id_unidir_local = cnx->local_parameters.initial_max_stream_id_unidir;

        /* Initialize remote variables to some plausible value. 
		 * Hopefully, this will be overwritten by the parameters received in
		 * the TLS transport parameter extension */
        cnx->maxdata_remote = PICOQUIC_DEFAULT_0RTT_WINDOW;
        cnx->remote_parameters.initial_max_stream_data_bidi_remote = PICOQUIC_DEFAULT_0RTT_WINDOW;
        cnx->remote_parameters.initial_max_stream_data_uni = PICOQUIC_DEFAULT_0RTT_WINDOW;
        cnx->max_stream_id_bidir_remote = (cnx->client_mode)?4:0;
        cnx->max_stream_id_unidir_remote = 0;

        if (sni != NULL) {
            cnx->sni = picoquic_string_duplicate(sni);
        }

        if (alpn != NULL) {
            cnx->alpn = picoquic_string_duplicate(alpn);
        }

        cnx->callback_fn = quic->default_callback_fn;
        cnx->callback_ctx = quic->default_callback_ctx;
        cnx->congestion_alg = quic->default_congestion_alg;

        if (cnx->client_mode) {
            if (preferred_version == 0) {
                cnx->proposed_version = picoquic_supported_versions[0].version;
                cnx->version_index = 0;
            } else {
                cnx->version_index = picoquic_get_version_index(preferred_version);
                if (cnx->version_index < 0) {
                    cnx->version_index = PICOQUIC_INTEROP_VERSION_INDEX;
                    if ((preferred_version & 0x0A0A0A0A) == 0x0A0A0A0A) {
                        /* This is a hack, to allow greasing the cnx ID */
                        cnx->proposed_version = preferred_version;

                    } else {
                        cnx->proposed_version = picoquic_supported_versions[PICOQUIC_INTEROP_VERSION_INDEX].version;
                    }
                } else {
                    cnx->proposed_version = preferred_version;
                }
            }

            cnx->cnx_state = picoquic_state_client_init;
            if (picoquic_is_connection_id_null(initial_cnx_id)) {
                picoquic_create_random_cnx_id(quic, &initial_cnx_id, 8);
            }

            if (quic->cnx_id_callback_fn) {
                quic->cnx_id_callback_fn(cnx->path[0]->local_cnxid, picoquic_null_connection_id, quic->cnx_id_callback_ctx, &cnx->path[0]->local_cnxid);
            }

            cnx->initial_cnxid = initial_cnx_id;
        } else {
            for (int epoch = 0; epoch < PICOQUIC_NUMBER_OF_EPOCHS; epoch++) {
                cnx->tls_stream[epoch].send_queue = NULL;
            }
            cnx->cnx_state = picoquic_state_server_init;
            cnx->initial_cnxid = initial_cnx_id;
            cnx->path[0]->remote_cnxid = remote_cnx_id;

            if (quic->cnx_id_callback_fn)
                quic->cnx_id_callback_fn(cnx->path[0]->local_cnxid, cnx->initial_cnxid,
                    quic->cnx_id_callback_ctx, &cnx->path[0]->local_cnxid);

            (void)picoquic_create_cnxid_reset_secret(quic, &cnx->path[0]->local_cnxid,
                cnx->path[0]->reset_secret);

            cnx->version_index = picoquic_get_version_index(preferred_version);
            if (cnx->version_index < 0) {
                /* TODO: this is an internal error condition, should not happen */
                cnx->version_index = 0;
                cnx->proposed_version = picoquic_supported_versions[0].version;
            } else {
                cnx->proposed_version = preferred_version;
            }
        }

        if (cnx != NULL) {
            /* Moved packet context initialization into path creation */

            cnx->latest_progress_time = start_time;

            for (int epoch = 0; epoch < PICOQUIC_NUMBER_OF_EPOCHS; epoch++) {
                cnx->tls_stream[epoch].stream_id = 0;
                cnx->tls_stream[epoch].consumed_offset = 0;
                cnx->tls_stream[epoch].stream_flags = 0;
                cnx->tls_stream[epoch].fin_offset = 0;
                cnx->tls_stream[epoch].next_stream = NULL;
                cnx->tls_stream[epoch].stream_data = NULL;
                cnx->tls_stream[epoch].sent_offset = 0;
                cnx->tls_stream[epoch].local_error = 0;
                cnx->tls_stream[epoch].remote_error = 0;
                cnx->tls_stream[epoch].maxdata_local = (uint64_t)((int64_t)-1);
                cnx->tls_stream[epoch].maxdata_remote = (uint64_t)((int64_t)-1);
            }

            cnx->congestion_alg = cnx->quic->default_congestion_alg;
            if (cnx->congestion_alg != NULL) {
                cnx->congestion_alg->alg_init(cnx, cnx->path[0]);
            }
        }
    }

    /* Only initialize TLS after all parameters have been set */

    if (picoquic_tlscontext_create(quic, cnx, start_time) != 0) {
        /* Cannot just do partial creation! */
        picoquic_delete_cnx(cnx);
        cnx = NULL;
    }

    if (cnx != NULL) {
        if (picoquic_setup_initial_traffic_keys(cnx)) {
            /* Cannot initialize aead for initial packets */
            picoquic_delete_cnx(cnx);
            cnx = NULL;
        }
    }

    if (cnx != NULL) {
        if (!picoquic_is_connection_id_null(cnx->path[0]->local_cnxid)) {
            (void)picoquic_register_cnx_id(quic, cnx, &cnx->path[0]->local_cnxid);
        }

        if (addr != NULL) {
            (void)picoquic_register_net_id(quic, cnx, addr);
        }
    }

    if (cnx) {
        register_protocol_operations(cnx);
        /* Also initialize reserve queue */
        cnx->reserved_frames = queue_init();
        /* And the retry queue */
        cnx->retry_frames = queue_init();
        /* TODO change this arbitrary value */
        cnx->core_rate = 500;
    }

    /* The following lines should be uncommented only for testing purpose */
    // plugin_insert_plugin(cnx, "plugins/basic/basic.plugin");
    // plugin_insert_plugin(cnx, "plugins/ecn/ecn.plugin");
    // plugin_insert_plugin(cnx, "plugins/multipath/multipath.plugin");
    // plugin_insert_plugin(cnx, "plugins/tlp/tlp.plugin");
    // plugin_insert_plugin(cnx, "plugins/cop2/cop2.plugin");

    return cnx;
}

picoquic_cnx_t* picoquic_create_client_cnx(picoquic_quic_t* quic,
    struct sockaddr* addr, uint64_t start_time, uint32_t preferred_version,
    char const* sni, char const* alpn, picoquic_stream_data_cb_fn callback_fn, void* callback_ctx)
{
    picoquic_cnx_t* cnx = picoquic_create_cnx(quic, picoquic_null_connection_id, picoquic_null_connection_id, addr, start_time, preferred_version, sni, alpn, 1);

    if (cnx != NULL) {
        int ret;

        if (callback_fn != NULL)
            cnx->callback_fn = callback_fn;
        if (callback_ctx != NULL)
            cnx->callback_ctx = callback_ctx;
        ret = picoquic_initialize_tls_stream(cnx);
        if (ret != 0) {
            /* Cannot just do partial initialization! */
            picoquic_delete_cnx(cnx);
            cnx = NULL;
        }
    }

    return cnx;
}

void register_protocol_operations(picoquic_cnx_t *cnx)
{
    /* First ensure that ops is set to NULL, required by uthash.h */
    cnx->ops = NULL;
    cnx->plugins = NULL;
    cnx->current_plugin = NULL;
    cnx->previous_plugin_in_replace = NULL;
    packet_register_noparam_protoops(cnx);
    frames_register_noparam_protoops(cnx);
    sender_register_noparam_protoops(cnx);
    quicctx_register_noparam_protoops(cnx);
}

int picoquic_start_client_cnx(picoquic_cnx_t * cnx)
{
    int ret = picoquic_initialize_tls_stream(cnx);

    picoquic_cnx_set_next_wake_time(cnx, picoquic_get_quic_time(cnx->quic), 1);

    return ret;
}

void picoquic_set_transport_parameters(picoquic_cnx_t * cnx, picoquic_tp_t * tp)
{
    cnx->local_parameters = *tp;

    if (cnx->quic->mtu_max > 0)
    {
        cnx->local_parameters.max_packet_size = cnx->quic->mtu_max;
    }

    /* Initialize local flow control variables to advertised values */

    cnx->maxdata_local = ((uint64_t)cnx->local_parameters.initial_max_data);
    cnx->max_stream_id_bidir_local = cnx->local_parameters.initial_max_stream_id_bidir;
    cnx->max_stream_id_unidir_local = cnx->local_parameters.initial_max_stream_id_unidir;
}

void picoquic_get_peer_addr(picoquic_path_t* path_x, struct sockaddr** addr, int* addr_len)
{
    *addr = (struct sockaddr*)&path_x->peer_addr;
    *addr_len = path_x->peer_addr_len;
}

void picoquic_get_local_addr(picoquic_path_t* path_x, struct sockaddr** addr, int* addr_len)
{
    *addr = (struct sockaddr*)&path_x->local_addr;
    *addr_len = path_x->local_addr_len;
}

unsigned long picoquic_get_local_if_index(picoquic_path_t* path_x)
{
    return path_x->if_index_local;
}

picoquic_connection_id_t picoquic_get_local_cnxid(picoquic_cnx_t* cnx)
{
    return cnx->path[0]->local_cnxid;
}

picoquic_connection_id_t picoquic_get_remote_cnxid(picoquic_cnx_t* cnx)
{
    return cnx->path[0]->remote_cnxid;
}

picoquic_connection_id_t picoquic_get_initial_cnxid(picoquic_cnx_t* cnx)
{
    return cnx->initial_cnxid;
}

picoquic_connection_id_t picoquic_get_client_cnxid(picoquic_cnx_t* cnx)
{
    return (cnx->client_mode)?cnx->path[0]->local_cnxid: cnx->path[0]->remote_cnxid;
}

picoquic_connection_id_t picoquic_get_server_cnxid(picoquic_cnx_t* cnx)
{
    return (cnx->client_mode) ? cnx->path[0]->remote_cnxid : cnx->path[0]->local_cnxid;
}

picoquic_connection_id_t picoquic_get_logging_cnxid(picoquic_cnx_t* cnx)
{
    return cnx->initial_cnxid;
}

uint64_t picoquic_get_cnx_start_time(picoquic_cnx_t* cnx)
{
    return cnx->start_time;
}

picoquic_state_enum picoquic_get_cnx_state(picoquic_cnx_t* cnx)
{
    return cnx->cnx_state;
}

void picoquic_set_cnx_state(picoquic_cnx_t* cnx, picoquic_state_enum state)
{
    picoquic_state_enum previous_state = cnx->cnx_state;
    cnx->cnx_state = state;
    if(previous_state != cnx->cnx_state) {
        LOG_EVENT(cnx, "CONNECTION", "NEW_STATE", "", "{\"state\": \"%s\"}", picoquic_log_state_name(cnx->cnx_state));
        protoop_prepare_and_run_noparam(cnx, &PROTOOP_NOPARAM_CONNECTION_STATE_CHANGED, NULL,
            previous_state, state);
    }
}

uint64_t picoquic_is_0rtt_available(picoquic_cnx_t* cnx)
{
    return (cnx->crypto_context[1].aead_encrypt == NULL) ? 0 : 1;
}

/*
 * Provide clock time
 */
uint64_t picoquic_current_time()
{
    uint64_t now;
#ifdef _WINDOWS
    FILETIME ft;
    /*
    * The GetSystemTimeAsFileTime API returns  the number
    * of 100-nanosecond intervals since January 1, 1601 (UTC),
    * in FILETIME format.
    */
    GetSystemTimeAsFileTime(&ft);

    /*
    * Convert to plain 64 bit format, without making
    * assumptions about the FILETIME structure alignment.
    */
    now = ft.dwHighDateTime;
    now <<= 32;
    now |= ft.dwLowDateTime;
    /*
    * Convert units from 100ns to 1us
    */
    now /= 10;
    /*
    * Account for microseconds elapsed between 1601 and 1970.
    */
    now -= 11644473600000000ULL;
#else
    struct timeval tv;
    (void)gettimeofday(&tv, NULL);
    now = (tv.tv_sec * 1000000ull) + tv.tv_usec;
#endif
    return now;
}

/*
* Get the same time simulation as used for TLS
*/

uint64_t picoquic_get_quic_time(picoquic_quic_t* quic)
{
    uint64_t now;
    if (quic->p_simulated_time == NULL) {
        now = picoquic_current_time();
    }
    else {
        now = *quic->p_simulated_time;
    }

    return now;
}

void picoquic_set_fuzz(picoquic_quic_t * quic, picoquic_fuzz_fn fuzz_fn, void * fuzz_ctx)
{
    quic->fuzz_fn = fuzz_fn;
    quic->fuzz_ctx = fuzz_ctx;
}



void picoquic_set_callback(picoquic_cnx_t* cnx,
    picoquic_stream_data_cb_fn callback_fn, void* callback_ctx)
{
    cnx->callback_fn = callback_fn;
    cnx->callback_ctx = callback_ctx;
}

void * picoquic_get_callback_context(picoquic_cnx_t * cnx)
{
    return cnx->callback_ctx;
}

picoquic_misc_frame_header_t* picoquic_create_misc_frame(picoquic_cnx_t *cnx, const uint8_t* bytes, size_t length) {
    uint8_t* misc_frame = (uint8_t*)malloc(sizeof(picoquic_misc_frame_header_t) + length);

    if (misc_frame == NULL) {
        return NULL;
    } else {
        picoquic_misc_frame_header_t* head = (picoquic_misc_frame_header_t*)misc_frame;
        head->length = length;
        memcpy(misc_frame + sizeof(picoquic_misc_frame_header_t), bytes, length);

        return head;
    }
}

int picoquic_queue_misc_frame(picoquic_cnx_t* cnx, const uint8_t* bytes, size_t length)
{
    int ret = 0;
    picoquic_misc_frame_header_t* misc_frame = picoquic_create_misc_frame(cnx, bytes, length);

    if (misc_frame == NULL) {
        ret = PICOQUIC_ERROR_MEMORY;
    } else {
        misc_frame->next_misc_frame = cnx->first_misc_frame;
        cnx->first_misc_frame = misc_frame;
    }

    picoquic_cnx_set_next_wake_time(cnx, picoquic_get_quic_time(cnx->quic), 1);

    return ret;
}

void picoquic_clear_stream(picoquic_stream_head* stream)
{
    picoquic_stream_data** pdata[2];
    pdata[0] = &stream->stream_data;
    pdata[1] = &stream->send_queue;

    for (int i = 0; i < 2; i++) {
        picoquic_stream_data* next;

        while ((next = *pdata[i]) != NULL) {
            *pdata[i] = next->next_stream_data;

            if (next->bytes != NULL) {
                free(next->bytes);
            }
            free(next);
        }
    }
}

void picoquic_reset_packet_context(picoquic_cnx_t* cnx,
    picoquic_packet_context_enum pc, picoquic_path_t* path_x)
{
    /* TODO: special case for 0-RTT packets! */
    picoquic_packet_context_t * pkt_ctx = &path_x->pkt_ctx[pc];

    while (pkt_ctx->retransmit_newest != NULL) {
        picoquic_dequeue_retransmit_packet(cnx, pkt_ctx->retransmit_newest, 1);
    }
    
    while (pkt_ctx->retransmitted_newest != NULL) {
        picoquic_dequeue_retransmitted_packet(cnx, pkt_ctx->retransmitted_newest);
    }

    pkt_ctx->retransmitted_oldest = NULL;

    while (pkt_ctx->first_sack_item.next_sack != NULL) {
        picoquic_sack_item_t * next = pkt_ctx->first_sack_item.next_sack;
        pkt_ctx->first_sack_item.next_sack = next->next_sack;
        free(next);
    }

    pkt_ctx->first_sack_item.start_of_sack_range = (uint64_t)((int64_t)-1);
    pkt_ctx->first_sack_item.end_of_sack_range = 0;
}

/*
* Reset the version to a new supported value.
*
* Can only happen after sending the client init packet.
* Result of reset:
*
* - connection ID is not changed.
* - sequence number is not changed.
* - all queued 0-RTT retransmission will be considered lost (to do with 0-RTT)
* - Client Initial packet is considered lost, free. A new one will have to be formatted.
* - Stream 0 is reset, all data is freed.
* - TLS API is called again.
* - State changes.
*/

int picoquic_reset_cnx(picoquic_cnx_t* cnx, uint64_t current_time)
{
    int ret = 0;

    /* Delete the packets queued for retransmission */
    for (picoquic_packet_context_enum pc = 0;
        pc < picoquic_nb_packet_context; pc++) {
        /* Do not reset the application context, in order to keep the 0-RTT
         * packets, and to keep using the same sequence number space in
         * the new connection */
        if (pc != picoquic_packet_context_application) {
            picoquic_reset_packet_context(cnx, pc, cnx->path[0]);
        }
    }

    /* Reset the crypto stream */
    for (int epoch = 0; epoch < PICOQUIC_NUMBER_OF_EPOCHS; epoch++) {
        picoquic_clear_stream(&cnx->tls_stream[epoch]);
        cnx->tls_stream[epoch].consumed_offset = 0;
        cnx->tls_stream[epoch].stream_flags = 0;
        cnx->tls_stream[epoch].fin_offset = 0;
        cnx->tls_stream[epoch].sent_offset = 0;
    }

    /* Reset the ECN data */
    cnx->ecn_ect0_total_local = 0;
    cnx->ecn_ect1_total_local = 0;
    cnx->ecn_ce_total_local = 0;
    cnx->ecn_ect0_total_remote = 0;
    cnx->ecn_ect1_total_remote = 0;
    cnx->ecn_ce_total_remote = 0;

    for (int k = 0; k < 4; k++) {
        picoquic_crypto_context_free(&cnx->crypto_context[k]);
    }

    if (ret == 0) {
        ret = picoquic_setup_initial_traffic_keys(cnx);
    }

    /* Reset the TLS context, Re-initialize the tls connection */
    if (cnx->tls_ctx != NULL) {
        picoquic_tlscontext_free(cnx, cnx->tls_ctx);
        cnx->tls_ctx = NULL;
    }
    if (ret == 0) {
        ret = picoquic_tlscontext_create(cnx->quic, cnx, current_time);
    }
    if (ret == 0) {
        ret = picoquic_initialize_tls_stream(cnx);
    }

    return ret;
}

int picoquic_reset_cnx_version(picoquic_cnx_t* cnx, uint8_t* bytes, size_t length, uint64_t current_time)
{
    /* First parse the incoming connection negotiation to choose the
	* new version. If none is available, return an error */
    int ret = -1;

    if (cnx->cnx_state == picoquic_state_client_init || cnx->cnx_state == picoquic_state_client_init_sent) {
        size_t byte_index = 0;
        while (cnx->cnx_state != picoquic_state_client_renegotiate && byte_index + 4 <= length) {
            uint32_t proposed_version = 0;
            /* parsing the list of proposed versions encoded in renegotiation packet */
            proposed_version = PICOPARSE_32(bytes + byte_index);
            byte_index += 4;

            for (size_t i = 0; i < picoquic_nb_supported_versions; i++) {
                if (proposed_version == picoquic_supported_versions[i].version) {
                    cnx->version_index = (int)i;
                    picoquic_set_cnx_state(cnx, picoquic_state_client_renegotiate);

                    break;
                }
            }
        }

        if (cnx->cnx_state != picoquic_state_client_renegotiate) {
            /* No acceptable version */
            ret = PICOQUIC_ERROR_UNEXPECTED_PACKET;
        } else {
            ret = picoquic_reset_cnx(cnx, current_time);
        }
    }
    else {
        /* Not in a state for negotiation */
        ret = PICOQUIC_ERROR_UNEXPECTED_PACKET;
    }

    return ret;
}

/**
 * See PROTOOP_NOPARAM_CONNECTION_ERROR
 */
protoop_arg_t connection_error(picoquic_cnx_t* cnx)
{
    uint16_t local_error = (uint16_t) cnx->protoop_inputv[0];
    uint64_t frame_type = (uint64_t) cnx->protoop_inputv[1];

    if (cnx->cnx_state == picoquic_state_client_ready || cnx->cnx_state == picoquic_state_server_ready) {
        cnx->local_error = local_error;
        picoquic_set_cnx_state(cnx, picoquic_state_disconnecting);

        DBG_PRINTF("Protocol error (%x)", local_error);
    } else if (cnx->cnx_state < picoquic_state_client_ready) {
        cnx->local_error = local_error;
        picoquic_set_cnx_state(cnx, picoquic_state_handshake_failure);

        DBG_PRINTF("Protocol error %x", local_error);
    }

    cnx->offending_frame_type = frame_type;

    LOG_EVENT(cnx, "CONNECTION", "ERROR", "", "{\"local_error\": %d, \"frame_type\": %lu}", local_error, frame_type);

    return (protoop_arg_t) PICOQUIC_ERROR_DETECTED;
}

int picoquic_connection_error(picoquic_cnx_t* cnx, uint16_t local_error, uint64_t frame_type)
{
    return (int) protoop_prepare_and_run_noparam(cnx, &PROTOOP_NOPARAM_CONNECTION_ERROR, NULL,
        local_error, frame_type);
}

void picoquic_delete_cnx(picoquic_cnx_t* cnx)
{
    picoquic_stream_head* stream;
    picoquic_misc_frame_header_t* misc_frame;

    if (cnx != NULL) {
        if (cnx->cnx_state < picoquic_state_disconnected) {
            /* Give the application a chance to clean up its state */
            picoquic_set_cnx_state(cnx, picoquic_state_disconnected);
            if (cnx->callback_fn) {
                (cnx->callback_fn)(cnx, 0, NULL, 0, picoquic_callback_close, cnx->callback_ctx);
            }
        }

        if (cnx->alpn != NULL) {
            free((void*)cnx->alpn);
            cnx->alpn = NULL;
        }

        if (cnx->sni != NULL) {
            free((void*)cnx->sni);
            cnx->sni = NULL;
        }

        while (cnx->first_cnx_id != NULL) {
            picohash_item* item;
            picoquic_cnx_id* cnx_id_key = cnx->first_cnx_id;
            cnx->first_cnx_id = cnx_id_key->next_cnx_id;
            cnx_id_key->next_cnx_id = NULL;

            item = picohash_retrieve(cnx->quic->table_cnx_by_id, cnx_id_key);
            if (item != NULL) {
                picohash_item_delete(cnx->quic->table_cnx_by_id, item, 1);
            }
        }

        while (cnx->first_net_id != NULL) {
            picohash_item* item;
            picoquic_net_id* net_id_key = cnx->first_net_id;
            cnx->first_net_id = net_id_key->next_net_id;
            net_id_key->next_net_id = NULL;

            item = picohash_retrieve(cnx->quic->table_cnx_by_net, net_id_key);
            if (item != NULL) {
                picohash_item_delete(cnx->quic->table_cnx_by_net, item, 1);
            }
        }
        
        picoquic_remove_cnx_from_list(cnx);
        picoquic_remove_cnx_from_wake_list(cnx);

        for (int i = 0; i < 4; i++) {
            picoquic_crypto_context_free(&cnx->crypto_context[i]);
        }

        for (picoquic_packet_context_enum pc = 0;
            pc < picoquic_nb_packet_context; pc++) {
            for (int i = 0; i < cnx->nb_paths; i++) {
                picoquic_reset_packet_context(cnx, pc, cnx->path[i]);
            }
        }

        while ((misc_frame = cnx->first_misc_frame) != NULL) {
            cnx->first_misc_frame = misc_frame->next_misc_frame;
            free(misc_frame);
        }
        for (int epoch = 0; epoch < PICOQUIC_NUMBER_OF_EPOCHS; epoch++) {
            picoquic_clear_stream(&cnx->tls_stream[epoch]);
        }

        while ((stream = cnx->first_stream) != NULL) {
            cnx->first_stream = stream->next_stream;
            picoquic_clear_stream(stream);
            free(stream);
        }

        if (cnx->tls_ctx != NULL) {
            picoquic_tlscontext_free(cnx, cnx->tls_ctx);
            cnx->tls_ctx = NULL;
        }

        if (cnx->path != NULL)
        {
            for (int i = 0; i < cnx->nb_paths; i++) {

                if (cnx->congestion_alg != NULL) {
                    cnx->congestion_alg->alg_delete(cnx, cnx->path[i]);
                }

                free(cnx->path[i]);
                cnx->path[i] = NULL;
            }

            free(cnx->path);
            cnx->path = NULL;
        }

        /* If we are the server, keep the protocol operations in the cache */
<<<<<<< HEAD
        /* First condition is needed for tests */
        if (cnx->quic && !picoquic_is_client(cnx)) {
=======
        if (!picoquic_is_client(cnx)) {
>>>>>>> e3266d7d
            /* TODO */
            cached_plugins_t* cached = malloc(sizeof(cached_plugins_t));
            if (!cached) {
                DBG_PRINTF("%s", "Cannot allocate memory to cache plugins; free them.\n");
                picoquic_free_protoops_and_plugins(cnx);
            } else {
                cached->ops = cnx->ops;
                cached->plugins = cnx->plugins;
                protoop_plugin_t *current_p, *tmp_p;
                HASH_ITER(hh, cached->plugins, current_p, tmp_p) {
                    /* This remains safe to do this, as the memory of the frame context will be freed when cnx will */
                    while(queue_peek(current_p->block_queue_cc) != NULL) {queue_dequeue(current_p->block_queue_cc);}
                    while(queue_peek(current_p->block_queue_non_cc) != NULL) {queue_dequeue(current_p->block_queue_non_cc);}
                    /* The additional critical data that should be reset is the opaque data in plugins */
                    memset(current_p->opaque_metas, 0, sizeof(current_p->opaque_metas));
                    /* And reinit the memory */
                    init_memory_management(current_p);
<<<<<<< HEAD
                }
                int err = queue_enqueue(cnx->quic->cached_plugins_queue, cached);
                if (err) {
                    DBG_PRINTF("%s", "Cannot insert cached plugins; free them.\n");
                    picoquic_free_protoops_and_plugins(cnx);
                    free(cached);
                }
=======
                }
                int err = queue_enqueue(cnx->quic->cached_plugins_queue, cached);
                if (err) {
                    DBG_PRINTF("%s", "Cannot insert cached plugins; free them.\n");
                    picoquic_free_protoops_and_plugins(cnx);
                    free(cached);
                }
>>>>>>> e3266d7d
            }
        } else {
            /* Free protocol operations and plugins */
            picoquic_free_protoops_and_plugins(cnx);
        }

        /* Delete pending reserved frames, if any */
        queue_free(cnx->reserved_frames);
        /* And also the retry frames */
        queue_free(cnx->retry_frames);

        free(cnx);
    }
}

int picoquic_is_handshake_error(uint16_t error_code)
{
    return ((error_code & 0xFF00) == PICOQUIC_TRANSPORT_CRYPTO_ERROR(0) ||
        error_code == PICOQUIC_TLS_HANDSHAKE_FAILED);
}

/* Context retrieval functions */
picoquic_cnx_t* picoquic_cnx_by_id(picoquic_quic_t* quic, picoquic_connection_id_t cnx_id)
{
    picoquic_cnx_t* ret = NULL;
    picohash_item* item;
    picoquic_cnx_id key;

    memset(&key, 0, sizeof(key));
    key.cnx_id = cnx_id;

    item = picohash_retrieve(quic->table_cnx_by_id, &key);

    if (item != NULL) {
        ret = ((picoquic_cnx_id*)item->key)->cnx;
    }
    return ret;
}

picoquic_cnx_t* picoquic_cnx_by_net(picoquic_quic_t* quic, struct sockaddr* addr)
{
    picoquic_cnx_t* ret = NULL;
    picohash_item* item;
    picoquic_net_id key;

    picoquic_set_hash_key_by_address(&key, addr);

    item = picohash_retrieve(quic->table_cnx_by_net, &key);

    if (item != NULL) {
        ret = ((picoquic_net_id*)item->key)->cnx;
    }
    return ret;
}

/*
 * Set or reset the congestion control algorithm
 */

void picoquic_set_default_congestion_algorithm(picoquic_quic_t* quic, picoquic_congestion_algorithm_t const* alg)
{
    quic->default_congestion_alg = alg;
}

void picoquic_set_congestion_algorithm(picoquic_cnx_t* cnx, picoquic_congestion_algorithm_t const* alg)
{
    if (cnx->congestion_alg != NULL) {
        if (cnx->path != NULL) {
            for (int i = 0; i < cnx->nb_paths; i++) {
                cnx->congestion_alg->alg_delete(cnx, cnx->path[i]);
            }
        }
    }

    cnx->congestion_alg = alg;

    if (cnx->congestion_alg != NULL) {
        if (cnx->path != NULL) {
            for (int i = 0; i < cnx->nb_paths; i++) {
                cnx->congestion_alg->alg_init(cnx, cnx->path[i]);
            }
        }
    }
}

/**
 * See PROTOOP_NOPARAM_CONGESTION_ALGORITHM_NOTIFY
 */
protoop_arg_t congestion_algorithm_notify(picoquic_cnx_t *cnx)
{
    picoquic_path_t* path_x = (picoquic_path_t*) cnx->protoop_inputv[0];
    picoquic_congestion_notification_t notification = (picoquic_congestion_notification_t) cnx->protoop_inputv[1];
    uint64_t rtt_measurement = (uint64_t) cnx->protoop_inputv[2];
    uint64_t nb_bytes_acknowledged = (uint64_t) cnx->protoop_inputv[3];
    uint64_t lost_packet_number = (uint64_t) cnx->protoop_inputv[4];
    uint64_t current_time = (uint64_t) cnx->protoop_inputv[5];

    if (cnx->congestion_alg != NULL) {
        cnx->congestion_alg->alg_notify(path_x, notification, rtt_measurement,
            nb_bytes_acknowledged, lost_packet_number, current_time);
    }
    return 0;
}


void picoquic_congestion_algorithm_notify_func(picoquic_cnx_t *cnx, picoquic_path_t* path_x, picoquic_congestion_notification_t notification, uint64_t rtt_measurement,
                                 uint64_t nb_bytes_acknowledged, uint64_t lost_packet_number, uint64_t current_time) {
    protoop_prepare_and_run_noparam(cnx, &PROTOOP_NOPARAM_CONGESTION_ALGORITHM_NOTIFY, NULL, path_x, notification, rtt_measurement, nb_bytes_acknowledged,
            lost_packet_number, current_time);
}

/**
 * See PROTOOP_NOPARAM_CALLBACK_FUNCTION
 */
protoop_arg_t callback_function(picoquic_cnx_t *cnx)
{
    uint64_t stream_id = (uint64_t) cnx->protoop_inputv[0];
    uint8_t* bytes = (uint8_t *) cnx->protoop_inputv[1];
    size_t length = (size_t) cnx->protoop_inputv[2];
    picoquic_call_back_event_t fin_or_event = (picoquic_call_back_event_t) cnx->protoop_inputv[3];

    if (cnx->callback_fn) {
        (cnx->callback_fn)(cnx, stream_id, bytes, length, fin_or_event, cnx->callback_ctx);
    }

    return 0;
}

void picoquic_enable_keep_alive(picoquic_cnx_t* cnx, uint64_t interval)
{
    if (interval == 0) {
        /* Examine the transport parameters */
        uint64_t idle_timeout = cnx->local_parameters.idle_timeout;

        if (cnx->cnx_state >= picoquic_state_client_ready && idle_timeout > cnx->remote_parameters.idle_timeout) {
            idle_timeout = cnx->remote_parameters.idle_timeout;
        }
        /* convert to microseconds */
        idle_timeout *= 1000000;
        /* set interval to half that value */
        cnx->keep_alive_interval = idle_timeout / 2;
    } else {
        cnx->keep_alive_interval = interval;
    }
}

void picoquic_disable_keep_alive(picoquic_cnx_t* cnx)
{
    cnx->keep_alive_interval = 0;
}

int picoquic_set_verify_certificate_callback(picoquic_quic_t* quic, picoquic_verify_certificate_cb_fn cb, void* ctx,
                                             picoquic_free_verify_certificate_ctx free_fn) {
    picoquic_dispose_verify_certificate_callback(quic, quic->verify_certificate_callback_fn != NULL);

    quic->verify_certificate_callback_fn = cb;
    quic->free_verify_certificate_callback_fn = free_fn;
    quic->verify_certificate_ctx = ctx;

    return picoquic_enable_custom_verify_certificate_callback(quic);
}

int picoquic_is_client(picoquic_cnx_t* cnx)
{
    return cnx->client_mode;
}

int picoquic_get_local_error(picoquic_cnx_t* cnx)
{
    return cnx->local_error;
}

int picoquic_get_remote_error(picoquic_cnx_t* cnx)
{
    return cnx->remote_error;
}

void picoquic_set_client_authentication(picoquic_quic_t* quic, int client_authentication) {
    picoquic_tls_set_client_authentication(quic, client_authentication);
}

void picoquic_received_packet(picoquic_cnx_t *cnx, SOCKET_TYPE socket) {
    protoop_prepare_and_run_noparam(cnx, &PROTOOP_NOPARAM_RECEIVED_PACKET, NULL,
        socket);
}

void picoquic_before_sending_packet(picoquic_cnx_t *cnx, SOCKET_TYPE socket) {
    protoop_prepare_and_run_noparam(cnx, &PROTOOP_NOPARAM_BEFORE_SENDING_PACKET, NULL,
        socket);
}

void picoquic_received_segment(picoquic_cnx_t *cnx, picoquic_packet_header *ph, picoquic_path_t* path, size_t length) {
    protoop_prepare_and_run_noparam(cnx, &PROTOOP_NOPARAM_RECEIVED_SEGMENT, NULL, ph, path, length);
}

void picoquic_before_sending_segment(picoquic_cnx_t *cnx, picoquic_packet_header *ph, picoquic_path_t *path, picoquic_packet_t *packet, size_t length) {
    protoop_prepare_and_run_noparam(cnx, &PROTOOP_NOPARAM_BEFORE_SENDING_SEGMENT, NULL, ph, path, packet, length);
}

/*
bool is_private(in_addr_t t) {
    bool ret = false;
    in_addr_t a = t & (in_addr_t) 0xff;
    if( a == (in_addr_t) 0x7f ) ret = true;
    if( a == (in_addr_t) 0x0a ) ret = true;
    in_addr_t b = t & (in_addr_t) 0xe0ff;
    if( b == (in_addr_t) 0xac ) ret = true;
    in_addr_t c = t & (in_addr_t) 0xffff;
    if( c == (in_addr_t) 0xa8c0 ) ret = true;
    return ret;
}
*/

int picoquic_getaddrs(struct sockaddr_storage *sas, uint32_t *if_indexes, int sas_length)
{
    int family;
    struct ifaddrs *ifaddr, *ifa;
    int count = 0;
    struct sockaddr_storage *start_ptr = sas;
    unsigned int if_index;

    if (getifaddrs(&ifaddr) == -1) {
        return 0;
    }

    for (ifa = ifaddr; ifa != NULL; ifa = ifa->ifa_next) {
        bool remove_10 = false;
        if (strncmp("docker", ifa->ifa_name, 6) == 0 ||
            strncmp("lo", ifa->ifa_name, 2) == 0 ||
            strncmp("tun", ifa->ifa_name, 3) == 0)
        {
            /* Do not consider those addresses */
            continue;
        }
        /* Special check for experiments */
        if (strncmp("eth0", ifa->ifa_name, 4) == 0) {
            remove_10 = true;
        }
        /* What if an interface has no IP address? */
        if (ifa->ifa_addr) {
            family = ifa->ifa_addr->sa_family;
            if (family == AF_INET || family == AF_INET6) {
                struct sockaddr_storage *sai = (struct sockaddr_storage *) ifa->ifa_addr;
                if (family == AF_INET) {
                    struct sockaddr_in *sai4 = (struct sockaddr_in *) ifa->ifa_addr;
                    in_addr_t a = sai4->sin_addr.s_addr & (in_addr_t) 0xff;
                    if ((remove_10 && a == (in_addr_t) 0x0a) || a == (in_addr_t) 0x2a) {
                        /* Don't consider this address */
                        continue;
                    }
                } else if (family == AF_INET6) {
                    struct sockaddr_in6 *sai6 = (struct sockaddr_in6 *) ifa->ifa_addr;
                    if (sai6->sin6_addr.__in6_u.__u6_addr16[0] == 0x80fe ||
                        sai6->sin6_addr.__in6_u.__u6_addr16[0] == 0x42fd) {
                        continue;
                    }
                }

                if (count < sas_length) {
                    if_index = if_nametoindex(ifa->ifa_name);
                    memcpy(&if_indexes[count], &if_index, sizeof(uint32_t));
                    size_t sockaddr_size = family == AF_INET ? sizeof(struct sockaddr_in) : sizeof(struct sockaddr_in6);
                    memcpy(&start_ptr[count++], sai, sockaddr_size);
                }
            }
        }   
    }

    freeifaddrs(ifaddr);

    return count;
}

/**
 * See PROTOOP_NOPARAM_PRINTF
 */
protoop_arg_t protoop_printf(picoquic_cnx_t *cnx)
{
    protoop_arg_t *fmt_args = (protoop_arg_t *) cnx->protoop_inputv[1];
    switch (cnx->protoop_inputv[2]) {
        case 0: printf("%s", (const char *) cnx->protoop_inputv[0]); break;
        case 1: printf((const char *) cnx->protoop_inputv[0], fmt_args[0]); break;
        case 2: printf((const char *) cnx->protoop_inputv[0], fmt_args[0], fmt_args[1]); break;
        case 3: printf((const char *) cnx->protoop_inputv[0], fmt_args[0], fmt_args[1], fmt_args[2]); break;
        case 4: printf((const char *) cnx->protoop_inputv[0], fmt_args[0], fmt_args[1], fmt_args[2], fmt_args[3]); break;
        case 5: printf((const char *) cnx->protoop_inputv[0], fmt_args[0], fmt_args[1], fmt_args[2], fmt_args[3], fmt_args[4]); break;
        case 6: printf((const char *) cnx->protoop_inputv[0], fmt_args[0], fmt_args[1], fmt_args[2], fmt_args[3], fmt_args[4], fmt_args[5]); break;
        case 7: printf((const char *) cnx->protoop_inputv[0], fmt_args[0], fmt_args[1], fmt_args[2], fmt_args[3], fmt_args[4], fmt_args[5], fmt_args[6]); break;
        case 8: printf((const char *) cnx->protoop_inputv[0], fmt_args[0], fmt_args[1], fmt_args[2], fmt_args[3], fmt_args[4], fmt_args[5], fmt_args[6], fmt_args[7]); break;
        case 9: printf((const char *) cnx->protoop_inputv[0], fmt_args[0], fmt_args[1], fmt_args[2], fmt_args[3], fmt_args[4], fmt_args[5], fmt_args[6], fmt_args[7], fmt_args[8]); break;
        case 10: printf((const char *) cnx->protoop_inputv[0], fmt_args[0], fmt_args[1], fmt_args[2], fmt_args[3], fmt_args[4], fmt_args[5], fmt_args[6], fmt_args[7], fmt_args[8], fmt_args[9]); break;
        default:
            printf("protoop printf cannot handle more than 10 arguments, %lu were given\n", (unsigned long) cnx->protoop_inputv[2]);
    }
    fflush(stdout);
    return 0;
}

protoop_arg_t protoop_snprintf(picoquic_cnx_t *cnx)
{
    char *buf = (char *) cnx->protoop_inputv[0];
    size_t buf_len = (size_t) cnx->protoop_inputv[1];
    char *fmt = (char *) cnx->protoop_inputv[2];
    protoop_arg_t *fmt_args = (protoop_arg_t *) cnx->protoop_inputv[3];
    switch (cnx->protoop_inputv[4]) {
        case 0: return snprintf(buf, buf_len, "%s", fmt);
        case 1: return snprintf(buf, buf_len, fmt, fmt_args[0]);
        case 2: return snprintf(buf, buf_len, fmt, fmt_args[0], fmt_args[1]);
        case 3: return snprintf(buf, buf_len, fmt, fmt_args[0], fmt_args[1], fmt_args[2]);
        case 4: return snprintf(buf, buf_len, fmt, fmt_args[0], fmt_args[1], fmt_args[2], fmt_args[3]);
        case 5: return snprintf(buf, buf_len, fmt, fmt_args[0], fmt_args[1], fmt_args[2], fmt_args[3], fmt_args[4]);
        case 6: return snprintf(buf, buf_len, fmt, fmt_args[0], fmt_args[1], fmt_args[2], fmt_args[3], fmt_args[4], fmt_args[5]);
        case 7: return snprintf(buf, buf_len, fmt, fmt_args[0], fmt_args[1], fmt_args[2], fmt_args[3], fmt_args[4], fmt_args[5], fmt_args[6]);
        case 8: return snprintf(buf, buf_len, fmt, fmt_args[0], fmt_args[1], fmt_args[2], fmt_args[3], fmt_args[4], fmt_args[5], fmt_args[6], fmt_args[7]);
        case 9: return snprintf(buf, buf_len, fmt, fmt_args[0], fmt_args[1], fmt_args[2], fmt_args[3], fmt_args[4], fmt_args[5], fmt_args[6], fmt_args[7], fmt_args[8]);
        case 10: return snprintf(buf, buf_len, fmt, fmt_args[0], fmt_args[1], fmt_args[2], fmt_args[3], fmt_args[4], fmt_args[5], fmt_args[6], fmt_args[7], fmt_args[8], fmt_args[9]);
        default:
            printf("protoop snprintf cannot handle more than 10 arguments, %lu were given\n", cnx->protoop_inputv[4]);
    }
    fflush(stdout);
    return 0;
}

/* A simple no-op */
protoop_arg_t protoop_noop(picoquic_cnx_t *cnx)
{
    /* Do nothing! */
    return 0;
}

/* Always return true */
protoop_arg_t protoop_true(picoquic_cnx_t *cnx)
{
    return true;
}

/* Always return false */
protoop_arg_t protoop_false(picoquic_cnx_t *cnx)
{
    return false;
}


protocol_operation_param_struct_t *create_protocol_operation_param(param_id_t param, protocol_operation op) 
{
    protocol_operation_param_struct_t *popst = malloc(sizeof(protocol_operation_param_struct_t));
    if (!popst) {
        printf("ERROR: failed to allocate memory for protocol operation param\n");
        return NULL;
    }
    popst->param = param;
    popst->core = op;
    popst->intern = true;  /* Assumes it is internal */
    popst->running = false; /* Of course, it does not run yet */
    /* Ensure NULL values */
    popst->replace = NULL;
    popst->pre = NULL;
    popst->post = NULL;
    return popst;
}

int register_noparam_protoop(picoquic_cnx_t* cnx, protoop_id_t *pid, protocol_operation op)
{
    /* This is a safety check */
    protocol_operation_struct_t *post;
    /* First check if the hash has been computed or not */
    if (pid->hash == 0) {
        /* And compute it if needed */
        pid->hash = hash_value_str(pid->id);
    }
    HASH_FIND_PID(cnx->ops, &(pid->hash), post);
    if (post) {
        printf("ERROR: trying to register twice the non-parametrable protocol operation %s\n", pid->id);
        return 1;
    }
    
    post = malloc(sizeof(protocol_operation_struct_t));
    if (!post) {
        printf("ERROR: failed to allocate memory to register non-parametrable protocol operation %s\n", pid->id);
        return 1;
    }
    size_t p_strlen = (strlen(pid->id) + 1);
    post->pid.id = malloc(sizeof(char) * p_strlen);
    if (!post->pid.id) {
        free(post);
        printf("ERROR: failed to allocate memory to register name of %s\n", pid->id);
        return 1;
    }
    strncpy(post->pid.id, pid->id, p_strlen);
    strncpy(post->name, pid->id, sizeof(post->name) > p_strlen ? p_strlen : sizeof(post->name));
    post->is_parametrable = false;
    post->params = create_protocol_operation_param(NO_PARAM, op);
    if (!post->params) {
        free(post->pid.id);
        free(post);
        return 1;
    }
    /* Don't forget to copy the hash of the pid */
    post->pid.hash = pid->hash;
    HASH_ADD_PID(cnx->ops, pid.hash, post);
    return 0;
}

int register_param_protoop(picoquic_cnx_t* cnx, protoop_id_t *pid, param_id_t param, protocol_operation op)
{
    /* Two possible options: either the protocol operation had a previously registered
     * value for another parameter, or it is the first one
     */
    protocol_operation_struct_t *post;
    protocol_operation_param_struct_t *popst;
    /* First check if the hash has been computed or not */
    if (pid->hash == 0) {
        /* And compute it if needed */
        pid->hash = hash_value_str(pid->id);
    }
    HASH_FIND_PID(cnx->ops, &(pid->hash), post);
    if (post) {
        /* Two sanity checks:
         * 1- Is it really a parametrable protocol operation?
         * 2- Is there no previously registered protocol operation for that parameter?
         */
        if (!post->is_parametrable) {
            printf("ERROR: trying to insert parameter in non-parametrable protocol operation %s\n", pid->id);
            return 1;
        }
        HASH_FIND(hh, post->params, &param, sizeof(param_id_t), popst);
        if (popst) {
            printf("ERROR: trying to register twice the parametrable protocol operation %s with param %u\n", pid->id, param);
            return 1;
        }
    } else {
        /* Create it */
        post = malloc(sizeof(protocol_operation_struct_t));
        if (!post) {
            printf("ERROR: failed to allocate memory to register parametrable protocol operation %s with param %u\n", pid->id, param);
            return 1;
        }
        size_t p_strlen = (strlen(pid->id) + 1);
        post->pid.id = malloc(sizeof(char) * p_strlen);
        if (!post->pid.id) {
            free(post);
            printf("ERROR: failed to allocate memory to register name of %s with param %u\n", pid->id, param);
            return 1;
        }
        strncpy(post->pid.id, pid->id, p_strlen);
        strncpy(post->name, pid->id, sizeof(post->name) > p_strlen ? p_strlen : sizeof(post->name));
        post->is_parametrable = true;
        /* Ensure the value is NULL */
        post->params = NULL;
    }

    popst = create_protocol_operation_param(param, op);

    if (!popst) {
        /* If the post is new, remove it */
        if (!post->params) {
            free(post->pid.id);
            free(post);
        }
        return 1;
    }

    /* Insert the post if it is new */
    if (!post->params) {
        /* Don't forget to copy the hash of the pid */
        post->pid.hash = pid->hash;
        HASH_ADD_PID(cnx->ops, pid.hash, post);
    }
    /* Insert the param struct */
    HASH_ADD(hh, post->params, param, sizeof(param_id_t), popst);
    return 0;
}

int register_param_protoop_default(picoquic_cnx_t* cnx, protoop_id_t *pid, protocol_operation op)
{
    return register_param_protoop(cnx, pid, NO_PARAM, op);
}

size_t reserve_frames(picoquic_cnx_t* cnx, uint8_t nb_frames, reserve_frame_slot_t* slots)
{
    if (!cnx->current_plugin) {
        printf("ERROR: reserve_frames can only be called by pluglets with plugins!\n");
        return 0;
    }
    PUSH_LOG_CTX(cnx, "\"plugin\": \"%s\", \"protoop\": \"%s\", \"anchor\": \"%s\"",  cnx->current_plugin->name, cnx->current_protoop->name, pluglet_type_name(cnx->current_anchor));

    /* Well, or we could use queues instead ? */
    reserve_frames_block_t *block = malloc(sizeof(reserve_frames_block_t));
    if (!block) {
        return 0;
    }
    memset(block, 0, sizeof(reserve_frames_block_t));
    block->nb_frames = nb_frames;
    block->total_bytes = 0;
    block->low_priority = true;
    for (int i = 0; i < nb_frames; i++) {
        block->total_bytes += slots[i].nb_bytes;
        block->is_congestion_controlled |= slots[i].is_congestion_controlled;
        block->low_priority &= slots[i].low_priority;   // it is higher priority as soon as a higher priority slot is present
    }
    block->frames = slots;
    int err = 0;
    if (block->is_congestion_controlled) {
        err = queue_enqueue(cnx->current_plugin->block_queue_cc, block);
    } else {
        err = queue_enqueue(cnx->current_plugin->block_queue_non_cc, block);
    }
    if (err) {
        free(block);
        POP_LOG_CTX(cnx);
        return 0;
    }
<<<<<<< HEAD
    {
=======
    LOG {
>>>>>>> e3266d7d
        char ftypes_str[250];
        size_t ftypes_ofs = 0;
        for (int i = 0; i < nb_frames; i++) {
            ftypes_ofs += snprintf(ftypes_str + ftypes_ofs, sizeof(ftypes_str) - ftypes_ofs, "%lu%s", block->frames[i].frame_type, i < nb_frames - 1 ? ", " : "");
        }
        ftypes_str[ftypes_ofs] = 0;
        LOG_EVENT(cnx, "PLUGINS", "RESERVE_FRAMES", "", "{\"nb_frames\": %d, \"total_bytes\": %lu, \"is_cc\": %d, \"frames\": [%s]}", block->nb_frames, block->total_bytes, block->is_congestion_controlled, ftypes_str);
    }
    POP_LOG_CTX(cnx);
    cnx->wake_now = 1;
    return block->total_bytes;
}

reserve_frame_slot_t* cancel_head_reservation(picoquic_cnx_t* cnx, uint8_t *nb_frames, int congestion_controlled) {
    if (!cnx->current_plugin) {
        printf("ERROR: cancel_head_reservation can only be called by pluglets with plugins!\n");
        return 0;
    }
    PUSH_LOG_CTX(cnx, "\"plugin\": \"%s\", \"protoop\": \"%s\", \"anchor\": \"%s\"",  cnx->current_plugin->name, cnx->current_protoop->name, pluglet_type_name(cnx->current_anchor));

    queue_t *block_queue = congestion_controlled ? cnx->current_plugin->block_queue_cc : cnx->current_plugin->block_queue_non_cc;
    reserve_frames_block_t *block = queue_dequeue(block_queue);
    if (block == NULL) {
        *nb_frames = 0;
        POP_LOG_CTX(cnx);
        return NULL;
    }
    *nb_frames = block->nb_frames;
    reserve_frame_slot_t *slots = block->frames;
<<<<<<< HEAD
    {
=======
    LOG {
>>>>>>> e3266d7d
        char ftypes_str[250];
        size_t ftypes_ofs = 0;
        for (int i = 0; i < *nb_frames; i++) {
            ftypes_ofs += snprintf(ftypes_str + ftypes_ofs, sizeof(ftypes_str) - ftypes_ofs, "%lu%s", block->frames[i].frame_type, i < *nb_frames - 1 ? ", " : "");
        }
        ftypes_str[ftypes_ofs] = 0;

        LOG_EVENT(cnx, "PLUGINS", "CANCEL_HEAD_RESERVATION", "", "{\"nb_frames\": %d, \"total_bytes\": %lu, \"is_cc\": %d, \"frames\": [%s]}", block->nb_frames, block->total_bytes, block->is_congestion_controlled, ftypes_str);
    }
    free(block);
    POP_LOG_CTX(cnx);
    return slots;
}
bool picoquic_has_booked_plugin_frames(picoquic_cnx_t *cnx)
{
    return (queue_peek(cnx->reserved_frames) != NULL || queue_peek(cnx->retry_frames) != NULL);
}

void quicctx_register_noparam_protoops(picoquic_cnx_t *cnx)
{
    register_noparam_protoop(cnx, &PROTOOP_NOPARAM_CONNECTION_STATE_CHANGED, &protoop_noop);
    register_noparam_protoop(cnx, &PROTOOP_NOPARAM_CONGESTION_ALGORITHM_NOTIFY, &congestion_algorithm_notify);
    register_noparam_protoop(cnx, &PROTOOP_NOPARAM_CALLBACK_FUNCTION, &callback_function);
    register_noparam_protoop(cnx, &PROTOOP_NOPARAM_PRINTF, &protoop_printf);
    register_noparam_protoop(cnx, &PROTOOP_NOPARAM_SNPRINTF, &protoop_snprintf);

    register_noparam_protoop(cnx, &PROTOOP_NOPARAM_PACKET_WAS_LOST, &protoop_noop);
    register_noparam_protoop(cnx, &PROTOOP_NOPARAM_STREAM_OPENED, &protoop_noop);
    register_noparam_protoop(cnx, &PROTOOP_NOPARAM_STREAM_FLAGS_CHANGED, &protoop_noop);
    register_noparam_protoop(cnx, &PROTOOP_NOPARAM_STREAM_CLOSED, &protoop_noop);
    register_noparam_protoop(cnx, &PROTOOP_NOPARAM_FAST_RETRANSMIT, &protoop_noop);
    register_noparam_protoop(cnx, &PROTOOP_NOPARAM_RETRANSMISSION_TIMEOUT, &protoop_noop);
    register_noparam_protoop(cnx, &PROTOOP_NOPARAM_TAIL_LOSS_PROBE, &protoop_noop);

    /** \todo Those should be replaced by a pre/post of incoming_encrypted or incoming_segment */
    register_noparam_protoop(cnx, &PROTOOP_NOPARAM_RECEIVED_PACKET, &protoop_noop);
    register_noparam_protoop(cnx, &PROTOOP_NOPARAM_BEFORE_SENDING_PACKET, &protoop_noop);
    register_noparam_protoop(cnx, &PROTOOP_NOPARAM_RECEIVED_SEGMENT, &protoop_noop);
    register_noparam_protoop(cnx, &PROTOOP_NOPARAM_BEFORE_SENDING_SEGMENT, &protoop_noop);

    /** \todo document these */
    register_noparam_protoop(cnx, &PROTOOP_NOPARAM_LOG_EVENT, &protoop_noop);
    register_noparam_protoop(cnx, &PROTOOP_NOPARAM_PUSH_LOG_CONTEXT, &protoop_noop);
    register_noparam_protoop(cnx, &PROTOOP_NOPARAM_POP_LOG_CONTEXT, &protoop_noop);
    register_noparam_protoop(cnx, &PROTOOP_NOPARAM_CONNECTION_ERROR, &connection_error);
    register_noparam_protoop(cnx, &PROTOOP_NOPARAM_NOPARAM_UNKNOWN_TP_RECEIVED, &protoop_noop);
}<|MERGE_RESOLUTION|>--- conflicted
+++ resolved
@@ -834,11 +834,7 @@
             cnx->path[cnx->nb_paths] = path_x;
             ret = cnx->nb_paths++;
 
-<<<<<<< HEAD
-            if (cnx->nb_paths > 1) {
-=======
             if (cnx->nb_paths > 1) LOG {
->>>>>>> e3266d7d
                 char local_id_str[(path_x->local_cnxid.id_len * 2) + 1];
                 snprintf_bytes(local_id_str, sizeof(local_id_str), path_x->local_cnxid.id, path_x->local_cnxid.id_len);
 
@@ -1588,12 +1584,8 @@
         }
 
         /* If we are the server, keep the protocol operations in the cache */
-<<<<<<< HEAD
         /* First condition is needed for tests */
         if (cnx->quic && !picoquic_is_client(cnx)) {
-=======
-        if (!picoquic_is_client(cnx)) {
->>>>>>> e3266d7d
             /* TODO */
             cached_plugins_t* cached = malloc(sizeof(cached_plugins_t));
             if (!cached) {
@@ -1611,7 +1603,6 @@
                     memset(current_p->opaque_metas, 0, sizeof(current_p->opaque_metas));
                     /* And reinit the memory */
                     init_memory_management(current_p);
-<<<<<<< HEAD
                 }
                 int err = queue_enqueue(cnx->quic->cached_plugins_queue, cached);
                 if (err) {
@@ -1619,15 +1610,6 @@
                     picoquic_free_protoops_and_plugins(cnx);
                     free(cached);
                 }
-=======
-                }
-                int err = queue_enqueue(cnx->quic->cached_plugins_queue, cached);
-                if (err) {
-                    DBG_PRINTF("%s", "Cannot insert cached plugins; free them.\n");
-                    picoquic_free_protoops_and_plugins(cnx);
-                    free(cached);
-                }
->>>>>>> e3266d7d
             }
         } else {
             /* Free protocol operations and plugins */
@@ -2140,11 +2122,7 @@
         POP_LOG_CTX(cnx);
         return 0;
     }
-<<<<<<< HEAD
-    {
-=======
     LOG {
->>>>>>> e3266d7d
         char ftypes_str[250];
         size_t ftypes_ofs = 0;
         for (int i = 0; i < nb_frames; i++) {
@@ -2174,11 +2152,7 @@
     }
     *nb_frames = block->nb_frames;
     reserve_frame_slot_t *slots = block->frames;
-<<<<<<< HEAD
-    {
-=======
     LOG {
->>>>>>> e3266d7d
         char ftypes_str[250];
         size_t ftypes_ofs = 0;
         for (int i = 0; i < *nb_frames; i++) {
