CMAKE_MINIMUM_REQUIRED(VERSION 2.8.11)
CMAKE_POLICY(SET CMP0003 NEW)

PROJECT(picoquic)

SET(CMAKE_C_STANDARD 11)

# FIND_PACKAGE(PkgConfig REQUIRED)

SET(CMAKE_C_FLAGS "-std=gnu99 -Wall -O2 -g ${CC_WARNING_FLAGS} ${CMAKE_C_FLAGS}")

SET(GCC_COVERAGE_LINK_FLAGS    "-Wl,--no-as-needed,-lprofiler,--as-needed")
SET(CMAKE_EXE_LINKER_FLAGS  "${CMAKE_EXE_LINKER_FLAGS} ${GCC_COVERAGE_LINK_FLAGS}")

if(${DISABLE_DEBUG_PRINTF})
    SET(CMAKE_C_FLAGS "-DDISABLE_DEBUG_PRINTF ${CMAKE_C_FLAGS}")
endif()

INCLUDE_DIRECTORIES(picoquic picoquictest ../picotls/include
    ${PICOTLS_INCLUDE_DIR})

SET(PICOQUIC_LIBRARY_FILES
    picoquic/endianness.c
    picoquic/fnv1a.c
    picoquic/frames.c
    picoquic/getset.c
    picoquic/http0dot9.c
    picoquic/intformat.c
    picoquic/logger.c
    picoquic/memory.c
    picoquic/memcpy.c
    picoquic/newreno.c
    picoquic/packet.c
    picoquic/picohash.c
    picoquic/picosocks.c
    picoquic/picosplay.c
    picoquic/plugin.c
    picoquic/protoop.c
    picoquic/queue.c
    picoquic/quicctx.c
    picoquic/sacks.c
    picoquic/sender.c
    picoquic/ticket_store.c
    picoquic/tls_api.c
    picoquic/transport.c
    picoquic/ubpf.c
    picoquic/util.c
)

SET(PICOQUIC_TEST_LIBRARY_FILES
    picoquictest/ack_of_ack_test.c
    picoquictest/cleartext_aead_test.c
    picoquictest/cnx_creation_test.c
    picoquictest/float16test.c
    picoquictest/fnv1atest.c
    picoquictest/hashtest.c
    picoquictest/http0dot9test.c
    picoquictest/intformattest.c
    picoquictest/parseheadertest.c
    picoquictest/pn2pn64test.c
    picoquictest/sacktest.c
    picoquictest/skip_frame_test.c
    picoquictest/sim_link.c
    picoquictest/socket_test.c
    picoquictest/splay_test.c
    picoquictest/stream0_frame_test.c
    picoquictest/stresstest.c
    picoquictest/ticket_store_test.c
    picoquictest/tls_api_test.c
    picoquictest/transport_param_test.c
    picoquictest/datagram.c
    picoquictest/microbench.c
)

SET(PLUGINS_DATAGRAM
    plugins/datagram/parse_datagram_frame.c
    plugins/datagram/send_datagram.c
    plugins/datagram/process_datagram_frame.c
    plugins/datagram/is_datagram_frame_congestion_controlled.c
    plugins/datagram/write_datagram_frame.c
    plugins/datagram/get_datagram_socket.c
    plugins/datagram/cnx_state_changed.c
)

SET(PLUGINS_COP2
    plugins/cop2/cnx_state_changed.c
    plugins/cop2/packet_received.c
    plugins/cop2/packet_sent.c
    plugins/cop2/rtt_updated.c
    plugins/cop2/check_ooo_stream_frame.c
    plugins/cop2/check_spurious_stream_frame.c
    plugins/cop2/packet_lost.c
    plugins/cop2/fast_retransmit.c
    plugins/cop2/retransmission_timeout.c
    plugins/cop2/tail_loss_probe.c
)

SET(PLUGINS_MULTIPATH
    plugins/multipath/get_destination_connection_id.c
    plugins/multipath/get_incoming_path.c
    plugins/multipath/parse_add_address_frame.c
    plugins/multipath/parse_mp_ack_frame.c
    plugins/multipath/parse_mp_new_connection_id_frame.c
    plugins/multipath/predict_packet_header_length.c
    plugins/multipath/process_mp_ack_frame.c
    plugins/multipath/process_mp_new_connection_id_frame.c
    plugins/multipath/process_possible_ack_of_ack_frame.c
    plugins/multipath/set_next_wake_time.c
    plugins/multipath/write_add_address_frame.c
    plugins/multipath/write_mp_ack_frame.c
    plugins/multipath/write_mp_new_connection_id_frame.c
)

FIND_LIBRARY(PTLS_CORE picotls-core PATH ../picotls)
MESSAGE(STATUS "Found picotls-core at : ${PTLS_CORE} " )

FIND_LIBRARY(PTLS_MINICRYPTO picotls-minicrypto PATH ../picotls)
MESSAGE(STATUS "Found picotls-crypto at : ${PTLS_MINICRYPTO} " )

FIND_LIBRARY(PTLS_OPENSSL picotls-openssl PATH ../picotls)
MESSAGE(STATUS "Found picotls-openssl at : ${PTLS_OPENSSL} " )

FIND_LIBRARY(UBPF ubpf PATH ubpf/vm)
MESSAGE(STATUS "Found ubpf at : ${UBPF} " )

FIND_PACKAGE(OpenSSL )
MESSAGE("root: ${OPENSSL_ROOT_DIR}")
MESSAGE("OpenSSL_VERSION: ${OPENSSL_VERSION}")
MESSAGE("OpenSSL_INCLUDE_DIR: ${OPENSSL_INCLUDE_DIR}")
MESSAGE("OpenSSL_LIBRARIES: ${OPENSSL_LIBRARIES}")
INCLUDE_DIRECTORIES(${OPENSSL_INCLUDE_DIR})

ADD_LIBRARY(picoquic-core
    ${PICOQUIC_LIBRARY_FILES}
)

# They add lot of noise at compile time without actually compiling them...
if(${COMPILE_CLION})
    ADD_LIBRARY(plugins-cop2
        ${PLUGINS_COP2}
    )

    ADD_LIBRARY(plugins-multipath
        ${PLUGINS_MULTIPATH}
    )
    ADD_LIBRARY(plugins-datagram
        ${PLUGINS_DATAGRAM}
    )
endif()

ADD_EXECUTABLE(picoquicdemo picoquicfirst/picoquicdemo.c
                            picoquicfirst/getopt.c )
TARGET_LINK_LIBRARIES(picoquicdemo picoquic-core
    ${PTLS_CORE}
    ${PTLS_OPENSSL}    
    ${PTLS_MINICRYPTO}
    ${OPENSSL_LIBRARIES}
    ${UBPF}
    ${CMAKE_DL_LIBS}
)

<<<<<<< HEAD

ADD_EXECUTABLE(picoquicvpn picoquicfirst/picoquicvpn.c
                            picoquicfirst/getopt.c )
TARGET_LINK_LIBRARIES(picoquicvpn picoquic-core
=======
ADD_EXECUTABLE(picoquicdemobench picoquicfirst/picoquicdemobench.c
                            picoquicfirst/getopt.c )
TARGET_LINK_LIBRARIES(picoquicdemobench picoquic-core
>>>>>>> d8e123c5
    ${PTLS_CORE}
    ${PTLS_OPENSSL}
    ${PTLS_MINICRYPTO}
    ${OPENSSL_LIBRARIES}
    ${UBPF}
    ${CMAKE_DL_LIBS}
)

ADD_EXECUTABLE(picoquic_ct picoquic_t/picoquic_t.c
 ${PICOQUIC_TEST_LIBRARY_FILES} )
TARGET_LINK_LIBRARIES(picoquic_ct picoquic-core
    ${PTLS_CORE}
    ${PTLS_OPENSSL}    
    ${PTLS_MINICRYPTO}
    ${PTLS_OPENSSL}
    ${PTLS_CORE}
    ${OPENSSL_LIBRARIES}
    ${UBPF}
    ${CMAKE_DL_LIBS}
)

SET(TEST_EXES picoquic_ct)

# get all project files for formatting
file(GLOB_RECURSE CLANG_FORMAT_SOURCE_FILES *.c *.h)

# Adds clangformat as target that formats all source files
add_custom_target(
    clangformat
    COMMAND clang-format
    -style=Webkit
    -i
    ${CLANG_FORMAT_SOURCE_FILES}
)<|MERGE_RESOLUTION|>--- conflicted
+++ resolved
@@ -159,16 +159,20 @@
     ${CMAKE_DL_LIBS}
 )
 
-<<<<<<< HEAD
-
 ADD_EXECUTABLE(picoquicvpn picoquicfirst/picoquicvpn.c
                             picoquicfirst/getopt.c )
 TARGET_LINK_LIBRARIES(picoquicvpn picoquic-core
-=======
+    ${PTLS_CORE}
+    ${PTLS_OPENSSL}
+    ${PTLS_MINICRYPTO}
+    ${OPENSSL_LIBRARIES}
+    ${UBPF}
+    ${CMAKE_DL_LIBS}
+)
+
 ADD_EXECUTABLE(picoquicdemobench picoquicfirst/picoquicdemobench.c
                             picoquicfirst/getopt.c )
 TARGET_LINK_LIBRARIES(picoquicdemobench picoquic-core
->>>>>>> d8e123c5
     ${PTLS_CORE}
     ${PTLS_OPENSSL}
     ${PTLS_MINICRYPTO}
