--- conflicted
+++ resolved
@@ -44,10 +44,7 @@
     picoquic_connection_id_t remote_cnxid;
     uint8_t reset_secret[PICOQUIC_RESET_SECRET_SIZE];
     uint64_t last_rtt_probe;
-<<<<<<< HEAD
-=======
     uint8_t rtt_probe_tries;
->>>>>>> 4d9d79c2
     bool rtt_probe_ready;
 } path_data_t;
 
